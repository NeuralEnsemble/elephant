dist: bionic
language: python
sudo: false

addons:
   apt:
     update: true

matrix:
  include:
    - name: "conda 3.6 extras,opencl"
      python: 3.6
      env: DISTRIB="conda"
      before_install: sudo apt install -y libopenmpi-dev openmpi-bin
      before_script:
        - conda install -c conda-forge pyopencl oclgrind clang=9.0.1
        - pip install -r requirements/requirements-extras.txt
        - pip install mpi4py
<<<<<<< HEAD
      script: mpiexec -n 1 python -m mpi4py.futures -m pytest --cov=elephant --import-mode=importlib
=======
      script: mpiexec -n 1 python -m mpi4py.futures -m pytest --cov=elephant
>>>>>>> c4618847
      after_success: coveralls || echo "coveralls failed"

    - name: "conda 3.7"
      python: 3.7
      env: DISTRIB="conda"

    - name: "conda 3.8"
      python: 3.8
      env: DISTRIB="conda"

    - name: "pip 3.9"
      python: 3.9
      env: DISTRIB="pip"

    - name: "docs"
      python: 3.6
      env: DISTRIB="conda"
      before_install: sudo apt install -y libopenmpi-dev openmpi-bin
      before_script:
        - conda install -c conda-forge pandoc
        - pip install -r requirements/requirements-docs.txt
        - pip install -r requirements/requirements-tutorials.txt
        - pip install -r requirements/requirements-extras.txt
        - pip install mpi4py
        - sed -i -E "s/nbsphinx_execute *=.*/nbsphinx_execute = 'always'/g" doc/conf.py
      script: cd doc && make html

install:
  - if [[ "${DISTRIB}" == "conda" ]];
    then
      wget https://repo.continuum.io/miniconda/Miniconda3-latest-Linux-x86_64.sh -O miniconda.sh;
      bash miniconda.sh -b -p $HOME/miniconda;
      source "$HOME/miniconda/etc/profile.d/conda.sh";
      conda config --set always_yes yes;
      conda update conda;
      sed -i "s/python>=[0-9]\.[0-9]/python=${TRAVIS_PYTHON_VERSION}/g" requirements/environment.yml;
      sed -i '/mpi4py/d' requirements/environment.yml;
      conda env create -f requirements/environment.yml;
      conda activate elephant;
      conda list;
    else
      pip install -r requirements/requirements.txt;
    fi

  - pip -V
  - pip install -r requirements/requirements-tests.txt
  - pip install pytest-cov coveralls
  - python setup.py install
  - python -c "import sys; sys.path.remove(''); import elephant; print(elephant.__file__)"
  - python -c "import sys; sys.path.remove(''); from elephant.spade import HAVE_FIM; assert HAVE_FIM"
  - pip list
  - python --version

script:
<<<<<<< HEAD
  pytest --cov=elephant --import-mode=importlib
=======
  pytest --cov=elephant
>>>>>>> c4618847
<|MERGE_RESOLUTION|>--- conflicted
+++ resolved
@@ -16,11 +16,7 @@
         - conda install -c conda-forge pyopencl oclgrind clang=9.0.1
         - pip install -r requirements/requirements-extras.txt
         - pip install mpi4py
-<<<<<<< HEAD
       script: mpiexec -n 1 python -m mpi4py.futures -m pytest --cov=elephant --import-mode=importlib
-=======
-      script: mpiexec -n 1 python -m mpi4py.futures -m pytest --cov=elephant
->>>>>>> c4618847
       after_success: coveralls || echo "coveralls failed"
 
     - name: "conda 3.7"
@@ -75,8 +71,4 @@
   - python --version
 
 script:
-<<<<<<< HEAD
-  pytest --cov=elephant --import-mode=importlib
-=======
-  pytest --cov=elephant
->>>>>>> c4618847
+  pytest --cov=elephant --import-mode=importlib
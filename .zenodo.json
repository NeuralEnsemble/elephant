--- conflicted
+++ resolved
@@ -9,24 +9,11 @@
             "orcid": "0000-0001-7292-1982",
             "affiliation": "Institute of Neuroscience and Medicine (INM-6) and Institute for Advanced Simulation (IAS-6) and JARA-Institute Brain Structure-Function Relationships (INM-10), Jülich Research Centre, Jülich, Germany",
             "name": "Kern, Moritz"
-<<<<<<< HEAD
-        },
-        {
-            "orcid": "0000-0002-9557-1003",
-            "affiliation": "Institute of Neuroscience and Medicine (INM-6) and Institute for Advanced Simulation (IAS-6) and JARA-Institute Brain Structure-Function Relationships (INM-10), Jülich Research Centre, Jülich, Germany",
-            "name": "Kurth, Anno Christopher"
-        },
-        {
-            "orcid": "0000-0001-9170-4422",
-            "affiliation": "Institute of Neuroscience and Medicine (INM-6) and Institute for Advanced Simulation (IAS-6) and JARA-Institute Brain Structure-Function Relationships (INM-10), Jülich Research Centre, Jülich, Germany",
-            "name": "Ito, Junji"
         },
         {
             "orcid": "0009-0003-9352-9826",
             "affiliation": "BioMEMS Lab, University of Applied Sciences Aschaffenburg, Germany",
             "name": "Richter, Felician"
-=======
->>>>>>> e2df1b96
         }
     ],
 

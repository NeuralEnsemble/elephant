--- conflicted
+++ resolved
@@ -1,10 +1,4 @@
 # Install conda version of mpi4py for mybinder service
-<<<<<<< HEAD
-conda install mpi4py
-
-pip install .[tutorials,extras]
-=======
 conda install -c conda-forge mpi4py
 
-pip install .[tutorials]
->>>>>>> dea2ec4d
+pip install .[tutorials,extras]
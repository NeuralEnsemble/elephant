--- conflicted
+++ resolved
@@ -39,11 +39,8 @@
 * Peter Bouss [1]
 * Alexander van Meegen [1]
 * Aitor Morales-Gregorio [1]
-<<<<<<< HEAD
+* Paulina Dabrowska [1]
 * Jan Lewen [1]
-=======
-* Paulina Dabrowska [1]
->>>>>>> 596afc3e
 
 1. Institute of Neuroscience and Medicine (INM-6), Computational and Systems Neuroscience & Institute for Advanced Simulation (IAS-6), Theoretical Neuroscience, Jülich Research Centre and JARA, Jülich, Germany
 2. Unité de Neurosciences, Information et Complexité, CNRS UPR 3293, Gif-sur-Yvette, France

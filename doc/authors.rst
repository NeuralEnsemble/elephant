.. _authors:

************************
Authors and contributors
************************

The following people have contributed code and/or ideas to the current version
of Elephant. The institutional affiliations are those at the time of the
contribution, and may not be the current affiliation of a contributor.

* Alper Yegenoglu [1]
* Andrew Davison [2]
* Detlef Holstein [2]
* Eilif Muller [3, 4]
* Emiliano Torre [1]
<<<<<<< HEAD
* Espen Hagen [1]
=======
* Jan Gosmann [6, 8]
>>>>>>> 5ba20851
* Julia Sprenger [1]
* Junji Ito [1]
* Michael Denker [1]
* Paul Chorley [1]
* Pierre Yger [2]
* Pietro Quaglio [1]
* Richard Meyes [1]
* Vahid Rostami [1]
* Subhasis Ray [5]
* Robert Pröpper [6]
* Richard C Gerkin [7]
* Bartosz Telenczuk [2]

1. Institute of Neuroscience and Medicine (INM-6), Computational and Systems Neuroscience & Institute for Advanced Simulation (IAS-6), Theoretical Neuroscience, Jülich Research Centre and JARA, Jülich, Germany
2. Unité de Neurosciences, Information et Complexité, CNRS UPR 3293, Gif-sur-Yvette, France
3. Electronic Visions Group, Kirchhoff-Institute for Physics, University of Heidelberg, Germany
4. Brain-Mind Institute, Ecole Polytechnique Fédérale de Lausanne, Switzerland
5. NIH–NICHD, Laboratory of Cellular and Synaptic Physiology, Bethesda, Maryland 20892, USA
6. Neural Information Processing Group, Institute of Software Engineering and Theoretical Computer Science, Technische Universität Berlin, Germany
7. Arizona State University School of Life Sciences, USA
8. Computational Neuroscience Research Group (CNRG), Waterloo Centre for Theoretical Neuroscience, Waterloo, Canada

If we've somehow missed you off the list we're very sorry - please let us know.<|MERGE_RESOLUTION|>--- conflicted
+++ resolved
@@ -13,11 +13,8 @@
 * Detlef Holstein [2]
 * Eilif Muller [3, 4]
 * Emiliano Torre [1]
-<<<<<<< HEAD
 * Espen Hagen [1]
-=======
 * Jan Gosmann [6, 8]
->>>>>>> 5ba20851
 * Julia Sprenger [1]
 * Junji Ito [1]
 * Michael Denker [1]

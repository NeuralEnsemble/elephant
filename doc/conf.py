--- conflicted
+++ resolved
@@ -353,12 +353,8 @@
     'numpy': ('https://numpy.org/doc/stable', None),
     'neo': ('https://neo.readthedocs.io/en/stable/', None),
     'quantities': ('https://python-quantities.readthedocs.io/en/stable/', None),
-<<<<<<< HEAD
-    'python': ('https://docs.python.org/3/', None)
-=======
     'python': ('https://docs.python.org/3/', None),
     'scipy': ('https://docs.scipy.org/doc/scipy/', None)
->>>>>>> 844eb823
 }
 
 

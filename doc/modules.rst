--- conflicted
+++ resolved
@@ -18,11 +18,7 @@
    reference/spike_train_generation
    reference/spike_train_surrogates
    reference/conversion
-<<<<<<< HEAD
    reference/csd
-   
-=======
    reference/neo_tools
    reference/pandas_bridge
->>>>>>> 5ba20851
 

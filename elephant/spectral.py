--- conflicted
+++ resolved
@@ -432,15 +432,8 @@
         if num_tapers <= 0:
             raise ValueError("num_tapers must be positive")
 
-<<<<<<< HEAD
-    #print(f'Number of tapers: {num_tapers}')
-
-    # Generate frequencies
-    freqs = np.fft.rfftfreq(length_signal, d=1/fs)
-=======
     # Generate frequencies of PSD estimate
     freqs = np.fft.rfftfreq(n_per_seg, d=1/fs)
->>>>>>> ab431008
 
     # Zero-pad signal to fit segment length
     remainder = length_signal % n_per_seg
@@ -659,25 +652,7 @@
         if num_tapers <= 0:
             raise ValueError("num_tapers must be positive")
 
-<<<<<<< HEAD
-    #print(f'Number of tapers: {num_tapers}')
-
-    # Get slepian functions
-    #print(f'M: {length_signal}')
-    #print(f'NM: {nw}')
-    #print(f'Kmax: {num_tapers}')
-    slepian_fcts = scipy.signal.windows.dpss(M=length_signal,
-                                             NW=nw,
-                                             Kmax=num_tapers,
-                                             sym='False')
-
-    # Calculate approximately independent spectrum estimates
-    tapered_signal = signals.T * slepian_fcts[:, np.newaxis]
-    tapered_signal = tapered_signal.T  # Time, dimension, taper
-
-=======
     # Generate frequencies of PSD estimate
->>>>>>> ab431008
     if return_onesided:
         freqs = np.fft.rfftfreq(n_per_seg, d=1/fs)
     else:
@@ -1063,28 +1038,6 @@
 
         weights = np.stack((weights_1, weights_2))
 
-<<<<<<< HEAD
-if __name__ == '__main__':
-
-    test_data = _generate_ground_truth(length_2d=2**10)
-
-    fx, Pxx = welch_psd(test_data[:, 0])
-    fy, Pyy = welch_psd(test_data[:, 1])
-
-    fc, Coh, _ = welch_coherence(test_data[:, 0], test_data[:, 1], frequency_resolution=0.005)
-
-    fm, Pxxm = multitaper_psd(test_data.T, num_tapers=20)
-
-    import matplotlib.pyplot as plt
-
-    plt.figure()
-    plt.semilogy(fx, Pxx, label="Pxx")
-    plt.semilogy(fy, Pyy, label="Pyy")
-    plt.semilogy(fm, Pxxm[0], label="Pxx Multitaper")
-    plt.semilogy(fm, Pxxm[1], label="Pyy Multitaper")
-    plt.legend()
-    plt.show()
-=======
         noise_covariance = np.array([[1., 0.0], [0.0, 1.]])
 
         for i in range(length_2d):
@@ -1105,7 +1058,6 @@
 
     fx, Pxx = welch_psd(test_data[:, 0])
     fy, Pyy = welch_psd(test_data[:, 1])
->>>>>>> ab431008
 
     fc, Coh, _ = welch_coherence(test_data[:, 0], test_data[:, 1],
                                  frequency_resolution=0.05)
@@ -1114,17 +1066,7 @@
 
     import matplotlib.pyplot as plt
 
-<<<<<<< HEAD
     fcs, _, Pcs = multitaper_cross_spectrum(test_data, num_tapers=20)
-
-    plt.figure()
-    plt.semilogy(fm, Pxxm[0], 'k', label="Pxx Multitaper")
-    plt.semilogy(fm, Pxxm[1], 'g', label="Pyy Multitaper")
-    plt.semilogy(fcs[:512], 2*Pcs[:512, 0, 0].real,'r:', label="Pxx Multitaper")
-    plt.semilogy(fcs[:512], 2*Pcs[:512, 1, 1].real, 'b:', label="Pyy Multitaper")
-    plt.legend()
-    plt.show()
-=======
     plt.figure()
     plt.semilogy(fx, Pxx, label="Pxx")
     plt.semilogy(fy, Pyy, label="Pyy")
@@ -1135,7 +1077,6 @@
     print(test_data.shape)
 
     fcs, _, Pcs = multitaper_cross_spectrum(test_data.T, num_tapers=4)
->>>>>>> ab431008
 
     plt.figure()
     plt.semilogy(fm, Pxxm[0], 'k', label="Pxx Multitaper")
@@ -1145,13 +1086,9 @@
     plt.legend()
     plt.show()
 
-<<<<<<< HEAD
-    fcs, multitaper_coh, _ =  multitaper_coherence(test_data, num_tapers=10)
-=======
     fcs, multitaper_coh, _ =  multitaper_coherence(test_data[:, 0],
                                                    test_data[:, 1],
                                                    num_tapers=4)
->>>>>>> ab431008
     plt.figure()
     plt.plot(fc, Coh, label="Welch Coh")
     plt.plot(fcs, multitaper_coh, 'b:', label="Multitaper Coh")

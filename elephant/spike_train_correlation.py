# -*- coding: utf-8 -*-
"""
This modules provides functions to calculate correlations between spike trains.

:copyright: Copyright 2015-2016 by the Elephant team, see AUTHORS.txt.
:license: Modified BSD, see LICENSE.txt for details.
"""
from __future__ import division
import numpy as np
import neo
import quantities as pq


def covariance(binned_sts, binary=False):
    '''
    Calculate the NxN matrix of pairwise covariances between all combinations
    of N binned spike trains.

    For each pair of spike trains :math:`(i,j)`, the covariance :math:`C[i,j]`
    is obtained by binning :math:`i` and :math:`j` at the desired bin size. Let
    :math:`b_i` and :math:`b_j` denote the binary vectors and :math:`m_i` and
    :math:`m_j` their respective averages. Then

    .. math::
         C[i,j] = <b_i-m_i, b_j-m_j> / (l-1)

    where <..,.> is the scalar product of two vectors.

    For an input of n spike trains, a n x n matrix is returned containing the
    covariances for each combination of input spike trains.

    If binary is True, the binned spike trains are clipped to 0 or 1 before
    computing the covariance, so that the binned vectors :math:`b_i` and
    :math:`b_j` are binary.

    Parameters
    ----------
    binned_sts : elephant.conversion.BinnedSpikeTrain
        A binned spike train containing the spike trains to be evaluated.
    binary : bool, optional
        If True, two spikes of a particular spike train falling in the same bin
        are counted as 1, resulting in binary binned vectors :math:`b_i`. If
        False, the binned vectors :math:`b_i` contain the spike counts per bin.
        Default: False

    Returns
    -------
    C : ndarrray
        The square matrix of covariances. The element :math:`C[i,j]=C[j,i]` is
        the covariance between binned_sts[i] and binned_sts[j].

    Examples
    --------
    Generate two Poisson spike trains

    >>> from elephant.spike_train_generation import homogeneous_poisson_process
    >>> st1 = homogeneous_poisson_process(
            rate=10.0*Hz, t_start=0.0*s, t_stop=10.0*s)
    >>> st2 = homogeneous_poisson_process(
            rate=10.0*Hz, t_start=0.0*s, t_stop=10.0*s)

    Calculate the covariance matrix.

    >>> from elephant.conversion import BinnedSpikeTrain
    >>> cov_matrix = covariance(BinnedSpikeTrain([st1, st2], binsize=5*ms))

    The covariance between the spike trains is stored in cc_matrix[0,1] (or
    cov_matrix[1,0]).

    Notes
    -----
    * The spike trains in the binned structure are assumed to all cover the
      complete time span of binned_sts [t_start,t_stop).
    '''
    return __calculate_correlation_or_covariance(
        binned_sts, binary, corrcoef_norm=False)


def corrcoef(binned_sts, binary=False):
    '''
    Calculate the NxN matrix of pairwise Pearson's correlation coefficients
    between all combinations of N binned spike trains.

    For each pair of spike trains :math:`(i,j)`, the correlation coefficient
    :math:`C[i,j]` is obtained by binning :math:`i` and :math:`j` at the
    desired bin size. Let :math:`b_i` and :math:`b_j` denote the binary vectors
    and :math:`m_i` and :math:`m_j` their respective averages. Then

    .. math::
         C[i,j] = <b_i-m_i, b_j-m_j> /
                      \sqrt{<b_i-m_i, b_i-m_i>*<b_j-m_j,b_j-m_j>}

    where <..,.> is the scalar product of two vectors.

    For an input of n spike trains, a n x n matrix is returned.
    Each entry in the matrix is a real number ranging between -1 (perfectly
    anti-correlated spike trains) and +1 (perfectly correlated spike trains).

    If binary is True, the binned spike trains are clipped to 0 or 1 before
    computing the correlation coefficients, so that the binned vectors
    :math:`b_i` and :math:`b_j` are binary.

    Parameters
    ----------
    binned_sts : elephant.conversion.BinnedSpikeTrain
        A binned spike train containing the spike trains to be evaluated.
    binary : bool, optional
        If True, two spikes of a particular spike train falling in the same bin
        are counted as 1, resulting in binary binned vectors :math:`b_i`. If
        False, the binned vectors :math:`b_i` contain the spike counts per bin.
        Default: False

    Returns
    -------
    C : ndarrray
        The square matrix of correlation coefficients. The element
        :math:`C[i,j]=C[j,i]` is the Pearson's correlation coefficient between
        binned_sts[i] and binned_sts[j]. If binned_sts contains only one
        SpikeTrain, C=1.0.

    Examples
    --------
    Generate two Poisson spike trains

    >>> from elephant.spike_train_generation import homogeneous_poisson_process
    >>> st1 = homogeneous_poisson_process(
            rate=10.0*Hz, t_start=0.0*s, t_stop=10.0*s)
    >>> st2 = homogeneous_poisson_process(
            rate=10.0*Hz, t_start=0.0*s, t_stop=10.0*s)

    Calculate the correlation matrix.

    >>> from elephant.conversion import BinnedSpikeTrain
    >>> cc_matrix = corrcoef(BinnedSpikeTrain([st1, st2], binsize=5*ms))

    The correlation coefficient between the spike trains is stored in
    cc_matrix[0,1] (or cc_matrix[1,0]).

    Notes
    -----
    * The spike trains in the binned structure are assumed to all cover the
      complete time span of binned_sts [t_start,t_stop).
    '''

    return __calculate_correlation_or_covariance(
        binned_sts, binary, corrcoef_norm=True)


def __calculate_correlation_or_covariance(binned_sts, binary, corrcoef_norm):
    '''
    Helper function for covariance() and corrcoef() that performs the complete
    calculation for either the covariance (corrcoef_norm=False) or correlation
    coefficient (corrcoef_norm=True). Both calculations differ only by the
    denominator.

    Parameters
    ----------
    binned_sts : elephant.conversion.BinnedSpikeTrain
        See covariance() or corrcoef(), respectively.
    binary : bool
        See covariance() or corrcoef(), respectively.
    corrcoef_norm : bool
        Use normalization factor for the correlation coefficient rather than
        for the covariance.
    '''
    num_neurons = binned_sts.matrix_rows

    # Pre-allocate correlation matrix
    C = np.zeros((num_neurons, num_neurons))

    # Retrieve unclipped matrix
    spmat = binned_sts.to_sparse_array()

    # For each row, extract the nonzero column indices and the corresponding
    # data in the matrix (for performance reasons)
    bin_idx_unique = []
    bin_counts_unique = []
    if binary:
        for s in spmat:
            bin_idx_unique.append(s.nonzero()[1])
    else:
        for s in spmat:
            bin_counts_unique.append(s.data)

    # All combinations of spike trains
    for i in range(num_neurons):
        for j in range(i, num_neurons):
            # Enumerator:
            # $$ <b_i-m_i, b_j-m_j>
            #      = <b_i, b_j> + l*m_i*m_j - <b_i, M_j> - <b_j, M_i>
            #      =:    ij     + l*m_i*m_j - n_i * m_j  - n_j * m_i
            #      =     ij     - n_i*n_j/l                         $$
            # where $n_i$ is the spike count of spike train $i$,
            # $l$ is the number of bins used (i.e., length of $b_i$ or $b_j$),
            # and $M_i$ is a vector [m_i, m_i,..., m_i].
            if binary:
                # Intersect indices to identify number of coincident spikes in
                # i and j (more efficient than directly using the dot product)
                ij = len(np.intersect1d(
                    bin_idx_unique[i], bin_idx_unique[j], assume_unique=True))

                # Number of spikes in i and j
                n_i = len(bin_idx_unique[i])
                n_j = len(bin_idx_unique[j])
            else:
                # Calculate dot product b_i*b_j between unclipped matrices
                ij = spmat[i].dot(spmat[j].transpose()).toarray()[0][0]

                # Number of spikes in i and j
                n_i = np.sum(bin_counts_unique[i])
                n_j = np.sum(bin_counts_unique[j])

            enumerator = ij - n_i * n_j / binned_sts.num_bins

            # Denominator:
            if corrcoef_norm:
                # Correlation coefficient

                # Note:
                # $$ <b_i-m_i, b_i-m_i>
                #      = <b_i, b_i> + m_i^2 - 2 <b_i, M_i>
                #      =:    ii     + m_i^2 - 2 n_i * m_i
                #      =     ii     - n_i^2 /               $$
                if binary:
                    # Here, b_i*b_i is just the number of filled bins (since
                    # each filled bin of a clipped spike train has value equal
                    # to 1)
                    ii = len(bin_idx_unique[i])
                    jj = len(bin_idx_unique[j])
                else:
                    # directly calculate the dot product based on the counts of
                    # all filled entries (more efficient than using the dot
                    # product of the rows of the sparse matrix)
                    ii = np.dot(bin_counts_unique[i], bin_counts_unique[i])
                    jj = np.dot(bin_counts_unique[j], bin_counts_unique[j])

                denominator = np.sqrt(
                    (ii - (n_i ** 2) / binned_sts.num_bins) *
                    (jj - (n_j ** 2) / binned_sts.num_bins))
            else:
                # Covariance

                # $$ l-1 $$
                denominator = (binned_sts.num_bins - 1)

            # Fill entry of correlation matrix
            C[i, j] = C[j, i] = enumerator / denominator
    return np.squeeze(C)


def cross_correlation_histogram(
        binned_st1, binned_st2, window='full', border_correction=False, binary=False,
        kernel=None, method='speed', cross_corr_coef=False):
    """
    Computes the cross-correlation histogram (CCH) between two binned spike
    trains binned_st1 and binned_st2.

    Parameters
    ----------
    binned_st1, binned_st2 : BinnedSpikeTrain
        Binned spike trains to cross-correlate. The two spike trains must have
        same t_start and t_stop
    window : string or list (optional)
        ‘full’: This returns the crosscorrelation at each point of overlap,
        with an output shape of (N+M-1,). At the end-points of the
        cross-correlogram, the signals do not overlap completely, and
        boundary effects may be seen.
        ‘valid’: Mode valid returns output of length max(M, N) - min(M, N) + 1.
        The cross-correlation product is only given for points where the
        signals overlap completely.
        Values outside the signal boundary have no effect.
        Default: 'full'
        list of integer of of quantities (window[0]=minimum, window[1]=maximum
        lag): The  entries of window can be integer (number of bins) or
        quantities (time units of the lag), in the second case they have to be
        a multiple of the binsize
        Default: 'Full'
    border_correction : bool (optional)
        whether to correct for the border effect. If True, the value of the
        CCH at bin b (for b=-H,-H+1, ...,H, where H is the CCH half-length)
        is multiplied by the correction factor:
                            (H+1)/(H+1-|b|),
        which linearly corrects for loss of bins at the edges.
        Default: False
    binary : bool (optional)
        whether to binary spikes from the same spike train falling in the
        same bin. If True, such spikes are considered as a single spike;
        otherwise they are considered as different spikes.
        Default: False.
    kernel : array or None (optional)
        A one dimensional array containing an optional smoothing kernel applied
        to the resulting CCH. The length N of the kernel indicates the
        smoothing window. The smoothing window cannot be larger than the
        maximum lag of the CCH. The kernel is normalized to unit area before
        being applied to the resulting CCH. Popular choices for the kernel are
          * normalized boxcar kernel: numpy.ones(N)
          * hamming: numpy.hamming(N)
          * hanning: numpy.hanning(N)
          * bartlett: numpy.bartlett(N)
        If None is specified, the CCH is not smoothed.
        Default: None
    method : string (optional)
        Defines the algorithm to use. "speed" uses numpy.correlate to calculate
        the correlation between two binned spike trains using a non-sparse data
        representation. Due to various optimizations, it is the fastest
        realization. In contrast, the option "memory" uses an own
        implementation to calculate the correlation based on sparse matrices,
        which is more memory efficient but slower than the "speed" option.
        Default: "speed"
    cross_corr_coef : bool (optional)
        Normalizes the CCH to obtain the cross-correlation  coefficient 
        function ranging from -1 to 1 according to Equation (5.10) in 
        "Analysis of parallel spike trains", 2010, Gruen & Rotter, Vol 7

    Returns
    -------
    cch : AnalogSignal
        Containing the cross-correlation histogram between binned_st1 and binned_st2.

        The central bin of the histogram represents correlation at zero
        delay. Offset bins correspond to correlations at a delay equivalent
        to the difference between the spike times of binned_st1 and those of binned_st2: an
        entry at positive lags corresponds to a spike in binned_st2 following a
        spike in binned_st1 bins to the right, and an entry at negative lags
        corresponds to a spike in binned_st1 following a spike in binned_st2.

        To illustrate this definition, consider the two spike trains:
        binned_st1: 0 0 0 0 1 0 0 0 0 0 0
        binned_st2: 0 0 0 0 0 0 0 1 0 0 0
        Here, the CCH will have an entry of 1 at lag h=+3.

        Consistent with the definition of AnalogSignals, the time axis
        represents the left bin borders of each histogram bin. For example,
        the time axis might be:
        np.array([-2.5 -1.5 -0.5 0.5 1.5]) * ms
    bin_ids : ndarray of int
        Contains the IDs of the individual histogram bins, where the central
        bin has ID 0, bins the left have negative IDs and bins to the right
        have positive IDs, e.g.,:
        np.array([-3, -2, -1, 0, 1, 2, 3])

    Example
    -------
        Plot the cross-correlation histogram between two Poisson spike trains
        >>> import elephant
        >>> import matplotlib.pyplot as plt
        >>> import quantities as pq

        >>> binned_st1 = elephant.conversion.BinnedSpikeTrain(
                elephant.spike_train_generation.homogeneous_poisson_process(
                    10. * pq.Hz, t_start=0 * pq.ms, t_stop=5000 * pq.ms),
                binsize=5. * pq.ms)
        >>> binned_st2 = elephant.conversion.BinnedSpikeTrain(
                elephant.spike_train_generation.homogeneous_poisson_process(
                    10. * pq.Hz, t_start=0 * pq.ms, t_stop=5000 * pq.ms),
                binsize=5. * pq.ms)

        >>> cc_hist = elephant.spike_train_correlation.cross_correlation_histogram(
                binned_st1, binned_st2, window=[-30,30],
                border_correction=False,
                binary=False, kernel=None, method='memory')

        >>> plt.bar(
                left=cc_hist[0].times.magnitude,
                height=cc_hist[0][:, 0].magnitude,
                width=cc_hist[0].sampling_period.magnitude)
        >>> plt.xlabel('time (' + str(cc_hist[0].times.units) + ')')
        >>> plt.ylabel('cross-correlation histogram')
        >>> plt.axis('tight')
        >>> plt.show()

    Alias
    -----
    cch
    """
        
    def _cross_corr_coef(cch_result, binned_st1, binned_st2):
        # Normalizes the CCH to obtain the cross-correlation 
        # coefficient function ranging from -1 to 1
        N  = max(binned_st1.num_bins, binned_st2.num_bins)
        Nx = len(binned_st1.spike_indices[0])
        Ny = len(binned_st2.spike_indices[0])
        spmat = [binned_st1.to_sparse_array(), binned_st2.to_sparse_array()]
        bin_counts_unique = []
        for s in spmat:
            bin_counts_unique.append(s.data)
        ii = np.dot(bin_counts_unique[0], bin_counts_unique[0])
        jj = np.dot(bin_counts_unique[1], bin_counts_unique[1])
        rho_xy = (cch_result - Nx*Ny/N) / np.sqrt( (ii-Nx**2./N)*(jj-Ny**2./N) )
        return rho_xy
        
        
    def _border_correction(counts, max_num_bins, l, r):
        # Correct the values taking into account lacking contributes
        # at the edges
        correction = float(max_num_bins + 1) / np.array(
            max_num_bins + 1 - abs(
                np.arange(l, r + 1)), float)
        return counts * correction

    def _kernel_smoothing(counts, kern, l, r):
        # Define the kern for smoothing as an ndarray
        if hasattr(kern, '__iter__'):
            if len(kern) > np.abs(l) + np.abs(r) + 1:
                raise ValueError(
                    'The length of the kernel cannot be larger than the '
                    'length %d of the resulting CCH.' % (
                        np.abs(l) + np.abs(r) + 1))
            kern = np.array(kern, dtype=float)
            kern = 1. * kern / sum(kern)
        # Check kern parameter
        else:
            raise ValueError('Invalid smoothing kernel.')

        # Smooth the cross-correlation histogram with the kern
        return np.convolve(counts, kern, mode='same')

    def _cch_memory(binned_st1, binned_st2, win, border_corr, binary, kern):

        # Retrieve unclipped matrix
        st1_spmat = binned_st1.to_sparse_array()
        st2_spmat = binned_st2.to_sparse_array()
        binsize = binned_st1.binsize
        max_num_bins = max(binned_st1.num_bins, binned_st2.num_bins)

        # Set the time window in which is computed the cch
        if not isinstance(win, str):
            # Window parameter given in number of bins (integer)
            if isinstance(win[0], int) and isinstance(win[1], int):
                # Check the window parameter values
                if win[0] >= win[1] or win[0] <= -max_num_bins \
                        or win[1] >= max_num_bins:
                    raise ValueError(
                        "The window exceeds the length of the spike trains")
                # Assign left and right edges of the cch
                l, r = win[0], win[1]
            # Window parameter given in time units
            else:
                # Check the window parameter values
                if win[0].rescale(binsize.units).magnitude % \
                    binsize.magnitude != 0 or win[1].rescale(
                        binsize.units).magnitude % binsize.magnitude != 0:
                    raise ValueError(
                        "The window has to be a multiple of the binsize")
                if win[0] >= win[1] or win[0] <= -max_num_bins * binsize \
                        or win[1] >= max_num_bins * binsize:
                    raise ValueError("The window exceeds the length of the"
                                     " spike trains")
                # Assign left and right edges of the cch
                l, r = int(win[0].rescale(binsize.units) / binsize), int(
                    win[1].rescale(binsize.units) / binsize)
        # Case without explicit window parameter
        elif window == 'full':
            # cch computed for all the possible entries
            # Assign left and right edges of the cch
            r = binned_st2.num_bins - 1
            l = - binned_st1.num_bins + 1
            # cch compute only for the entries that completely overlap
        elif window == 'valid':
            # cch computed only for valid entries
            # Assign left and right edges of the cch
            r = max(binned_st2.num_bins - binned_st1.num_bins, 0)
            l = min(binned_st2.num_bins - binned_st1.num_bins, 0)
        # Check the mode parameter
        else:
            raise KeyError("Invalid window parameter")

        # For each row, extract the nonzero column indices
        # and the corresponding # data in the matrix (for performance reasons)
        st1_bin_idx_unique = st1_spmat.nonzero()[1]
        st2_bin_idx_unique = st2_spmat.nonzero()[1]

        # Case with binary entries
        if binary:
            st1_bin_counts_unique = np.array(st1_spmat.data > 0, dtype=int)
            st2_bin_counts_unique = np.array(st2_spmat.data > 0, dtype=int)
        # Case with all values
        else:
            st1_bin_counts_unique = st1_spmat.data
            st2_bin_counts_unique = st2_spmat.data

        # Initialize the counts to an array of zeroes,
        # and the bin IDs to integers
        # spanning the time axis
        counts = np.zeros(np.abs(l) + np.abs(r) + 1)
        bin_ids = np.arange(l, r + 1)
        # Compute the CCH at lags in l,...,r only
        for idx, i in enumerate(st1_bin_idx_unique):
            il = np.searchsorted(st2_bin_idx_unique, l + i)
            ir = np.searchsorted(st2_bin_idx_unique, r + i, side='right')
            timediff = st2_bin_idx_unique[il:ir] - i
            assert ((timediff >= l) & (timediff <= r)).all(), 'Not all the '
            'entries of cch lie in the window'
            counts[timediff + np.abs(l)] += (st1_bin_counts_unique[idx] *
                                             st2_bin_counts_unique[il:ir])
            st2_bin_idx_unique = st2_bin_idx_unique[il:]
            st2_bin_counts_unique = st2_bin_counts_unique[il:]
        # Border correction
        if border_corr is True:
            counts = _border_correction(counts, max_num_bins, l, r)
        if kern is not None:
            # Smoothing
            counts = _kernel_smoothing(counts, kern, l, r)
        # Transform the array count into an AnalogSignal
        cch_result = neo.AnalogSignal(
            signal=counts.reshape(counts.size, 1),
            units=pq.dimensionless,
            t_start=(bin_ids[0] - 0.5) * binned_st1.binsize,
            sampling_period=binned_st1.binsize)
        # Return only the hist_bins bins and counts before and after the
        # central one
        return cch_result, bin_ids

    def _cch_speed(binned_st1, binned_st2, win, border_corr, binary, kern):

        # Retrieve the array of the binne spik train
        st1_arr = binned_st1.to_array()[0, :]
        st2_arr = binned_st2.to_array()[0, :]
        binsize = binned_st1.binsize

        # Convert the to binary version
        if binary:
            st1_arr = np.array(st1_arr > 0, dtype=int)
            st2_arr = np.array(st2_arr > 0, dtype=int)
        max_num_bins = max(len(st1_arr), len(st2_arr))

        # Cross correlate the spiketrains

        # Case explicit temporal window
        if not isinstance(win, str):
            # Window parameter given in number of bins (integer)
            if isinstance(win[0], int) and isinstance(win[1], int):
                # Check the window parameter values
                if win[0] >= win[1] or win[0] <= -max_num_bins \
                        or win[1] >= max_num_bins:
                    raise ValueError(
                        "The window exceed the length of the spike trains")
                # Assign left and right edges of the cch
                l, r = win
            # Window parameter given in time units
            else:
                # Check the window parameter values
                if win[0].rescale(binsize.units).magnitude % \
                    binsize.magnitude != 0 or win[1].rescale(
                        binsize.units).magnitude % binsize.magnitude != 0:
                    raise ValueError(
                        "The window has to be a multiple of the binsize")
                if win[0] >= win[1] or win[0] <= -max_num_bins * binsize \
                        or win[1] >= max_num_bins * binsize:
                    raise ValueError("The window exceed the length of the"
                                     " spike trains")
                # Assign left and right edges of the cch
                l, r = int(win[0].rescale(binsize.units) / binsize), int(
                    win[1].rescale(binsize.units) / binsize)

            # Zero padding
            st1_arr = np.pad(
                st1_arr, (int(np.abs(np.min([l, 0]))), np.max([r, 0])),
                mode='constant')
            cch_mode = 'valid'
        else:
            # Assign the edges of the cch for the different mode parameters
            if win == 'full':
                # Assign left and right edges of the cch
                r = binned_st2.num_bins - 1
                l = - binned_st1.num_bins + 1
            # cch compute only for the entries that completely overlap
            elif win == 'valid':
                # Assign left and right edges of the cch
                r = max(binned_st2.num_bins - binned_st1.num_bins, 0)
                l = min(binned_st2.num_bins - binned_st1.num_bins, 0)
            cch_mode = win

        # Cross correlate the spike trains
        counts = np.correlate(st2_arr, st1_arr, mode=cch_mode)
        bin_ids = np.r_[l:r + 1]
        # Border correction
        if border_corr is True:
            counts = _border_correction(counts, max_num_bins, l, r)
        if kern is not None:
            # Smoothing
            counts = _kernel_smoothing(counts, kern, l, r)
        # Transform the array count into an AnalogSignal
        cch_result = neo.AnalogSignal(
            signal=counts.reshape(counts.size, 1),
            units=pq.dimensionless,
            t_start=(bin_ids[0] - 0.5) * binned_st1.binsize,
            sampling_period=binned_st1.binsize)
        # Return only the hist_bins bins and counts before and after the
        # central one
        return cch_result, bin_ids

    # Check that the spike trains are binned with the same temporal
    # resolution
    if not binned_st1.matrix_rows == 1:
        raise AssertionError("Spike train must be one dimensional")
    if not binned_st2.matrix_rows == 1:
        raise AssertionError("Spike train must be one dimensional")
    if not binned_st1.binsize == binned_st2.binsize:
        raise AssertionError("Bin sizes must be equal")

    # Check t_start and t_stop identical (to drop once that the
    # pad functionality wil be available in the BinnedSpikeTrain classe)
    if not binned_st1.t_start == binned_st2.t_start:
        raise AssertionError("Spike train must have same t start")
    if not binned_st1.t_stop == binned_st2.t_stop:
        raise AssertionError("Spike train must have same t stop")

    if method == "memory":
        cch_result, bin_ids = _cch_memory(
            binned_st1, binned_st2, window, border_correction, binary,
            kernel)
    elif method == "speed":

        cch_result, bin_ids = _cch_speed(
            binned_st1, binned_st2, window, border_correction, binary,
            kernel)

    if cross_corr_coef:
        cch_result = _cross_corr_coef(cch_result, binned_st1, binned_st2)

    return cch_result, bin_ids

# Alias for common abbreviation
cch = cross_correlation_histogram

<<<<<<< HEAD

def spike_time_tiling_coefficient(spiketrain_1, spiketrain_2, dt=0.005 * pq.s):
    """
    Calculates the Spike Time Tiling Coefficient (STTC) as described in
    (Cutts & Eglen, 2014) following Cutts' implementation in C.

    The STTC is a pairwise measure of correlation between spike trains.
    It has been proposed as a replacement for the correlation index as it
    presents several advantages (e.g. it's not confounded by firing rate,
    appropriately distinguishes lack of correlation from anti-correlation,
    pediods of silence don't add to the correlation and it's sensible to
    firing pattern).
        
    The STTC is calculated as follows:
            
                    STTC = 1/2((PA - TB)/(1 - PA*TB) + (PB - TA)/(1 - PB*TA))
        
    Where `PA` is the proportion of spikes from train 1 that lie within
    `[-dt, +dt]` of any spike of train 2 divided by the total number of spikes
    in train 1, `PB` is the same proportion for the spikes in train 2;
    `TA` is the proportion of total recording time within `[-dt, +dt]` of any
    spike in train 1, TB is the same propotion for train 2.
    
    This is a Python implementation compatible with the elephant library of
    the original code by C. Cutts written in C and avaiable at:
=======
def sttc(spiketrain_1, spiketrain_2, dt=0.005 * pq.s):
    ''' Calculates the Spike Time Tiling Coefficient (STTC) as described in (Cutts & Eglen, 2014) following Cutts' 
    implementation in C. 
        The STTC is a piarwise measure of correlation between spike trains. It has been proposed as
    a replacement for the correlation index as it presents several advantages (e.g. it's not confounded by firing rate, 
    appropriately distinguishes lack of correlation from anti-correlation,  pediods of silence don't add to the correlation
    and it's sensible to firing pattern).
        
        The STTC is calculated as follows:
            
                        STTC = 1/2((PA - TB)/(1 - PA*TB) + (PB - TA)/(1 - PB*TA))
        
        Where PA is the proportion of spikes from train 1 that lie within [-dt, +dt] of any spike of train 2 divided by 
    the total number of spikes in train 1, PB is the same proportion for the spikes in train 2; TA is the proportion of total
    recording time within [-dt, +dt] of any spike in train 1, TB is the same propotion for train 2.
    
        This is a Python implementation compatible with the elephant library of the original code by C. Cutts
    written in C and avaiable at:
>>>>>>> b72b2e25
    (https://github.com/CCutts/Detecting_pairwise_correlations_in_spike_trains/blob/master/spike_time_tiling_coefficient.c)
    
    Parameters
    ----------
<<<<<<< HEAD
    spiketrain_1, spiketrain_2: neo.Spiketrain objects to cross-correlate.
        Must have the same t_start and t_stop.
    dt: Python Quantity.
        The synchronicity window is used for both: the quantification of the
        propotion of total recording time that lies [-dt, +dt] of each spike
        in each train and the proportion of spikes in spiketrain_1 that lies
        [-dt, +dt] of any spike in spiketrain_2.
        Default : 0.005 * pq.s
=======
    spiketrain_1, spiketrain_2: neo.Spiketrains to cross-correlate.
        Must have the same t_start and t_stop.
    dt: Python Quantity.
        The synchronicity window is used for both: the quantification of the propotion of total recording time that lies 
        [-dt, +dt] of each spike in each train and the proportion of spikes in spiketrain_1 that lies [-dt, +dt] of any spike
        in spiketrain_2. Deafult : 0.005 * pq.s
>>>>>>> b72b2e25
    
    Returns
    -------
    index:  float
        The Spike Time Tiling Coefficient (STTC)
        
            np.nan
        If any spike train is empty.
    
    
    References
<<<<<<< HEAD
    ----------
    
    Cutts, C. S., & Eglen, S. J. (2014). Detecting Pairwise Correlations in
    Spike Trains: An Objective Comparison of Methods and Application to the
    Study of Retinal Waves. Journal of Neuroscience, 34(43), 14288–14303.
    """
    def run_P(spiketrain_1, spiketrain_2, N1, N2, dt):
        """
        Check every spike in train 1 to see if there's a spike in train 2
        within dt
        """
        Nab = 0
        j = 0
        for i in range(N1):
            while j < N2:  # don't need to search all j each iteration
=======
    -------
    
    Cutts, C. S., & Eglen, S. J. (2014). Detecting Pairwise Correlations in Spike Trains: An Objective Comparison of Methods and Application to the Study of Retinal Waves.
    Journal of Neuroscience, 34(43), 14288–14303.
    '''
    def run_P(spiketrain_1, spiketrain_2, N1, N2, dt):
        '''Check every spike in train 1 to see if there's a spike in train 2 within dt.'''
        Nab = 0
        j = 0
        for i in range(N1):
            while (j < N2):  # don't need to search all j each iteration
>>>>>>> b72b2e25
                if np.abs(spiketrain_1[i] - spiketrain_2[j]) <= dt:
                    Nab = Nab + 1
                    break
                elif spiketrain_2[j] > spiketrain_1[i]:
                    break
                else:
                    j = j + 1
        return Nab

    def run_T(spiketrain, N, dt):
<<<<<<< HEAD
        """
        Calculate the proportion of the total recording time 'tiled' by spikes.
        """
=======
        ''' Calculate the proportion of the total recording time 'tiled' by sipkes.'''
>>>>>>> b72b2e25
        time_A = 2 * N * dt  # maxium possible time

        if N == 1:  # for just one spike in train
            if spiketrain[0] - spiketrain.t_start < dt:
<<<<<<< HEAD
                time_A = time_A - dt + spiketrain[0] - spiketrain.t_start
=======
                time_A = time_A - dt + sipketrain[0] - spiketrain.t_start
>>>>>>> b72b2e25
            elif spiketrain[0] + dt > spiketrain.t_stop:
                time_A = time_A - dt - spiketrain[0] + spiketrain.t_stop

        else:  # if more than one spike in train
            i = 0
            while (i < (N - 1)):
                diff = spiketrain[i + 1] - spiketrain[i]

                if diff < (2 * dt):  # subtract overlap
                    time_A = time_A - 2 * dt + diff
                i += 1
                # check if spikes are within dt of the start and/or end
                # if so just need to subract overlap of first and/or last spike
            if (spiketrain[0] - spiketrain.t_start) < dt:
                time_A = time_A + spiketrain[0] - dt - spiketrain.t_start

            if (spiketrain.t_stop - spiketrain[N - 1]) < dt:
                time_A = time_A - spiketrain[-1] - dt + spiketrain.t_stop

<<<<<<< HEAD
        T = (time_A / (spiketrain.t_stop - spiketrain.t_start)).item()
        return T
=======
            T = (time_A / (spiketrain.t_stop - spiketrain.t_start)).item()
            return T
>>>>>>> b72b2e25

    N1 = len(spiketrain_1)
    N2 = len(spiketrain_2)

    if N1 == 0 or N2 == 0:
        index = np.nan
    else:
        TA = run_T(spiketrain_1, N1, dt)
        TB = run_T(spiketrain_2, N2, dt)
        PA = run_P(spiketrain_1, spiketrain_2, N1, N2, dt)
        PA = PA / N1
        PB = run_P(spiketrain_2, spiketrain_1, N2, N1, dt)
        PB = PB / N2
<<<<<<< HEAD
        index = 0.5 * (PA - TB) / (1 - PA * TB) + 0.5 * (PB - TA) / (
                1 - PB * TA)
    return index


sttc = spike_time_tiling_coefficient
=======
        index = 0.5 * (PA - TB) / (1 - PA * TB) + 0.5 * (PB - TA) / (1 - PB * TA)
    return index
>>>>>>> b72b2e25
<|MERGE_RESOLUTION|>--- conflicted
+++ resolved
@@ -624,91 +624,60 @@
 # Alias for common abbreviation
 cch = cross_correlation_histogram
 
-<<<<<<< HEAD
 
 def spike_time_tiling_coefficient(spiketrain_1, spiketrain_2, dt=0.005 * pq.s):
     """
     Calculates the Spike Time Tiling Coefficient (STTC) as described in
     (Cutts & Eglen, 2014) following Cutts' implementation in C.
-
     The STTC is a pairwise measure of correlation between spike trains.
     It has been proposed as a replacement for the correlation index as it
     presents several advantages (e.g. it's not confounded by firing rate,
     appropriately distinguishes lack of correlation from anti-correlation,
-    pediods of silence don't add to the correlation and it's sensible to
+    periods of silence don't add to the correlation and it's sensible to
     firing pattern).
-        
+
     The STTC is calculated as follows:
-            
+
                     STTC = 1/2((PA - TB)/(1 - PA*TB) + (PB - TA)/(1 - PB*TA))
-        
+
     Where `PA` is the proportion of spikes from train 1 that lie within
     `[-dt, +dt]` of any spike of train 2 divided by the total number of spikes
     in train 1, `PB` is the same proportion for the spikes in train 2;
     `TA` is the proportion of total recording time within `[-dt, +dt]` of any
     spike in train 1, TB is the same propotion for train 2.
-    
+
     This is a Python implementation compatible with the elephant library of
     the original code by C. Cutts written in C and avaiable at:
-=======
-def sttc(spiketrain_1, spiketrain_2, dt=0.005 * pq.s):
-    ''' Calculates the Spike Time Tiling Coefficient (STTC) as described in (Cutts & Eglen, 2014) following Cutts' 
-    implementation in C. 
-        The STTC is a piarwise measure of correlation between spike trains. It has been proposed as
-    a replacement for the correlation index as it presents several advantages (e.g. it's not confounded by firing rate, 
-    appropriately distinguishes lack of correlation from anti-correlation,  pediods of silence don't add to the correlation
-    and it's sensible to firing pattern).
-        
-        The STTC is calculated as follows:
-            
-                        STTC = 1/2((PA - TB)/(1 - PA*TB) + (PB - TA)/(1 - PB*TA))
-        
-        Where PA is the proportion of spikes from train 1 that lie within [-dt, +dt] of any spike of train 2 divided by 
-    the total number of spikes in train 1, PB is the same proportion for the spikes in train 2; TA is the proportion of total
-    recording time within [-dt, +dt] of any spike in train 1, TB is the same propotion for train 2.
-    
-        This is a Python implementation compatible with the elephant library of the original code by C. Cutts
-    written in C and avaiable at:
->>>>>>> b72b2e25
     (https://github.com/CCutts/Detecting_pairwise_correlations_in_spike_trains/blob/master/spike_time_tiling_coefficient.c)
-    
+
     Parameters
     ----------
-<<<<<<< HEAD
     spiketrain_1, spiketrain_2: neo.Spiketrain objects to cross-correlate.
         Must have the same t_start and t_stop.
     dt: Python Quantity.
         The synchronicity window is used for both: the quantification of the
         propotion of total recording time that lies [-dt, +dt] of each spike
-        in each train and the proportion of spikes in spiketrain_1 that lies
-        [-dt, +dt] of any spike in spiketrain_2.
+        in each train and the proportion of spikes in `spiketrain_1` that lies
+        `[-dt, +dt]` of any spike in `spiketrain_2`.
         Default : 0.005 * pq.s
-=======
-    spiketrain_1, spiketrain_2: neo.Spiketrains to cross-correlate.
-        Must have the same t_start and t_stop.
-    dt: Python Quantity.
-        The synchronicity window is used for both: the quantification of the propotion of total recording time that lies 
-        [-dt, +dt] of each spike in each train and the proportion of spikes in spiketrain_1 that lies [-dt, +dt] of any spike
-        in spiketrain_2. Deafult : 0.005 * pq.s
->>>>>>> b72b2e25
-    
+
     Returns
     -------
     index:  float
         The Spike Time Tiling Coefficient (STTC)
-        
+
             np.nan
         If any spike train is empty.
-    
-    
+
+
     References
-<<<<<<< HEAD
     ----------
-    
+
     Cutts, C. S., & Eglen, S. J. (2014). Detecting Pairwise Correlations in
     Spike Trains: An Objective Comparison of Methods and Application to the
     Study of Retinal Waves. Journal of Neuroscience, 34(43), 14288–14303.
     """
+
     def run_P(spiketrain_1, spiketrain_2, N1, N2, dt):
         """
         Check every spike in train 1 to see if there's a spike in train 2
@@ -718,19 +687,6 @@
         j = 0
         for i in range(N1):
             while j < N2:  # don't need to search all j each iteration
-=======
-    -------
-    
-    Cutts, C. S., & Eglen, S. J. (2014). Detecting Pairwise Correlations in Spike Trains: An Objective Comparison of Methods and Application to the Study of Retinal Waves.
-    Journal of Neuroscience, 34(43), 14288–14303.
-    '''
-    def run_P(spiketrain_1, spiketrain_2, N1, N2, dt):
-        '''Check every spike in train 1 to see if there's a spike in train 2 within dt.'''
-        Nab = 0
-        j = 0
-        for i in range(N1):
-            while (j < N2):  # don't need to search all j each iteration
->>>>>>> b72b2e25
                 if np.abs(spiketrain_1[i] - spiketrain_2[j]) <= dt:
                     Nab = Nab + 1
                     break
@@ -741,28 +697,20 @@
         return Nab
 
     def run_T(spiketrain, N, dt):
-<<<<<<< HEAD
         """
         Calculate the proportion of the total recording time 'tiled' by spikes.
         """
-=======
-        ''' Calculate the proportion of the total recording time 'tiled' by sipkes.'''
->>>>>>> b72b2e25
         time_A = 2 * N * dt  # maxium possible time
 
         if N == 1:  # for just one spike in train
             if spiketrain[0] - spiketrain.t_start < dt:
-<<<<<<< HEAD
                 time_A = time_A - dt + spiketrain[0] - spiketrain.t_start
-=======
-                time_A = time_A - dt + sipketrain[0] - spiketrain.t_start
->>>>>>> b72b2e25
             elif spiketrain[0] + dt > spiketrain.t_stop:
                 time_A = time_A - dt - spiketrain[0] + spiketrain.t_stop
 
         else:  # if more than one spike in train
             i = 0
-            while (i < (N - 1)):
+            while i < (N - 1):
                 diff = spiketrain[i + 1] - spiketrain[i]
 
                 if diff < (2 * dt):  # subtract overlap
@@ -776,13 +724,8 @@
             if (spiketrain.t_stop - spiketrain[N - 1]) < dt:
                 time_A = time_A - spiketrain[-1] - dt + spiketrain.t_stop
 
-<<<<<<< HEAD
         T = (time_A / (spiketrain.t_stop - spiketrain.t_start)).item()
         return T
-=======
-            T = (time_A / (spiketrain.t_stop - spiketrain.t_start)).item()
-            return T
->>>>>>> b72b2e25
 
     N1 = len(spiketrain_1)
     N2 = len(spiketrain_2)
@@ -796,14 +739,9 @@
         PA = PA / N1
         PB = run_P(spiketrain_2, spiketrain_1, N2, N1, dt)
         PB = PB / N2
-<<<<<<< HEAD
         index = 0.5 * (PA - TB) / (1 - PA * TB) + 0.5 * (PB - TA) / (
                 1 - PB * TA)
     return index
 
 
-sttc = spike_time_tiling_coefficient
-=======
-        index = 0.5 * (PA - TB) / (1 - PA * TB) + 0.5 * (PB - TA) / (1 - PB * TA)
-    return index
->>>>>>> b72b2e25
+sttc = spike_time_tiling_coefficient
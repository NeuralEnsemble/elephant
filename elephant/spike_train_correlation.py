# -*- coding: utf-8 -*-
"""
This modules provides functions to calculate correlations between spike trains.

:copyright: Copyright 2015-2016 by the Elephant team, see `doc/authors.rst`.
:license: Modified BSD, see LICENSE.txt for details.
"""
from __future__ import division, print_function, unicode_literals

import warnings

import neo
import numpy as np
import quantities as pq
import scipy.signal
from scipy import integrate, sparse

import elephant.conversion

# The highest sparsity of the `BinnedSpikeTrain` matrix for which
# memory-efficient (sparse) implementation of `covariance()` is faster than
# with the corresponding numpy dense array.
_SPARSITY_MEMORY_EFFICIENT_THR = 0.1


class _CrossCorrHist(object):
    """
    Cross-correlation histogram for `BinnedSpikeTrain`s.
    This class is used inside :func:`cross_correlation_histogram` function
    and is not meant to be used outside of it.

    Parameters
    ----------
    binned_st1, binned_st2 : elephant.conversion.BinnedSpikeTrain
        Binned spike trains to cross-correlate. The two spike trains must
        have the same `t_start` and `t_stop`.
    window : list or tuple
        List of integers - (left_edge, right_edge).
        Refer to the docs of `cross_correlation_histogram()`.
    """

    def __init__(self, binned_st1, binned_st2, window):
        self.binned_st1 = binned_st1
        self.binned_st2 = binned_st2
        self.window = window

    def correlate_memory(self, cch_mode):
        """
        Slow, but memory-safe mode.

        Return
        -------
        cross_corr : np.ndarray
            Cross-correlation of `self.binned_st` and `self.binned_st2`.
        """
        binned_st1 = self.binned_st1
        binned_st2 = self.binned_st2

        st1_spmat = self.binned_st1._sparse_mat_u
        st2_spmat = self.binned_st2._sparse_mat_u
        left_edge, right_edge = self.window

        # extract the nonzero column indices of 1-d matrices
        st1_bin_idx_unique = st1_spmat.nonzero()[1]
        st2_bin_idx_unique = st2_spmat.nonzero()[1]

        # needs to correct the bins for the valid mode, because the spiketrains
        # have unequal t_start
        if cch_mode == "valid":
            if binned_st1.num_bins > binned_st2.num_bins:
                st2_bin_idx_unique += right_edge
            else:
                st2_bin_idx_unique += left_edge

        st1_spmat = st1_spmat.data
        st2_spmat = st2_spmat.data

        # Initialize the counts to an array of zeros,
        # and the bin IDs to integers
        # spanning the time axis
        nr_lags = right_edge - left_edge + 1
        cross_corr = np.zeros(nr_lags)

        # Compute the CCH at lags in left_edge,...,right_edge only
        for idx, i in enumerate(st1_bin_idx_unique):
            il = np.searchsorted(st2_bin_idx_unique, left_edge + i)
            ir = np.searchsorted(st2_bin_idx_unique,
                                 right_edge + i, side='right')
            timediff = st2_bin_idx_unique[il:ir] - i
            assert ((timediff >= left_edge) & (
                timediff <= right_edge)).all(), 'Not all the '
            'entries of cch lie in the window'
            cross_corr[timediff - left_edge] += (
                st1_spmat[idx] * st2_spmat[il:ir])
            st2_bin_idx_unique = st2_bin_idx_unique[il:]
            st2_spmat = st2_spmat[il:]
        return cross_corr

    def correlate_speed(self, cch_mode):
        """
        Fast, but might require a lot of memory.

        Parameters
        ----------
        cch_mode : str
            Cross-correlation mode.

        Returns
        -------
        cross_corr : np.ndarray
            Cross-correlation of `self.binned_st` and `self.binned_st2`.
        """
        # Retrieve the array of the binned spike trains
        st1_arr = self.binned_st1.to_array()[0]
        st2_arr = self.binned_st2.to_array()[0]
        left_edge, right_edge = self.window
        if cch_mode == 'pad':
            # Zero padding to stay between left_edge and right_edge
            pad_width = max(-left_edge, 0), max(right_edge, 0)
            st1_arr = np.pad(st1_arr, pad_width=pad_width, mode='constant')
            cch_mode = 'valid'
        # Cross correlate the spike trains
        cross_corr = scipy.signal.fftconvolve(st2_arr, st1_arr[::-1],
                                              mode=cch_mode)
        # convolution of integers is integers
        cross_corr = np.round(cross_corr)
        return cross_corr

    def border_correction(self, cross_corr):
        """
        Parameters
        ----------
        cross_corr : np.ndarray
            Cross-correlation array. The output of `self.correlate_speed()`
            or `self.correlate_memory()`.

        Returns
        -------
        np.ndarray
            Cross-correlation array with the border correction applied.
        """
        max_num_bins = max(self.binned_st1.num_bins, self.binned_st2.num_bins)
        left_edge, right_edge = self.window
        n_values_fall_in_window = max_num_bins + 1 - np.abs(
            np.arange(left_edge, right_edge + 1))
        correction = float(max_num_bins + 1) / n_values_fall_in_window
        return cross_corr * correction

    def cross_corr_coef(self, cross_corr):
        """
        Normalizes the CCH to obtain the cross-correlation coefficient
        function, ranging from -1 to 1.

        Parameters
        ----------
        cross_corr : np.ndarray
            Cross-correlation array. The output of `self.correlate_speed()`
            or `self.correlate_memory()`.

        Notes
        -----
        See Notes in `cross_correlation_histogram()`.

        Returns
        -------
        np.ndarray
            Normalized cross-correlation array in range `[-1, 1]`.
        """
        max_num_bins = max(self.binned_st1.num_bins, self.binned_st2.num_bins)
        n_spikes1 = self.binned_st1.get_num_of_spikes()
        n_spikes2 = self.binned_st2.get_num_of_spikes()
        data1 = self.binned_st1._sparse_mat_u.data
        data2 = self.binned_st2._sparse_mat_u.data
        ii = data1.dot(data1)
        jj = data2.dot(data2)
        cov_mean = n_spikes1 * n_spikes2 / max_num_bins
        std_xy = np.sqrt((ii - n_spikes1 ** 2. / max_num_bins) * (
            jj - n_spikes2 ** 2. / max_num_bins))
        cross_corr_normalized = (cross_corr - cov_mean) / std_xy
        return cross_corr_normalized

    def kernel_smoothing(self, cross_corr, kernel):
        """
        Performs 1-d convolution with the `kernel`.

        Parameters
        ----------
        cross_corr : np.ndarray
            Cross-correlation array. The output of `self.correlate_speed()`
            or `self.correlate_memory()`.
        kernel : list
            1-d kernel.

        Returns
        -------
        np.ndarray
            Smoothed array.
        """
        left_edge, right_edge = self.window
        kern_len_max = abs(left_edge) + abs(right_edge) + 1
        # Define the kern for smoothing as an ndarray
        if len(kernel) > kern_len_max:
            raise ValueError(
                'The length of the kernel {} cannot be larger than the '
                'length {} of the resulting CCH.'.format(len(kernel),
                                                         kern_len_max))
        kernel = np.divide(kernel, kernel.sum())
        # Smooth the cross-correlation histogram with the kern
        return np.convolve(cross_corr, kernel, mode='same')


def covariance(binned_sts, binary=False, fast=True):
    r"""
    Calculate the NxN matrix of pairwise covariances between all combinations
    of N binned spike trains.

    For each pair of spike trains :math:`(i,j)`, the covariance :math:`C[i,j]`
    is obtained by binning :math:`i` and :math:`j` at the desired bin size. Let
    :math:`b_i` and :math:`b_j` denote the binned spike trains and
    :math:`\mu_i` and :math:`\mu_j` their respective averages. Then

    .. math::
         C[i,j] = <b_i-\mu_i, b_j-\mu_j> / (L-1)

    where `<., .>` is the scalar product of two vectors, and :math:`L` is the
    number of bins.

    For an input of N spike trains, an N x N matrix is returned containing the
    covariances for each combination of input spike trains.

    If binary is True, the binned spike trains are clipped to 0 or 1 before
    computing the covariance, so that the binned vectors :math:`b_i` and
    :math:`b_j` are binary.

    Parameters
    ----------
    binned_sts : (N, ) elephant.conversion.BinnedSpikeTrain
        A binned spike train containing the spike trains to be evaluated.
    binary : bool, optional
        If True, the spikes of a particular spike train falling in the same bin
        are counted as 1, resulting in binary binned vectors :math:`b_i`. If
        False, the binned vectors :math:`b_i` contain the spike counts per bin.
        Default: False
    fast : bool, optional
        If `fast=True` and the sparsity of `binned_sts` is `> 0.1`, use
        `np.cov()`. Otherwise, use memory efficient implementation.
        See Notes [2].
        Default: True

    Returns
    -------
    C : (N, N) np.ndarray
        The square matrix of covariances. The element :math:`C[i,j]=C[j,i]` is
        the covariance between `binned_sts[i]` and `binned_sts[j]`.

    Raises
    ------
    MemoryError
        When using `fast=True` and `binned_sts` shape is large.

    Warns
    --------
    UserWarning
        If at least one row in `binned_sts` is empty (has no spikes).

    See Also
    --------
    corrcoef : Pearson correlation coefficient

    Notes
    -----
    1. The spike trains in the binned structure are assumed to cover the
       complete time span `[t_start, t_stop)` of `binned_sts`.
    2. Using `fast=True` might lead to `MemoryError`. If it's the case,
       switch to `fast=False`.

    Examples
    --------
    Generate two Poisson spike trains

    >>> import neo
    >>> from quantities import s, Hz, ms
    >>> from elephant.spike_train_generation import homogeneous_poisson_process
    >>> from elephant.conversion import BinnedSpikeTrain
    >>> st1 = homogeneous_poisson_process(
    ...       rate=10.0*Hz, t_start=0.0*s, t_stop=10.0*s)
    >>> st2 = homogeneous_poisson_process(
    ...       rate=10.0*Hz, t_start=0.0*s, t_stop=10.0*s)
    >>> cov_matrix = covariance(BinnedSpikeTrain([st1, st2], binsize=5*ms))
    >>> print(cov_matrix[0, 1])
    -0.001668334167083546

    """
    if binary:
        binned_sts = binned_sts.binarize(copy=True)

    if fast and binned_sts.sparsity > _SPARSITY_MEMORY_EFFICIENT_THR:
        array = binned_sts.to_array()
        return np.cov(array)

    return _covariance_sparse(
        binned_sts, corrcoef_norm=False)


def corrcoef(binned_sts, binary=False, fast=True):
    r"""
    Calculate the NxN matrix of pairwise Pearson's correlation coefficients
    between all combinations of N binned spike trains.

    For each pair of spike trains :math:`(i,j)`, the correlation coefficient
    :math:`C[i,j]` is obtained by binning :math:`i` and :math:`j` at the
    desired bin size. Let :math:`b_i` and :math:`b_j` denote the binned spike
    trains and :math:`\mu_i` and :math:`\mu_j` their respective means. Then

    .. math::
         C[i,j] = <b_i-\mu_i, b_j-\mu_j> /
                  \sqrt{<b_i-\mu_i, b_i-\mu_i> \cdot <b_j-\mu_j, b_j-\mu_j>}

    where `<., .>` is the scalar product of two vectors.

    For an input of N spike trains, an N x N matrix is returned.
    Each entry in the matrix is a real number ranging between -1 (perfectly
    anti-correlated spike trains) and +1 (perfectly correlated spike trains).
    However, if k-th spike train is empty, k-th row and k-th column of the
    returned matrix are set to np.nan.

    If binary is True, the binned spike trains are clipped to 0 or 1 before
    computing the correlation coefficients, so that the binned vectors
    :math:`b_i` and :math:`b_j` are binary.

    Parameters
    ----------
    binned_sts : (N, ) elephant.conversion.BinnedSpikeTrain
        A binned spike train containing the spike trains to be evaluated.
    binary : bool, optional
        If True, two spikes of a particular spike train falling in the same bin
        are counted as 1, resulting in binary binned vectors :math:`b_i`. If
        False, the binned vectors :math:`b_i` contain the spike counts per bin.
        Default: False
    fast : bool, optional
        If `fast=True` and the sparsity of `binned_sts` is `> 0.1`, use
        `np.corrcoef()`. Otherwise, use memory efficient implementation.
        See Notes[2]
        Default: True

    Returns
    -------
    C : (N, N) np.ndarray
        The square matrix of correlation coefficients. The element
        :math:`C[i,j]=C[j,i]` is the Pearson's correlation coefficient between
        `binned_sts[i]` and `binned_sts[j]`. If `binned_sts` contains only one
        `neo.SpikeTrain`, C=1.0.

    Raises
    ------
    MemoryError
        When using `fast=True` and `binned_sts` shape is large.

    Warns
    --------
    UserWarning
        If at least one row in `binned_sts` is empty (has no spikes).

    See Also
    --------
    covariance

    Notes
    -----
    1. The spike trains in the binned structure are assumed to cover the
       complete time span `[t_start, t_stop)` of `binned_sts`.
    2. Using `fast=True` might lead to `MemoryError`. If it's the case,
       switch to `fast=False`.

    Examples
    --------
    Generate two Poisson spike trains

    >>> import neo
    >>> from quantities import s, Hz, ms
    >>> from elephant.spike_train_generation import homogeneous_poisson_process
    >>> from elephant.conversion import BinnedSpikeTrain
    >>> st1 = homogeneous_poisson_process(
    ...       rate=10.0*Hz, t_start=0.0*s, t_stop=10.0*s)
    >>> st2 = homogeneous_poisson_process(
    ...       rate=10.0*Hz, t_start=0.0*s, t_stop=10.0*s)
    >>> cc_matrix = corrcoef(BinnedSpikeTrain([st1, st2], binsize=5*ms))
    >>> print(cc_matrix[0, 1])
    0.015477320222075359

    """
    if binary:
        binned_sts = binned_sts.binarize(copy=True)

    if fast and binned_sts.sparsity > _SPARSITY_MEMORY_EFFICIENT_THR:
        array = binned_sts.to_array()
        return np.corrcoef(array)

    return _covariance_sparse(
        binned_sts, corrcoef_norm=True)


def _covariance_sparse(binned_sts, corrcoef_norm):
    r"""
    Memory efficient helper function for `covariance()` and `corrcoef()`
    that performs the complete calculation for either the covariance
    (`corrcoef_norm=False`) or correlation coefficient (`corrcoef_norm=True`).
    Both calculations differ only by the denominator.

    For any two `BinnedSpikeTrain`s :math:`\hat{b_x}` and :math:`\hat{b_y}`
    with mean :math:`\vec{\mu_x}` and :math:`\vec{mu_y}` respectively
    computes the dot product

    .. math::
        <\hat{b_x} - \vec{\mu_x}, \hat{b_y} - \vec{\mu_y}>_{ij} =
            (\hat{b_x} \cdot \hat{b_y}^T)_{ij} -
            \frac{(\vec{N_x}^T \cdot \vec{N_y})_{ij}}{L}

    where :math:`N_x^i = \sum_j{b_x^{ij}}` - the number of spikes in `i`th row
    of :math:`\hat{b_x}`, :math:`L` - the number of bins, and
    :math:`\vec{\mu_x} = \frac{\vec{N_x}}{L}`.

    Parameters
    ----------
    binned_sts : (N, ) elephant.conversion.BinnedSpikeTrain
        See `covariance()` or `corrcoef()`, respectively.
    corrcoef_norm : bool
        Use normalization factor for the correlation coefficient rather than
        for the covariance.

    Warns
    --------
    UserWarning
        If at least one row in `binned_sts` is empty (has no spikes).

    Returns
    -------
    (N, N) np.ndarray
        Pearson correlation or covariance matrix.
    """
    spmat = binned_sts._sparse_mat_u
    n_bins = binned_sts.num_bins

    # Check for empty spike trains
    n_spikes_per_row = spmat.sum(axis=1)
    if n_spikes_per_row.min() == 0:
        warnings.warn(
            'Detected empty spike trains (rows) in the argument binned_sts.')

    res = spmat.dot(spmat.T) - n_spikes_per_row * n_spikes_per_row.T / n_bins
    res = np.asarray(res)
    if corrcoef_norm:
        stdx = np.sqrt(res.diagonal())
        stdx = np.expand_dims(stdx, axis=0)
        res /= (stdx.T * stdx)
    else:
        res /= (n_bins - 1)
    res = np.squeeze(res)
    return res


def cross_correlation_histogram(
        binned_st1, binned_st2, window='full', border_correction=False,
        binary=False, kernel=None, method='speed', cross_corr_coef=False):
    """
    Computes the cross-correlation histogram (CCH) between two binned spike
    trains `binned_st1` and `binned_st2`.

    Parameters
    ----------
    binned_st1, binned_st2 : elephant.conversion.BinnedSpikeTrain
<<<<<<< HEAD
        Binned spike trains of lengths N and M to cross-correlate. The two
        spike trains must have same `t_start` and `t_stop`.
    window : {'valid', 'full', list}, optional
        String or list of integers.
=======
        Binned spike trains to cross-correlate. The input spike trains can have
        any `t_start` and `t_stop`.
    window : {'valid', 'full'} or list of int, optional
>>>>>>> 41955a45
        ‘full’: This returns the cross-correlation at each point of overlap,
                with an output shape of (N+M-1,). At the end-points of the
                cross-correlogram, the signals do not overlap completely, and
                boundary effects may be seen.
        ‘valid’: Mode valid returns output of length max(M, N) - min(M, N) + 1.
                 The cross-correlation product is only given for points where
                 the signals overlap completely.
                 Values outside the signal boundary have no effect.
        List of integers (min_lag, max_lag):
              The entries of window are two integers representing the left and
              right extremes (expressed as number of bins) where the
              cross-correlation is computed.
        Default: 'full'
    border_correction : bool, optional
        whether to correct for the border effect. If True, the value of the
        CCH at bin :math:`b` (for :math:`b=-H,-H+1, ...,H`, where :math:`H` is
        the CCH half-length) is multiplied by the correction factor:

        .. math::
                            (H+1)/(H+1-|b|),

        which linearly corrects for loss of bins at the edges.
        Default: False
    binary : bool, optional
<<<<<<< HEAD
        If True, spikes falling in the same bin are counted as a single spike;
        otherwise they are counted as different spikes.
        Default: False.
    kernel : np.ndarray or None, optional
        A one dimensional array containing a smoothing kernel applied
=======
        whether to binarize spikes from the same spike train falling in the
        same bin. If True, such spikes are considered as a single spike;
        otherwise they are considered as different spikes.
        Default: False.
    kernel : np.ndarray or None, optional
        A one dimensional array containing an optional smoothing kernel applied
>>>>>>> 41955a45
        to the resulting CCH. The length N of the kernel indicates the
        smoothing window. The smoothing window cannot be larger than the
        maximum lag of the CCH. The kernel is normalized to unit area before
        being applied to the resulting CCH. Popular choices for the kernel are
          * normalized boxcar kernel: `numpy.ones(N)`
          * hamming: `numpy.hamming(N)`
          * hanning: `numpy.hanning(N)`
          * bartlett: `numpy.bartlett(N)`
        If None, the CCH is not smoothed.
        Default: None
    method : {'speed', 'memory'}, optional
<<<<<<< HEAD
        Defines the algorithm to use. "speed" uses `numpy.correlate` to
        calculate the correlation between two binned spike trains using a
        non-sparse data representation. Due to various optimizations, it is the
        fastest realization. In contrast, the option "memory" uses an own
=======
        Defines the algorithm to use. "speed" uses numpy.correlate to calculate
        the correlation between two binned spike trains using a non-sparse data
        representation. Due to various optimizations, it is the fastest
        realization. In contrast, the option "memory" uses an own
>>>>>>> 41955a45
        implementation to calculate the correlation based on sparse matrices,
        which is more memory efficient but slower than the "speed" option.
        Default: "speed"
    cross_corr_coef : bool, optional
        If True, a normalization is applied to the CCH to obtain the
        cross-correlation  coefficient function ranging from -1 to 1 according
        to Equation (5.10) in [1]_. See Notes.
        Default: False.

    Returns
    -------
    cch_result : neo.AnalogSignal
        Containing the cross-correlation histogram between `binned_st1` and
        `binned_st2`.

<<<<<<< HEAD
        The central bin of the histogram represents correlation at zero
        delay (instantaneous correlation).
        Offset bins correspond to correlations at delays equivalent
        to the differences between the spike times of `binned_st1` and those of
        `binned_st2`: an entry at positive lag corresponds to a spike in
        `binned_st2` following a spike in `binned_st1` bins to the right, and
        an entry at negative lag corresponds to a spike in `binned_st1`
        following a spike in `binned_st2`.

        To illustrate this definition, consider the two spike trains:
        `binned_st1`: 0 0 0 0 1 0 0 0 0 0 0
        `binned_st2`: 0 0 0 0 0 0 0 1 0 0 0
        Here, the CCH will have an entry of 1 at lag :math:`h=+3`.
=======
        Offset bins correspond to correlations at a delay equivalent
        to the difference between the spike times of `binned_st1`
        ("reference neuron") and those of `binned_st2` ("target neuron"): an
        entry at positive lags corresponds to a spike in `binned_st2` following
        a spike in `binned_st1` bins to the right, and an entry at negative
        lags corresponds to a spike in `binned_st1` following a spike in
        `binned_st2`.

        To illustrate this definition, consider two spike trains with the same
        `t_start` and `t_stop`:
        `binned_st1` ('reference neuron') : 0 0 0 0 1 0 0 0 0 0 0
        `binned_st2` ('target neuron')    : 0 0 0 0 0 0 0 1 0 0 0
        Here, the CCH will have an entry of `1` at `lag=+3`.
>>>>>>> 41955a45

        Consistent with the definition of `neo.AnalogSignals`, the time axis
        represents the left bin borders of each histogram bin. For example,
        the time axis might be:
        `np.array([-2.5 -1.5 -0.5 0.5 1.5]) * ms`
    lags : np.ndarray
        Contains the IDs of the individual histogram bins, where the central
        bin has ID 0, bins to the left have negative IDs and bins to the right
        have positive IDs, e.g.,:
        `np.array([-3, -2, -1, 0, 1, 2, 3])`

    Notes
    -----
    1. The Eq. (5.10) in [1]_ is valid for binned spike trains with at most one
       spike per bin. For a general case, refer to the implementation of
       `_covariance_sparse()`.
    2. Alias: `cch`

    References
    ----------
    .. [1] "Analysis of parallel spike trains", 2010, Gruen & Rotter, Vol 7.

    Examples
    --------
<<<<<<< HEAD
        Plot the cross-correlation histogram between two Poisson spike trains

        >>> import elephant
        >>> import matplotlib.pyplot as plt
        >>> import quantities as pq
        ...
        >>> binned_st1 = elephant.conversion.BinnedSpikeTrain(
        ...        elephant.spike_train_generation.homogeneous_poisson_process(
        ...            10. * pq.Hz, t_start=0 * pq.ms, t_stop=5000 * pq.ms),
        ...        binsize=5. * pq.ms)
        >>> binned_st2 = elephant.conversion.BinnedSpikeTrain(
        ...        elephant.spike_train_generation.homogeneous_poisson_process(
        ...            10. * pq.Hz, t_start=0 * pq.ms, t_stop=5000 * pq.ms),
        ...        binsize=5. * pq.ms)
        ...
        >>> cc_hist = \
        >>>     elephant.spike_train_correlation.cross_correlation_histogram(
        ...        binned_st1, binned_st2, window=[-30,30],
        ...        border_correction=False,
        ...        binary=False, kernel=None, method='memory')
        ...
        >>> plt.bar(left=cc_hist[0].times.magnitude,
        ...         height=cc_hist[0][:, 0].magnitude,
        ...         width=cc_hist[0].sampling_period.magnitude)
        >>> plt.xlabel('time (' + str(cc_hist[0].times.units) + ')')
        >>> plt.ylabel('cross-correlation histogram')
        >>> plt.axis('tight')
        >>> plt.show()
=======
    Plot the cross-correlation histogram between two Poisson spike trains
    >>> import elephant
    >>> import matplotlib.pyplot as plt
    >>> import quantities as pq

    >>> binned_st1 = elephant.conversion.BinnedSpikeTrain(
    ...        elephant.spike_train_generation.homogeneous_poisson_process(
    ...            10. * pq.Hz, t_start=0 * pq.ms, t_stop=5000 * pq.ms),
    ...        binsize=5. * pq.ms)
    >>> binned_st2 = elephant.conversion.BinnedSpikeTrain(
    ...        elephant.spike_train_generation.homogeneous_poisson_process(
    ...            10. * pq.Hz, t_start=0 * pq.ms, t_stop=5000 * pq.ms),
    ...        binsize=5. * pq.ms)

    >>> cc_hist = \
    ...    elephant.spike_train_correlation.cross_correlation_histogram(
    ...        binned_st1, binned_st2, window=[-30,30],
    ...        border_correction=False,
    ...        binary=False, kernel=None, method='memory')

    >>> plt.bar(left=cc_hist[0].times.magnitude,
    ...         height=cc_hist[0][:, 0].magnitude,
    ...         width=cc_hist[0].sampling_period.magnitude)
    >>> plt.xlabel('time (' + str(cc_hist[0].times.units) + ')')
    >>> plt.ylabel('cross-correlation histogram')
    >>> plt.axis('tight')
    >>> plt.show()
>>>>>>> 41955a45

    """

    # Check that the spike trains are binned with the same temporal
    # resolution
    if binned_st1.matrix_rows != 1 or binned_st2.matrix_rows != 1:
        raise ValueError("Spike trains must be one dimensional")
    if not np.isclose(binned_st1.binsize.simplified.magnitude,
                      binned_st2.binsize.simplified.magnitude):
        raise ValueError("Bin sizes must be equal")

    binsize = binned_st1.binsize
    window_min = -binned_st1.num_bins + 1
    window_max = binned_st2.num_bins - 1

    t_start_shift = (binned_st2.t_start - binned_st1.t_start) / binsize
    t_start_shift = t_start_shift.simplified.magnitude

    # In the examples below we fix st2 and "move" st1.
    # Zero-lag is equal to `max(st1.t_start, st2.t_start)`.
    # Binned spiketrains (t_start and t_stop) with binsize=1ms:
    # 1) st1=[3, 8] ms, st2=[1, 13] ms
    #    t_start_shift = -2 ms
    #    zero-lag is at 3 ms
    # 2) st1=[1, 7] ms, st2=[2, 9] ms
    #    t_start_shift = 1 ms
    #    zero-lag is at 2 ms
    # 3) st1=[1, 7] ms, st2=[4, 6] ms
    #    t_start_shift = 3 ms
    #    zero-lag is at 4 ms

    # Set the time window in which is computed the cch
    if isinstance(window[0], int) and isinstance(window[1], int):
        # ex. 1) lags range: [w[0] - 2, w[1] - 2] ms
        # ex. 2) lags range: [w[0] + 1, w[1] + 1] ms
        # ex. 3) lags range: [w[0] + 3, w[0] + 3] ms
        if window[0] >= window[1] or window[0] <= window_min \
                or window[1] >= window_max:
            raise ValueError(
                "The window exceeds the length of the spike trains")
        left_edge, right_edge = window[0], window[1]
        lags = np.arange(left_edge + t_start_shift,
                         right_edge + 1 + t_start_shift, dtype=np.int32)
        cch_mode = 'pad'
    elif window == 'full':
        # cch computed for all the possible entries
        # ex. 1) lags range: [-6, 9] ms
        # ex. 2) lags range: [-4, 7] ms
        # ex. 3) lags range: [-2, 4] ms
        left_edge = window_min
        right_edge = window_max
        lags = np.arange(left_edge + t_start_shift,
                         right_edge + 1 + t_start_shift, dtype=np.int32)
        cch_mode = window
    elif window == 'valid':
        if binned_st1.num_bins < binned_st2.num_bins:
            # ex. 1) lags range: [-2, 5] ms
            # ex. 2) lags range: [1, 2] ms
            left_edge = (binned_st2.t_start -
                         binned_st1.t_start) / binsize
            right_edge = (binned_st2.t_stop -
                          binned_st1.t_stop) / binsize
        else:
            # ex. 3) lags range: [-1, 3] ms
            left_edge = (binned_st2.t_stop -
                         binned_st1.t_stop) / binsize
            right_edge = (binned_st2.t_start -
                          binned_st1.t_start) / binsize
        right_edge = int(right_edge.simplified.magnitude)
        left_edge = int(left_edge.simplified.magnitude)
        lags = np.arange(left_edge, right_edge + 1, dtype=np.int32)
        cch_mode = window
    else:
        raise ValueError("Invalid window parameter")

    if binary:
        binned_st1 = binned_st1.binarize(copy=True)
        binned_st2 = binned_st2.binarize(copy=True)

    cch_builder = _CrossCorrHist(binned_st1, binned_st2,
                                 window=(left_edge, right_edge))
    if method == 'memory':
        cross_corr = cch_builder.correlate_memory(cch_mode=cch_mode)
    else:
        cross_corr = cch_builder.correlate_speed(cch_mode=cch_mode)

    if border_correction:
        if window == 'valid':
            warnings.warn(
                "Border correction is ignored with 'valid' window mode")
        else:
            cross_corr = cch_builder.border_correction(cross_corr)
    if kernel is not None:
        cross_corr = cch_builder.kernel_smoothing(cross_corr, kernel=kernel)
    if cross_corr_coef:
        cross_corr = cch_builder.cross_corr_coef(cross_corr)

    # Transform the array count into an AnalogSignal
    cch_result = neo.AnalogSignal(
        signal=cross_corr.reshape(cross_corr.size, 1),
        units=pq.dimensionless,
        t_start=(lags[0] - 0.5) * binned_st1.binsize,
        sampling_period=binned_st1.binsize)
    # Return only the hist_bins bins and counts before and after the
    # central one
    return cch_result, lags


# Alias for common abbreviation
cch = cross_correlation_histogram


def spike_time_tiling_coefficient(spiketrain_1, spiketrain_2, dt=0.005 * pq.s):
    """
    Calculates the Spike Time Tiling Coefficient (STTC) as described in [1]_
    following their implementation in C.
    The STTC is a pairwise measure of correlation between spike trains.
    It has been proposed as a replacement for the correlation index as it
    presents several advantages (e.g. it's not confounded by firing rate,
    appropriately distinguishes lack of correlation from anti-correlation,
    periods of silence don't add to the correlation and it's sensitive to
    firing patterns).

    The STTC is calculated as follows:

    .. math::
        STTC = 1/2((PA - TB)/(1 - PA*TB) + (PB - TA)/(1 - PB*TA))

    Where `PA` is the proportion of spikes from train 1 that lie within
    `[-dt, +dt]` of any spike of train 2 divided by the total number of spikes
    in train 1, `PB` is the same proportion for the spikes in train 2;
    `TA` is the proportion of total recording time within `[-dt, +dt]` of any
    spike in train 1, TB is the same proportion for train 2.
    For :math:`TA = PB = 1`and for :math:`TB = PA = 1`
    the resulting :math:`0/0` is replaced with :math:`1`,
    since every spike from the train with :math:`T = 1` is within
    `[-dt, +dt]` of a spike of the other train.

    This is a Python implementation compatible with the elephant library of
    the original code by C. Cutts written in C and avaiable at:
    (https://github.com/CCutts/Detecting_pairwise_correlations_in_spike_trains/blob/master/spike_time_tiling_coefficient.c)

    Parameters
    ----------
    spiketrain_1, spiketrain_2: neo.SpikeTrain
        Spike trains to cross-correlate. They must have the same `t_start` and
        `t_stop`.
    dt: pq.Quantity.
        The synchronicity window is used for both: the quantification of the
        proportion of total recording time that lies `[-dt, +dt]` of each spike
        in each train and the proportion of spikes in `spiketrain_1` that lies
        `[-dt, +dt]` of any spike in `spiketrain_2`.
        Default : `0.005 * pq.s`

    Returns
    -------
    index:  float or np.nan
        The spike time tiling coefficient (STTC). Returns np.nan if any spike
        train is empty.

    References
    ----------
    .. [1] Cutts, C. S., & Eglen, S. J. (2014). Detecting Pairwise Correlations
           in Spike Trains: An Objective Comparison of Methods and Application
           to the Study of Retinal Waves. Journal of Neuroscience, 34(43),
           14288–14303.

    Notes
    -----
    Alias: `sttc`
    """

    def run_P(spiketrain_1, spiketrain_2):
        """
        Check every spike in train 1 to see if there's a spike in train 2
        within dt
        """
        N2 = len(spiketrain_2)

        # Search spikes of spiketrain_1 in spiketrain_2
        # ind will contain index of
        ind = np.searchsorted(spiketrain_2.times, spiketrain_1.times)

        # To prevent IndexErrors
        # If a spike of spiketrain_1 is after the last spike of spiketrain_2,
        # the index is N2, however spiketrain_2[N2] raises an IndexError.
        # By shifting this index, the spike of spiketrain_1 will be compared
        # to the last 2 spikes of spiketrain_2 (negligible overhead).
        # Note: Not necessary for index 0 that will be shifted to -1,
        # because spiketrain_2[-1] is valid (additional negligible comparison)
        ind[ind == N2] = N2 - 1

        # Compare to nearest spike in spiketrain_2 BEFORE spike in spiketrain_1
        close_left = np.abs(
            spiketrain_2.times[ind - 1] - spiketrain_1.times) <= dt
        # Compare to nearest spike in spiketrain_2 AFTER (or simultaneous)
        # spike in spiketrain_2
        close_right = np.abs(
            spiketrain_2.times[ind] - spiketrain_1.times) <= dt

        # spiketrain_2 spikes that are in [-dt, dt] range of spiketrain_1
        # spikes are counted only ONCE (as per original implementation)
        close = close_left + close_right

        # Count how many spikes in spiketrain_1 have a "partner" in
        # spiketrain_2
        return np.count_nonzero(close)

    def run_T(spiketrain):
        """
        Calculate the proportion of the total recording time 'tiled' by spikes.
        """
        N = len(spiketrain)
        time_A = 2 * N * dt  # maximum possible time

        if N == 1:  # for just one spike in train
            if spiketrain[0] - spiketrain.t_start < dt:
                time_A += -dt + spiketrain[0] - spiketrain.t_start
            if spiketrain[0] + dt > spiketrain.t_stop:
                time_A += -dt - spiketrain[0] + spiketrain.t_stop
        else:  # if more than one spike in train
            # Vectorized loop of spike time differences
            diff = np.diff(spiketrain)
            diff_overlap = diff[diff < 2 * dt]
            # Subtract overlap
            time_A += -2 * dt * len(diff_overlap) + np.sum(diff_overlap)

            # check if spikes are within dt of the start and/or end
            # if so subtract overlap of first and/or last spike
            if (spiketrain[0] - spiketrain.t_start) < dt:
                time_A += spiketrain[0] - dt - spiketrain.t_start

            if (spiketrain.t_stop - spiketrain[N - 1]) < dt:
                time_A += -spiketrain[-1] - dt + spiketrain.t_stop

        T = time_A / (spiketrain.t_stop - spiketrain.t_start)
        return T.simplified.item()  # enforce simplification, strip units

    N1 = len(spiketrain_1)
    N2 = len(spiketrain_2)

    if N1 == 0 or N2 == 0:
        index = np.nan
    else:
        TA = run_T(spiketrain_1)
        TB = run_T(spiketrain_2)
        PA = run_P(spiketrain_1, spiketrain_2)
        PA = PA / N1
        PB = run_P(spiketrain_2, spiketrain_1)
        PB = PB / N2
        # check if the P and T values are 1 to avoid division by zero
        # This only happens for TA = PB = 1 and/or TB = PA = 1,
        # which leads to 0/0 in the calculation of the index.
        # In those cases, every spike in the train with P = 1
        # is within dt of a spike in the other train,
        # so we set the respective (partial) index to 1.
        if PA * TB == 1:
            if PB * TA == 1:
                index = 1.
            else:
                index = 0.5 + 0.5 * (PB - TA) / (1 - PB * TA)
        elif PB * TA == 1:
            index = 0.5 + 0.5 * (PA - TB) / (1 - PA * TB)
        else:
            index = 0.5 * (PA - TB) / (1 - PA * TB) + 0.5 * (PB - TA) / (
                1 - PB * TA)
    return index


sttc = spike_time_tiling_coefficient


def spike_train_timescale(binned_st, tau_max):
    r"""
    Calculates the auto-correlation time of a binned spike train.
    Uses the definition of the auto-correlation time proposed in [[1]_,
    Eq. (6)]:

    .. math::
        \tau_\mathrm{corr} = \int_{-\tau_\mathrm{max}}^{\tau_\mathrm{max}}\
            \left[ \frac{\hat{C}(\tau)}{\hat{C}(0)} \right]^2 d\tau

    where :math:`\hat{C}(\tau) = C(\tau)-\nu\delta(\tau)` denotes
    the auto-correlation function excluding the Dirac delta at zero timelag.

    Parameters
    ----------
    binned_st : elephant.conversion.BinnedSpikeTrain
        A binned spike train containing the spike train to be evaluated.
    tau_max : pq.Quantity
        Maximal integration time of the auto-correlation function.

    Returns
    -------
    timescale : pq.Quantity
        The auto-correlation time of the binned spiketrain.

    Notes
    -----
    * :math:`\tau_\mathrm{max}` is a critical parameter: numerical estimates
      of the auto-correlation functions are inherently noisy. Due to the
      square in the definition above, this noise is integrated. Thus, it is
      necessary to introduce a cutoff for the numerical integration - this
      cutoff should be neither smaller than the true auto-correlation time
      nor much bigger.
    * The bin size of `binned_st` is another critical parameter as it defines
      the discretization of the integral :math:`d\tau`. If it is too big, the
      numerical approximation of the integral is inaccurate.

    References
    ----------
    .. [1] Wieland, S., Bernardi, D., Schwalger, T., & Lindner, B. (2015).
        Slow fluctuations in recurrent networks of spiking neurons.
        Physical Review E, 92(4), 040901.
    """
    binsize = binned_st.binsize
    if not (tau_max / binsize).simplified.units == pq.dimensionless:
        raise AssertionError("tau_max needs units of time")

    # safe casting of tau_max/binsize to integer
    tau_max_bins = int(np.round((tau_max / binsize).simplified.magnitude))
    if not np.isclose(tau_max.simplified.magnitude,
                      (tau_max_bins * binsize).simplified.magnitude):
        raise AssertionError("tau_max has to be a multiple of the binsize")

    cch_window = [-tau_max_bins, tau_max_bins]
    corrfct, bin_ids = cross_correlation_histogram(
        binned_st, binned_st, window=cch_window, cross_corr_coef=True
    )
    # Take only t > 0 values, in particular neglecting the delta peak.
    corrfct_pos = corrfct.time_slice(binsize / 2, corrfct.t_stop).flatten()

    # Calculate the timescale using trapezoidal integration
    integr = np.abs((corrfct_pos / corrfct_pos[0]).magnitude)**2
    timescale = 2 * integrate.trapz(integr, dx=binsize)
    return timescale<|MERGE_RESOLUTION|>--- conflicted
+++ resolved
@@ -469,16 +469,9 @@
     Parameters
     ----------
     binned_st1, binned_st2 : elephant.conversion.BinnedSpikeTrain
-<<<<<<< HEAD
-        Binned spike trains of lengths N and M to cross-correlate. The two
-        spike trains must have same `t_start` and `t_stop`.
-    window : {'valid', 'full', list}, optional
-        String or list of integers.
-=======
-        Binned spike trains to cross-correlate. The input spike trains can have
-        any `t_start` and `t_stop`.
+        Binned spike trains of lengths N and M to cross-correlate. The input
+        spike trains can have any `t_start` and `t_stop`.
     window : {'valid', 'full'} or list of int, optional
->>>>>>> 41955a45
         ‘full’: This returns the cross-correlation at each point of overlap,
                 with an output shape of (N+M-1,). At the end-points of the
                 cross-correlogram, the signals do not overlap completely, and
@@ -503,20 +496,11 @@
         which linearly corrects for loss of bins at the edges.
         Default: False
     binary : bool, optional
-<<<<<<< HEAD
         If True, spikes falling in the same bin are counted as a single spike;
         otherwise they are counted as different spikes.
         Default: False.
     kernel : np.ndarray or None, optional
         A one dimensional array containing a smoothing kernel applied
-=======
-        whether to binarize spikes from the same spike train falling in the
-        same bin. If True, such spikes are considered as a single spike;
-        otherwise they are considered as different spikes.
-        Default: False.
-    kernel : np.ndarray or None, optional
-        A one dimensional array containing an optional smoothing kernel applied
->>>>>>> 41955a45
         to the resulting CCH. The length N of the kernel indicates the
         smoothing window. The smoothing window cannot be larger than the
         maximum lag of the CCH. The kernel is normalized to unit area before
@@ -528,17 +512,10 @@
         If None, the CCH is not smoothed.
         Default: None
     method : {'speed', 'memory'}, optional
-<<<<<<< HEAD
         Defines the algorithm to use. "speed" uses `numpy.correlate` to
         calculate the correlation between two binned spike trains using a
         non-sparse data representation. Due to various optimizations, it is the
         fastest realization. In contrast, the option "memory" uses an own
-=======
-        Defines the algorithm to use. "speed" uses numpy.correlate to calculate
-        the correlation between two binned spike trains using a non-sparse data
-        representation. Due to various optimizations, it is the fastest
-        realization. In contrast, the option "memory" uses an own
->>>>>>> 41955a45
         implementation to calculate the correlation based on sparse matrices,
         which is more memory efficient but slower than the "speed" option.
         Default: "speed"
@@ -554,9 +531,6 @@
         Containing the cross-correlation histogram between `binned_st1` and
         `binned_st2`.
 
-<<<<<<< HEAD
-        The central bin of the histogram represents correlation at zero
-        delay (instantaneous correlation).
         Offset bins correspond to correlations at delays equivalent
         to the differences between the spike times of `binned_st1` and those of
         `binned_st2`: an entry at positive lag corresponds to a spike in
@@ -564,25 +538,11 @@
         an entry at negative lag corresponds to a spike in `binned_st1`
         following a spike in `binned_st2`.
 
-        To illustrate this definition, consider the two spike trains:
-        `binned_st1`: 0 0 0 0 1 0 0 0 0 0 0
-        `binned_st2`: 0 0 0 0 0 0 0 1 0 0 0
-        Here, the CCH will have an entry of 1 at lag :math:`h=+3`.
-=======
-        Offset bins correspond to correlations at a delay equivalent
-        to the difference between the spike times of `binned_st1`
-        ("reference neuron") and those of `binned_st2` ("target neuron"): an
-        entry at positive lags corresponds to a spike in `binned_st2` following
-        a spike in `binned_st1` bins to the right, and an entry at negative
-        lags corresponds to a spike in `binned_st1` following a spike in
-        `binned_st2`.
-
         To illustrate this definition, consider two spike trains with the same
         `t_start` and `t_stop`:
         `binned_st1` ('reference neuron') : 0 0 0 0 1 0 0 0 0 0 0
         `binned_st2` ('target neuron')    : 0 0 0 0 0 0 0 1 0 0 0
         Here, the CCH will have an entry of `1` at `lag=+3`.
->>>>>>> 41955a45
 
         Consistent with the definition of `neo.AnalogSignals`, the time axis
         represents the left bin borders of each histogram bin. For example,
@@ -607,37 +567,8 @@
 
     Examples
     --------
-<<<<<<< HEAD
-        Plot the cross-correlation histogram between two Poisson spike trains
-
-        >>> import elephant
-        >>> import matplotlib.pyplot as plt
-        >>> import quantities as pq
-        ...
-        >>> binned_st1 = elephant.conversion.BinnedSpikeTrain(
-        ...        elephant.spike_train_generation.homogeneous_poisson_process(
-        ...            10. * pq.Hz, t_start=0 * pq.ms, t_stop=5000 * pq.ms),
-        ...        binsize=5. * pq.ms)
-        >>> binned_st2 = elephant.conversion.BinnedSpikeTrain(
-        ...        elephant.spike_train_generation.homogeneous_poisson_process(
-        ...            10. * pq.Hz, t_start=0 * pq.ms, t_stop=5000 * pq.ms),
-        ...        binsize=5. * pq.ms)
-        ...
-        >>> cc_hist = \
-        >>>     elephant.spike_train_correlation.cross_correlation_histogram(
-        ...        binned_st1, binned_st2, window=[-30,30],
-        ...        border_correction=False,
-        ...        binary=False, kernel=None, method='memory')
-        ...
-        >>> plt.bar(left=cc_hist[0].times.magnitude,
-        ...         height=cc_hist[0][:, 0].magnitude,
-        ...         width=cc_hist[0].sampling_period.magnitude)
-        >>> plt.xlabel('time (' + str(cc_hist[0].times.units) + ')')
-        >>> plt.ylabel('cross-correlation histogram')
-        >>> plt.axis('tight')
-        >>> plt.show()
-=======
     Plot the cross-correlation histogram between two Poisson spike trains
+
     >>> import elephant
     >>> import matplotlib.pyplot as plt
     >>> import quantities as pq
@@ -664,7 +595,6 @@
     >>> plt.ylabel('cross-correlation histogram')
     >>> plt.axis('tight')
     >>> plt.show()
->>>>>>> 41955a45
 
     """
 

# -*- coding: utf-8 -*-
"""
This modules provides functions to calculate correlations between spike trains.

.. autosummary::
    :toctree: _toctree/spike_train_correlation

    covariance
    correlation_coefficient
    cross_correlation_histogram
    spike_time_tiling_coefficient
    spike_train_timescale

:copyright: Copyright 2014-2022 by the Elephant team, see `doc/authors.rst`.
:license: Modified BSD, see LICENSE.txt for details.
"""
from __future__ import division, print_function, unicode_literals

import warnings

import neo
import numpy as np
import quantities as pq
import scipy.signal
from scipy import integrate

from elephant.conversion import BinnedSpikeTrain
from elephant.utils import deprecated_alias

__all__ = [
    "covariance",
    "correlation_coefficient",
    "cross_correlation_histogram",
    "spike_time_tiling_coefficient",
    "spike_train_timescale"
]

# The highest sparsity of the `BinnedSpikeTrain` matrix for which
# memory-efficient (sparse) implementation of `covariance()` is faster than
# with the corresponding numpy dense array.
_SPARSITY_MEMORY_EFFICIENT_THR = 0.1


class _CrossCorrHist(object):
    """
    Cross-correlation histogram for `BinnedSpikeTrain`s.
    This class is used inside :func:`cross_correlation_histogram` function
    and is not meant to be used outside of it.

    Parameters
    ----------
    binned_spiketrain_i, binned_spiketrain_j :
        elephant.conversion.BinnedSpikeTrain
        Binned spike trains to cross-correlate. The two spike trains must
        have the same `t_start` and `t_stop`.
    window : list or tuple
        List of integers - (left_edge, right_edge).
        Refer to the docs of `cross_correlation_histogram()`.
    """

    def __init__(self, binned_spiketrain_i, binned_spiketrain_j, window):
        self.binned_spiketrain_i = binned_spiketrain_i
        self.binned_spiketrain_j = binned_spiketrain_j
        self.window = window

    @staticmethod
    def get_valid_lags(binned_spiketrain_i, binned_spiketrain_j):
        """
        Computes the lags at which the cross-correlation
        of the input spiketrains can be calculated with full
        overlap.

        Parameters
        ----------
        binned_spiketrain_i, binned_spiketrain_j :
            elephant.conversion.BinnedSpikeTrain
            Binned spike trains to cross-correlate. The input spike trains can
            have any `t_start` and `t_stop`.

        Returns
        -------
        lags : np.ndarray
            Array of lags at which the cross-correlation can be computed
            at full overlap (valid mode).
        """

        bin_size = binned_spiketrain_i._bin_size

        # see cross_correlation_histogram for the examples
        if binned_spiketrain_i.n_bins < binned_spiketrain_j.n_bins:
            # ex. 1) lags range: [-2, 5] ms
            # ex. 2) lags range: [1, 2] ms
            left_edge = (binned_spiketrain_j._t_start -
                         binned_spiketrain_i._t_start) / bin_size
            right_edge = (binned_spiketrain_j._t_stop -
                          binned_spiketrain_i._t_stop) / bin_size
        else:
            # ex. 3) lags range: [-1, 3] ms
            left_edge = (binned_spiketrain_j._t_stop -
                         binned_spiketrain_i._t_stop) / bin_size
            right_edge = (binned_spiketrain_j._t_start -
                          binned_spiketrain_i._t_start) / bin_size
        right_edge = int(right_edge)
        left_edge = int(left_edge)
        lags = np.arange(left_edge, right_edge + 1, dtype=np.int32)

        return lags

    def correlate_memory(self, cch_mode):
        """
        Slow, but memory-safe mode.

        Return
        -------
        cross_corr : np.ndarray
            Cross-correlation of `self.binned_spiketrain1` and
            `self.binned_spiketrain2`.
        """
        st1_spmat = self.binned_spiketrain_i.sparse_matrix
        st2_spmat = self.binned_spiketrain_j.sparse_matrix
        left_edge, right_edge = self.window

        # extract the nonzero column indices of 1-d matrices
        st1_bin_idx_unique = st1_spmat.nonzero()[1]
        st2_bin_idx_unique = st2_spmat.nonzero()[1]

        # 'valid' mode requires bins correction due to the shift in t_starts
        # 'full' and 'pad' modes don't need this correction
        if cch_mode == "valid":
            if self.binned_spiketrain_i.n_bins > \
                    self.binned_spiketrain_j.n_bins:
                st2_bin_idx_unique += right_edge
            else:
                st2_bin_idx_unique += left_edge

        st1_spmat = st1_spmat.data
        st2_spmat = st2_spmat.data

        # Initialize the counts to an array of zeros,
        # and the bin IDs to integers
        # spanning the time axis
        nr_lags = right_edge - left_edge + 1
        cross_corr = np.zeros(nr_lags)

        # Compute the CCH at lags in left_edge,...,right_edge only
        for idx, i in enumerate(st1_bin_idx_unique):
            il = np.searchsorted(st2_bin_idx_unique, left_edge + i)
            ir = np.searchsorted(st2_bin_idx_unique,
                                 right_edge + i, side='right')
            timediff = st2_bin_idx_unique[il:ir] - i
            assert ((timediff >= left_edge) & (
                timediff <= right_edge)).all(), \
                'Not all the entries of cch lie in the window'
            cross_corr[timediff - left_edge] += (
                st1_spmat[idx] * st2_spmat[il:ir])
            st2_bin_idx_unique = st2_bin_idx_unique[il:]
            st2_spmat = st2_spmat[il:]
        return cross_corr

    def correlate_speed(self, cch_mode):
        """
        Fast, but might require a lot of memory.

        Parameters
        ----------
        cch_mode : str
            Cross-correlation mode.

        Returns
        -------
        cross_corr : np.ndarray
            Cross-correlation of `self.binned_spiketrain1` and
            `self.binned_spiketrain2`.
        """
        # Retrieve the array of the binned spike trains
        st1_arr = self.binned_spiketrain_i.to_array()[0]
        st2_arr = self.binned_spiketrain_j.to_array()[0]
        left_edge, right_edge = self.window
        if cch_mode == 'pad':
            # Zero padding to stay between left_edge and right_edge
            pad_width = min(max(-left_edge, 0), max(right_edge, 0))
            st2_arr = np.pad(st2_arr, pad_width=pad_width, mode='constant')
            cch_mode = 'valid'
        # Cross correlate the spike trains
        cross_corr = scipy.signal.fftconvolve(st2_arr, st1_arr[::-1],
                                              mode=cch_mode)
        # convolution of integers is integers
        cross_corr = np.round(cross_corr)
        return cross_corr

    def border_correction(self, cross_corr):
        """
        Parameters
        ----------
        cross_corr : np.ndarray
            Cross-correlation array. The output of `self.correlate_speed()`
            or `self.correlate_memory()`.

        Returns
        -------
        np.ndarray
            Cross-correlation array with the border correction applied.
        """
        min_num_bins = min(self.binned_spiketrain_i.n_bins,
                           self.binned_spiketrain_j.n_bins)
        left_edge, right_edge = self.window
        valid_lags = _CrossCorrHist.get_valid_lags(self.binned_spiketrain_i,
                                                   self.binned_spiketrain_j)
        lags_to_compute = np.arange(left_edge, right_edge + 1)
        outer_subtraction = np.subtract.outer(lags_to_compute, valid_lags)
        min_distance_from_window = np.abs(outer_subtraction).min(axis=1)
        n_values_fall_in_window = min_num_bins - min_distance_from_window
        correction = float(min_num_bins) / n_values_fall_in_window
        return cross_corr * correction

    def cross_correlation_coefficient(self, cross_corr):
        """
        Normalizes the CCH to obtain the cross-correlation coefficient
        function, ranging from -1 to 1.

        Parameters
        ----------
        cross_corr : np.ndarray
            Cross-correlation array. The output of `self.correlate_speed()`
            or `self.correlate_memory()`.

        Notes
        -----
        See Notes in `cross_correlation_histogram()`.

        Returns
        -------
        np.ndarray
            Normalized cross-correlation array in range `[-1, 1]`.
        """
        max_num_bins = max(self.binned_spiketrain_i.n_bins,
                           self.binned_spiketrain_j.n_bins)
        n_spikes1 = self.binned_spiketrain_i.get_num_of_spikes()
        n_spikes2 = self.binned_spiketrain_j.get_num_of_spikes()
        data1 = self.binned_spiketrain_i.sparse_matrix.data
        data2 = self.binned_spiketrain_j.sparse_matrix.data
        ii = data1.dot(data1)
        jj = data2.dot(data2)
        cov_mean = n_spikes1 * n_spikes2 / max_num_bins
        std_xy = np.sqrt((ii - n_spikes1 ** 2. / max_num_bins) * (
            jj - n_spikes2 ** 2. / max_num_bins))
        cross_corr_normalized = (cross_corr - cov_mean) / std_xy
        return cross_corr_normalized

    def kernel_smoothing(self, cross_corr_array, kernel):
        """
        Performs 1-d convolution with the `kernel`.

        Parameters
        ----------
        cross_corr_array : np.ndarray
            Cross-correlation array. The output of `self.correlate_speed()`
            or `self.correlate_memory()`.
        kernel : list
            1-d kernel.

        Returns
        -------
        np.ndarray
            Smoothed array.
        """
        left_edge, right_edge = self.window
        kern_len_max = abs(left_edge) + abs(right_edge) + 1
        # Define the kern for smoothing as an ndarray
        if len(kernel) > kern_len_max:
            raise ValueError(
                'The length of the kernel {} cannot be larger than the '
                'length {} of the resulting CCH.'.format(len(kernel),
                                                         kern_len_max))
        kernel = np.divide(kernel, kernel.sum())
        # Smooth the cross-correlation histogram with the kern
        return np.convolve(cross_corr_array, kernel, mode='same')


@deprecated_alias(binned_sts='binned_spiketrain')
def covariance(binned_spiketrain, binary=False, fast=True):
    r"""
    Calculate the NxN matrix of pairwise covariances between all combinations
    of N binned spike trains.

    For each pair of spike trains :math:`(i,j)`, the covariance :math:`C[i,j]`
    is obtained by binning :math:`i` and :math:`j` at the desired bin size. Let
    :math:`b_i` and :math:`b_j` denote the binned spike trains and
    :math:`\mu_i` and :math:`\mu_j` their respective averages. Then

    .. math::
         C[i,j] = <b_i-\mu_i, b_j-\mu_j> / (L-1)

    where `<., .>` is the scalar product of two vectors, and :math:`L` is the
    number of bins.

    For an input of N spike trains, an N x N matrix is returned containing the
    covariances for each combination of input spike trains.

    If binary is True, the binned spike trains are clipped to 0 or 1 before
    computing the covariance, so that the binned vectors :math:`b_i` and
    :math:`b_j` are binary.

    Parameters
    ----------
    binned_spiketrain : (N, ) elephant.conversion.BinnedSpikeTrain
        A binned spike train containing the spike trains to be evaluated.
    binary : bool, optional
        If True, the spikes of a particular spike train falling in the same bin
        are counted as 1, resulting in binary binned vectors :math:`b_i`. If
        False, the binned vectors :math:`b_i` contain the spike counts per bin.
        Default: False
    fast : bool, optional
        If `fast=True` and the sparsity of `binned_spiketrain` is `> 0.1`, use
        `np.cov()`. Otherwise, use memory efficient implementation.
        See Notes [2].
        Default: True

    Returns
    -------
    C : (N, N) np.ndarray
        The square matrix of covariances. The element :math:`C[i,j]=C[j,i]` is
        the covariance between `binned_spiketrain[i]` and
        `binned_spiketrain[j]`.

    Raises
    ------
    MemoryError
        When using `fast=True` and `binned_spiketrain` shape is large.

    Warns
    --------
    UserWarning
        If at least one row in `binned_spiketrain` is empty (has no spikes).

    See Also
    --------
    correlation_coefficient : Pearson correlation coefficient

    Notes
    -----
    1. The spike trains in the binned structure are assumed to cover the
       complete time span `[t_start, t_stop)` of `binned_spiketrain`.
    2. Using `fast=True` might lead to `MemoryError`. If it's the case,
       switch to `fast=False`.

    Examples
    --------
    Covariance matrix of two Poisson spike train processes.

    >>> import neo
    >>> import numpy as np
    >>> import quantities as pq
    >>> from elephant.spike_train_generation import homogeneous_poisson_process
    >>> from elephant.conversion import BinnedSpikeTrain
    >>> from elephant.spike_train_correlation import covariance

    >>> np.random.seed(1)
    >>> st1 = homogeneous_poisson_process(rate=10*pq.Hz, t_stop=10.0*pq.s)
    >>> st2 = homogeneous_poisson_process(rate=10*pq.Hz, t_stop=10.0*pq.s)
    >>> cov_matrix = covariance(BinnedSpikeTrain([st1, st2], bin_size=5*pq.ms))
    >>> cov_matrix
    array([[ 0.05432316, -0.00152276],
       [-0.00152276,  0.04917234]])

    """
    if binary:
        binned_spiketrain = binned_spiketrain.binarize()

    if fast and binned_spiketrain.sparsity > _SPARSITY_MEMORY_EFFICIENT_THR:
        array = binned_spiketrain.to_array()
        return np.cov(array)

    return _covariance_sparse(
        binned_spiketrain, corrcoef_norm=False)


@deprecated_alias(binned_sts='binned_spiketrain')
def correlation_coefficient(binned_spiketrain, binary=False, zero_diag=False,
                            fast=True):
    r"""
    Calculate the NxN matrix of pairwise Pearson's correlation coefficients
    between all combinations of N binned spike trains.

    For each pair of spike trains :math:`(i,j)`, the correlation coefficient
    :math:`C[i,j]` is obtained by binning :math:`i` and :math:`j` at the
    desired bin size. Let :math:`b_i` and :math:`b_j` denote the binned spike
    trains and :math:`\mu_i` and :math:`\mu_j` their respective means. Then

    .. math::
         C[i,j] = <b_i-\mu_i, b_j-\mu_j> /
                  \sqrt{<b_i-\mu_i, b_i-\mu_i> \cdot <b_j-\mu_j, b_j-\mu_j>}

    where `<., .>` is the scalar product of two vectors.

    For an input of N spike trains, an N x N matrix is returned.
    Each entry in the matrix is a real number ranging between -1 (perfectly
    anti-correlated spike trains) and +1 (perfectly correlated spike trains).
    However, if k-th spike train is empty, k-th row and k-th column of the
    returned matrix are set to np.nan.

    If binary is True, the binned spike trains are clipped to 0 or 1 before
    computing the correlation coefficients, so that the binned vectors
    :math:`b_i` and :math:`b_j` are binary.

    Visualization of this function is covered in Viziphant:
    :func:`viziphant.spike_train_correlation.plot_corrcoef`.


    Parameters
    ----------
    binned_spiketrain : (N, ) elephant.conversion.BinnedSpikeTrain
        A binned spike train containing the spike trains to be evaluated.
    binary : bool, optional
        If True, two spikes of a particular spike train falling in the same bin
        are counted as 1, resulting in binary binned vectors :math:`b_i`. If
        False, the binned vectors :math:`b_i` contain the spike counts per bin.
        Default: False
<<<<<<< HEAD
    zero_diag : bool, optional
        Zero-out the diagonal of a correlation matrix (True) or not (False).
        Default: False
=======
>>>>>>> 0df45812
    fast : bool, optional
        If `fast=True` and the sparsity of `binned_spiketrain` is `> 0.1`, use
        `np.corrcoef()`. Otherwise, use memory efficient implementation.
        See Notes[2]
        Default: True

    Returns
    -------
    C : (N, N) np.ndarray
        The square matrix of correlation coefficients. The element
        :math:`C[i,j]=C[j,i]` is the Pearson's correlation coefficient between
        `binned_spiketrain[i]` and `binned_spiketrain[j]`.
        If `binned_spiketrain` contains only one `neo.SpikeTrain`, C=1.0.

    Raises
    ------
    MemoryError
        When using `fast=True` and `binned_spiketrain` shape is large.

    Warns
    --------
    UserWarning
        If at least one row in `binned_spiketrain` is empty (has no spikes).

    See Also
    --------
    covariance

    Notes
    -----
    1. The spike trains in the binned structure are assumed to cover the
       complete time span `[t_start, t_stop)` of `binned_spiketrain`.
    2. Using `fast=True` might lead to `MemoryError`. If it's the case,
       switch to `fast=False`.

    Examples
    --------
    Correlation coefficient of two Poisson spike train processes.

    >>> import neo
    >>> import numpy as np
    >>> import quantities as pq
    >>> from elephant.spike_train_generation import homogeneous_poisson_process
    >>> from elephant.conversion import BinnedSpikeTrain
    >>> from elephant.spike_train_correlation import correlation_coefficient

    >>> np.random.seed(1)
    >>> st1 = homogeneous_poisson_process(rate=10*pq.Hz, t_stop=10.0*pq.s)
    >>> st2 = homogeneous_poisson_process(rate=10*pq.Hz, t_stop=10.0*pq.s)
    >>> corrcoef = correlation_coefficient(BinnedSpikeTrain([st1, st2],
    ...     bin_size=5*pq.ms))
    >>> corrcoef
    array([[ 1.        , -0.02946313],
           [-0.02946313,  1.        ]])
    """
    if binary:
        binned_spiketrain = binned_spiketrain.binarize()

    if fast and binned_spiketrain.sparsity > _SPARSITY_MEMORY_EFFICIENT_THR:
        array = binned_spiketrain.to_array()
        corr_mat = np.corrcoef(array)
    else:
        corr_mat = _covariance_sparse(binned_spiketrain, corrcoef_norm=True)

    if zero_diag:
        np.fill_diagonal(corr_mat, 0)
    return corr_mat


def corrcoef(*args, **kwargs):
    warnings.warn("'corrcoef' is deprecated; use 'correlation_coefficient'",
                  DeprecationWarning)
    return correlation_coefficient(*args, **kwargs)


def _covariance_sparse(binned_spiketrain, corrcoef_norm):
    r"""
    Memory efficient helper function for `covariance()` and `corrcoef()`
    that performs the complete calculation for either the covariance
    (`corrcoef_norm=False`) or correlation coefficient (`corrcoef_norm=True`).
    Both calculations differ only by the denominator.

    For any two `BinnedSpikeTrain`s :math:`\hat{b_x}` and :math:`\hat{b_y}`
    with mean :math:`\vec{\mu_x}` and :math:`\vec{mu_y}` respectively
    computes the dot product

    .. math::
        <\hat{b_x} - \vec{\mu_x}, \hat{b_y} - \vec{\mu_y}>_{ij} =
            (\hat{b_x} \cdot \hat{b_y}^T)_{ij} -
            \frac{(\vec{N_x}^T \cdot \vec{N_y})_{ij}}{L}

    where :math:`N_x^i = \sum_j{b_x^{ij}}` - the number of spikes in `i`th row
    of :math:`\hat{b_x}`, :math:`L` - the number of bins, and
    :math:`\vec{\mu_x} = \frac{\vec{N_x}}{L}`.

    Parameters
    ----------
    binned_spiketrain : (N, ) elephant.conversion.BinnedSpikeTrain
        See `covariance()` or `corrcoef()`, respectively.
    corrcoef_norm : bool
        Use normalization factor for the correlation coefficient rather than
        for the covariance.

    Warns
    --------
    UserWarning
        If at least one row in `binned_spiketrain` is empty (has no spikes).

    Returns
    -------
    (N, N) np.ndarray
        Pearson correlation or covariance matrix.
    """
    spmat = binned_spiketrain.sparse_matrix
    n_bins = binned_spiketrain.n_bins

    # Check for empty spike trains
    n_spikes_per_row = spmat.sum(axis=1)
    if n_spikes_per_row.min() == 0:
        warnings.warn(
            'Detected empty spike trains (rows) in the binned_spiketrain.')

    res = spmat.dot(spmat.T) - n_spikes_per_row * n_spikes_per_row.T / n_bins
    res = np.asarray(res)
    if corrcoef_norm:
        stdx = np.sqrt(res.diagonal())
        stdx = np.expand_dims(stdx, axis=0)
        res /= (stdx.T * stdx)
    else:
        res /= (n_bins - 1)
    res = np.squeeze(res)
    return res


@deprecated_alias(binned_st1='binned_spiketrain_i',
                  binned_st2='binned_spiketrain_j',
                  cross_corr_coef='cross_correlation_coefficient')
def cross_correlation_histogram(
        binned_spiketrain_i, binned_spiketrain_j, window='full',
        border_correction=False, binary=False, kernel=None, method='speed',
        cross_correlation_coefficient=False):
    """
    Computes the cross-correlation histogram (CCH) between two binned spike
    trains `binned_spiketrain_i` and `binned_spiketrain_j`.

    Visualization of this function is covered in Viziphant:
    :func:`viziphant.spike_train_correlation.plot_cross_correlation_histogram`.

    Parameters
    ----------
    binned_spiketrain_i, binned_spiketrain_j : BinnedSpikeTrain
        Binned spike trains of lengths N and M to cross-correlate - the output
        of :class:`elephant.conversion.BinnedSpikeTrain`. The input
        spike trains can have any `t_start` and `t_stop`.
    window : {'valid', 'full'} or list of int, optional
        ‘full’: This returns the cross-correlation at each point of overlap,
                with an output shape of (N+M-1,). At the end-points of the
                cross-correlogram, the signals do not overlap completely, and
                boundary effects may be seen.
        ‘valid’: Mode valid returns output of length max(M, N) - min(M, N) + 1.
                 The cross-correlation product is only given for points where
                 the signals overlap completely.
                 Values outside the signal boundary have no effect.
        List of integers (min_lag, max_lag):
              The entries of window are two integers representing the left and
              right extremes (expressed as number of bins) where the
              cross-correlation is computed.
        Default: 'full'
    border_correction : bool, optional
        whether to correct for the border effect. If True, the value of the
        CCH at bin :math:`b` (for :math:`b=-H,-H+1, ...,H`, where :math:`H` is
        the CCH half-length) is multiplied by the correction factor:

        .. math::
                            (H+1)/(H+1-|b|),

        which linearly corrects for loss of bins at the edges.
        Default: False
    binary : bool, optional
        If True, spikes falling in the same bin are counted as a single spike;
        otherwise they are counted as different spikes.
        Default: False
    kernel : np.ndarray or None, optional
        A one dimensional array containing a smoothing kernel applied
        to the resulting CCH. The length N of the kernel indicates the
        smoothing window. The smoothing window cannot be larger than the
        maximum lag of the CCH. The kernel is normalized to unit area before
        being applied to the resulting CCH. Popular choices for the kernel are
          * normalized boxcar kernel: `numpy.ones(N)`
          * hamming: `numpy.hamming(N)`
          * hanning: `numpy.hanning(N)`
          * bartlett: `numpy.bartlett(N)`
        If None, the CCH is not smoothed.
        Default: None
    method : {'speed', 'memory'}, optional
        Defines the algorithm to use. "speed" uses `numpy.correlate` to
        calculate the correlation between two binned spike trains using a
        non-sparse data representation. Due to various optimizations, it is the
        fastest realization. In contrast, the option "memory" uses an own
        implementation to calculate the correlation based on sparse matrices,
        which is more memory efficient but slower than the "speed" option.
        Default: "speed"
    cross_correlation_coefficient : bool, optional
        If True, a normalization is applied to the CCH to obtain the
        cross-correlation  coefficient function ranging from -1 to 1 according
        to Equation (5.10) in :cite:`correlation-Eggermont2010_77`. See Notes.
        Default: False

    Returns
    -------
    cch_result : neo.AnalogSignal
        Containing the cross-correlation histogram between
        `binned_spiketrain_i` and `binned_spiketrain_j`.

        Offset bins correspond to correlations at delays equivalent
        to the differences between the spike times of `binned_spiketrain_i` and
        those of `binned_spiketrain_j`: an entry at positive lag corresponds to
        a spike in `binned_spiketrain_j` following a spike in
        `binned_spiketrain_i` bins to the right, and an entry at negative lag
        corresponds to a spike in `binned_spiketrain_i` following a spike in
        `binned_spiketrain_j`.

        To illustrate this definition, consider two spike trains with the same
        `t_start` and `t_stop`:
        `binned_spiketrain_i` ('reference neuron') : 0 0 0 0 1 0 0 0 0 0 0
        `binned_spiketrain_j` ('target neuron')    : 0 0 0 0 0 0 0 1 0 0 0
        Here, the CCH will have an entry of `1` at `lag=+3`.

        Consistent with the definition of `neo.AnalogSignals`, the time axis
        represents the left bin borders of each histogram bin. For example,
        the time axis might be:
        `np.array([-2.5 -1.5 -0.5 0.5 1.5]) * ms`
    lags : np.ndarray
        Contains the IDs of the individual histogram bins, where the central
        bin has ID 0, bins to the left have negative IDs and bins to the right
        have positive IDs, e.g.,:
        `np.array([-3, -2, -1, 0, 1, 2, 3])`

    Notes
    -----
    1. The Eq. (5.10) in :cite:`correlation-Eggermont2010_77` is valid for
       binned spike trains with at most one spike per bin. For a general case,
       refer to the implementation of `_covariance_sparse()`.
    2. Alias: `cch`

    Examples
    --------
    Plot the cross-correlation histogram between two Poisson spike trains

    >>> import elephant
    >>> import quantities as pq
    >>> import numpy as np
    >>> from elephant.conversion import BinnedSpikeTrain
    >>> from elephant.spike_train_generation import homogeneous_poisson_process
    >>> from elephant.spike_train_correlation import \
    ... cross_correlation_histogram

    >>> np.random.seed(1)
    >>> binned_spiketrain_i = BinnedSpikeTrain(
    ...        homogeneous_poisson_process(
    ...            10. * pq.Hz, t_start=0 * pq.ms, t_stop=5000 * pq.ms),
    ...        bin_size=5. * pq.ms)
    >>> binned_spiketrain_j = BinnedSpikeTrain(
    ...        homogeneous_poisson_process(
    ...            10. * pq.Hz, t_start=0 * pq.ms, t_stop=5000 * pq.ms),
    ...        bin_size=5. * pq.ms)

    >>> cc_hist, lags = cross_correlation_histogram(
    ...        binned_spiketrain_i, binned_spiketrain_j, window=[-10, 10],
    ...        border_correction=False,
    ...        binary=False, kernel=None)
    >>> print(cc_hist.flatten())
    [ 5.  3.  3.  2.  4.  0.  1.  5.  3.  4.  2.  2.  2.  5.
      1.  2.  4.  2. -0.  3.  3.] dimensionless
    >>> lags
    array([-10,  -9,  -8,  -7,  -6,  -5,  -4,  -3,  -2,  -1,
         0,   1,   2,   3,   4,   5,   6,   7,   8,   9,
        10], dtype=int32)

    """

    # Check that the spike trains are binned with the same temporal
    # resolution
    if binned_spiketrain_i.shape[0] != 1 or \
            binned_spiketrain_j.shape[0] != 1:
        raise ValueError("Spike trains must be one dimensional")

    # rescale to the common units
    # this does not change the data - only its representation
    binned_spiketrain_j.rescale(binned_spiketrain_i.units)

    if not np.isclose(binned_spiketrain_i._bin_size,
                      binned_spiketrain_j._bin_size):
        raise ValueError("Bin sizes must be equal")

    bin_size = binned_spiketrain_i._bin_size
    left_edge_min = -binned_spiketrain_i.n_bins + 1
    right_edge_max = binned_spiketrain_j.n_bins - 1

    t_lags_shift = (binned_spiketrain_j._t_start -
                    binned_spiketrain_i._t_start) / bin_size
    if not np.isclose(t_lags_shift, round(t_lags_shift)):
        # For example, if bin_size=1 ms, binned_spiketrain_i.t_start=0 ms, and
        # binned_spiketrain_j.t_start=0.5 ms then there is a global shift in
        # the binning of the spike trains.
        raise ValueError(
            "Binned spiketrains time shift is not multiple of bin_size")
    t_lags_shift = int(round(t_lags_shift))

    # In the examples below we fix st2 and "move" st1.
    # Zero-lag is equal to `max(st1.t_start, st2.t_start)`.
    # Binned spiketrains (t_start and t_stop) with bin_size=1ms:
    # 1) st1=[3, 8] ms, st2=[1, 13] ms
    #    t_start_shift = -2 ms
    #    zero-lag is at 3 ms
    # 2) st1=[1, 7] ms, st2=[2, 9] ms
    #    t_start_shift = 1 ms
    #    zero-lag is at 2 ms
    # 3) st1=[1, 7] ms, st2=[4, 6] ms
    #    t_start_shift = 3 ms
    #    zero-lag is at 4 ms

    # Find left and right edges of unaligned (time-dropped) time signals
    if len(window) == 2 and np.issubdtype(type(window[0]), np.integer) \
            and np.issubdtype(type(window[1]), np.integer):
        # ex. 1) lags range: [w[0] - 2, w[1] - 2] ms
        # ex. 2) lags range: [w[0] + 1, w[1] + 1] ms
        # ex. 3) lags range: [w[0] + 3, w[0] + 3] ms
        if window[0] >= window[1]:
            raise ValueError(
                "Window's left edge ({left}) must be lower than the right "
                "edge ({right})".format(left=window[0], right=window[1]))
        left_edge, right_edge = np.subtract(window, t_lags_shift)
        if left_edge < left_edge_min or right_edge > right_edge_max:
            raise ValueError(
                "The window exceeds the length of the spike trains")
        lags = np.arange(window[0], window[1] + 1, dtype=np.int32)
        cch_mode = 'pad'
    elif window == 'full':
        # cch computed for all the possible entries
        # ex. 1) lags range: [-6, 9] ms
        # ex. 2) lags range: [-4, 7] ms
        # ex. 3) lags range: [-2, 4] ms
        left_edge = left_edge_min
        right_edge = right_edge_max
        lags = np.arange(left_edge + t_lags_shift,
                         right_edge + 1 + t_lags_shift, dtype=np.int32)
        cch_mode = window
    elif window == 'valid':
        lags = _CrossCorrHist.get_valid_lags(binned_spiketrain_i,
                                             binned_spiketrain_j)
        left_edge, right_edge = lags[(0, -1), ]
        cch_mode = window
    else:
        raise ValueError("Invalid window parameter")

    if binary:
        binned_spiketrain_i = binned_spiketrain_i.binarize()
        binned_spiketrain_j = binned_spiketrain_j.binarize()

    cch_builder = _CrossCorrHist(binned_spiketrain_i, binned_spiketrain_j,
                                 window=(left_edge, right_edge))
    if method == 'memory':
        cross_corr = cch_builder.correlate_memory(cch_mode=cch_mode)
    else:
        cross_corr = cch_builder.correlate_speed(cch_mode=cch_mode)

    if border_correction:
        if window == 'valid':
            warnings.warn(
                "Border correction does not have any effect in "
                "'valid' window mode since there are no border effects!")
        else:
            cross_corr = cch_builder.border_correction(cross_corr)
    if kernel is not None:
        cross_corr = cch_builder.kernel_smoothing(cross_corr, kernel=kernel)
    if cross_correlation_coefficient:
        cross_corr = cch_builder.cross_correlation_coefficient(cross_corr)

    normalization = 'normalized' if cross_correlation_coefficient else 'counts'
    annotations = dict(window=window, border_correction=border_correction,
                       binary=binary, kernel=kernel is not None,
                       normalization=normalization)
    annotations = dict(cch_parameters=annotations)

    # Transform the array count into an AnalogSignal
    t_start = pq.Quantity((lags[0] - 0.5) * bin_size,
                          units=binned_spiketrain_i.units, copy=False)
    cch_result = neo.AnalogSignal(
        signal=np.expand_dims(cross_corr, axis=1),
        units=pq.dimensionless,
        t_start=t_start,
        sampling_period=binned_spiketrain_i.bin_size, copy=False,
        **annotations)
    return cch_result, lags


# Alias for common abbreviation
cch = cross_correlation_histogram


@deprecated_alias(spiketrain_1='spiketrain_i', spiketrain_2='spiketrain_j')
def spike_time_tiling_coefficient(spiketrain_i, spiketrain_j, dt=0.005 * pq.s):
    """
    Calculates the Spike Time Tiling Coefficient (STTC) as described in
    :cite:`correlation-Cutts2014_14288` following their implementation in C.
    The STTC is a pairwise measure of correlation between spike trains.
    It has been proposed as a replacement for the correlation index as it
    presents several advantages (e.g. it's not confounded by firing rate,
    appropriately distinguishes lack of correlation from anti-correlation,
    periods of silence don't add to the correlation and it's sensitive to
    firing patterns).

    The STTC is calculated as follows:

    .. math::
        STTC = 1/2((PA - TB)/(1 - PA*TB) + (PB - TA)/(1 - PB*TA))

    Where `PA` is the proportion of spikes from train 1 that lie within
    `[-dt, +dt]` of any spike of train 2 divided by the total number of spikes
    in train 1, `PB` is the same proportion for the spikes in train 2;
    `TA` is the proportion of total recording time within `[-dt, +dt]` of any
    spike in train 1, TB is the same proportion for train 2.
    For :math:`TA = PB = 1`and for :math:`TB = PA = 1`
    the resulting :math:`0/0` is replaced with :math:`1`,
    since every spike from the train with :math:`T = 1` is within
    `[-dt, +dt]` of a spike of the other train.

    This is a Python implementation compatible with the elephant library of
    the original code by C. Cutts written in C and available `here
    <https://github.com/CCutts/Detecting_pairwise_correlations_in_spike_trains/
    blob/master/spike_time_tiling_coefficient.c>`_:

    Parameters
    ----------
    spiketrain_i, spiketrain_j : neo.SpikeTrain
        Spike trains to cross-correlate. They must have the same `t_start` and
        `t_stop`.
    dt : pq.Quantity.
        The synchronicity window is used for both: the quantification of the
        proportion of total recording time that lies `[-dt, +dt]` of each spike
        in each train and the proportion of spikes in `spiketrain_i` that lies
        `[-dt, +dt]` of any spike in `spiketrain_j`.
        Default : `0.005 * pq.s`

    Returns
    -------
    index : float or np.nan
        The spike time tiling coefficient (STTC). Returns np.nan if any spike
        train is empty.

    Notes
    -----
    Alias: `sttc`

    Examples
    --------
    >>> import neo
    >>> import quantities as pq
    >>> from elephant.spike_train_correlation import \
    ...    spike_time_tiling_coefficient

    >>> spiketrain1 = neo.SpikeTrain([1.3, 7.56, 15.87, 28.23, 30.9, 34.2,
    ...     38.2, 43.2], units='ms', t_stop=50)
    >>> spiketrain2 = neo.SpikeTrain([1.02, 2.71, 18.82, 28.46, 28.79, 43.6],
    ...     units='ms', t_stop=50)
    >>> spike_time_tiling_coefficient(spiketrain1, spiketrain2)
    0.4958601655933762

    """

    def run_P(spiketrain_i, spiketrain_j):
        """
        Check every spike in train 1 to see if there's a spike in train 2
        within dt
        """
        N2 = len(spiketrain_j)

        # Search spikes of spiketrain_i in spiketrain_j
        # ind will contain index of
        ind = np.searchsorted(spiketrain_j.times, spiketrain_i.times)

        # To prevent IndexErrors
        # If a spike of spiketrain_i is after the last spike of spiketrain_j,
        # the index is N2, however spiketrain_j[N2] raises an IndexError.
        # By shifting this index, the spike of spiketrain_i will be compared
        # to the last 2 spikes of spiketrain_j (negligible overhead).
        # Note: Not necessary for index 0 that will be shifted to -1,
        # because spiketrain_j[-1] is valid (additional negligible comparison)
        ind[ind == N2] = N2 - 1

        # Compare to nearest spike in spiketrain_j BEFORE spike in spiketrain_i
        close_left = np.abs(
            spiketrain_j.times[ind - 1] - spiketrain_i.times) <= dt
        # Compare to nearest spike in spiketrain_j AFTER (or simultaneous)
        # spike in spiketrain_j
        close_right = np.abs(
            spiketrain_j.times[ind] - spiketrain_i.times) <= dt

        # spiketrain_j spikes that are in [-dt, dt] range of spiketrain_i
        # spikes are counted only ONCE (as per original implementation)
        close = close_left + close_right

        # Count how many spikes in spiketrain_i have a "partner" in
        # spiketrain_j
        return np.count_nonzero(close)

    def run_T(spiketrain):
        """
        Calculate the proportion of the total recording time 'tiled' by spikes.
        """
        N = len(spiketrain)
        time_A = 2 * N * dt  # maximum possible time

        if N == 1:  # for only a single spike in the train

            # Check difference between start of recording and single spike
            if spiketrain[0] - spiketrain.t_start < dt:
                time_A += - dt + spiketrain[0] - spiketrain.t_start

            # Check difference between single spike and end of recording
            elif spiketrain[0] + dt > spiketrain.t_stop:
                time_A += - dt - spiketrain[0] + spiketrain.t_stop

        else:  # if more than a single spike in the train

            # Calculate difference between consecutive spikes
            diff = np.diff(spiketrain)

            # Find spikes whose tiles overlap
            idx = np.where(diff < 2 * dt)[0]
            # Subtract overlapping "2*dt" tiles and add differences instead
            time_A += - 2 * dt * len(idx) + diff[idx].sum()

            # Check if spikes are within +/-dt of the start and/or end
            # if so, subtract overlap of first and/or last spike
            if (spiketrain[0] - spiketrain.t_start) < dt:
                time_A += spiketrain[0] - dt - spiketrain.t_start
            if (spiketrain.t_stop - spiketrain[N - 1]) < dt:
                time_A += - spiketrain[-1] - dt + spiketrain.t_stop

        # Calculate the proportion of total recorded time to "tiled" time
        T = time_A / (spiketrain.t_stop - spiketrain.t_start)
        return T.simplified.item()  # enforce simplification, strip units

    N1 = len(spiketrain_i)
    N2 = len(spiketrain_j)

    if N1 == 0 or N2 == 0:
        index = np.nan
    else:
        TA = run_T(spiketrain_i)
        TB = run_T(spiketrain_j)
        PA = run_P(spiketrain_i, spiketrain_j)
        PA = PA / N1
        PB = run_P(spiketrain_j, spiketrain_i)
        PB = PB / N2
        # check if the P and T values are 1 to avoid division by zero
        # This only happens for TA = PB = 1 and/or TB = PA = 1,
        # which leads to 0/0 in the calculation of the index.
        # In those cases, every spike in the train with P = 1
        # is within dt of a spike in the other train,
        # so we set the respective (partial) index to 1.
        if PA * TB == 1:
            if PB * TA == 1:
                index = 1.
            else:
                index = 0.5 + 0.5 * (PB - TA) / (1 - PB * TA)
        elif PB * TA == 1:
            index = 0.5 + 0.5 * (PA - TB) / (1 - PA * TB)
        else:
            index = 0.5 * (PA - TB) / (1 - PA * TB) + 0.5 * (PB - TA) / (
                1 - PB * TA)
    return index


sttc = spike_time_tiling_coefficient


@deprecated_alias(binned_st='binned_spiketrain', tau_max='max_tau')
def spike_train_timescale(binned_spiketrain, max_tau):
    r"""
    Calculates the auto-correlation time of a binned spike train; uses the
    definition of the auto-correlation time proposed in
    :cite:`correlation-Wieland2015_040901` (Eq. 6):

    .. math::
        \tau_\mathrm{corr} = \int_{-\tau_\mathrm{max}}^{\tau_\mathrm{max}}\
            \left[ \frac{\hat{C}(\tau)}{\hat{C}(0)} \right]^2 d\tau

    where :math:`\hat{C}(\tau) = C(\tau)-\nu\delta(\tau)` denotes
    the auto-correlation function excluding the Dirac delta at zero timelag.

    Parameters
    ----------
    binned_spiketrain : elephant.conversion.BinnedSpikeTrain
        A binned spike train containing the spike train to be evaluated.
    max_tau : pq.Quantity
        Maximal integration time :math:`\tau_{max}` of the auto-correlation
        function. It needs to be a multiple of the `bin_size` of
        `binned_spiketrain`.

    Returns
    -------
    timescale : pq.Quantity
        The auto-correlation time of the binned spiketrain with the same units
        as in the input. If `binned_spiketrain` has less than 2 spikes, a
        warning is raised and `np.nan` is returned.

    Notes
    -----
    * :math:`\tau_\mathrm{max}` is a critical parameter: numerical estimates
      of the auto-correlation functions are inherently noisy. Due to the
      square in the definition above, this noise is integrated. Thus, it is
      necessary to introduce a cutoff for the numerical integration - this
      cutoff should be neither smaller than the true auto-correlation time
      nor much bigger.
    * The bin size of `binned_spiketrain` is another critical parameter as it
      defines the discretization of the integral :math:`d\tau`. If it is too
      big, the numerical approximation of the integral is inaccurate.

    Examples
    --------
    >>> import neo
    >>> import numpy as np
    >>> import quantities as pq
    >>> from elephant.spike_train_correlation import spike_train_timescale
    >>> from elephant.conversion import BinnedSpikeTrain
    >>> spiketrain = neo.SpikeTrain([1, 5, 7, 8], units='ms', t_stop=10*pq.ms)
    >>> bst = BinnedSpikeTrain(spiketrain, bin_size=1 * pq.ms)
    >>> spike_train_timescale(bst, max_tau=5 * pq.ms)
    array(14.11111111) * ms

    """
    if binned_spiketrain.get_num_of_spikes() < 2:
        warnings.warn("Spike train contains less than 2 spikes! "
                      "np.nan will be returned.")
        return np.nan

    bin_size = binned_spiketrain._bin_size
    try:
        max_tau = max_tau.rescale(binned_spiketrain.units).item()
    except (AttributeError, ValueError):
        raise ValueError("max_tau needs units of time")

    # safe casting of max_tau/bin_size to integer
    max_tau_bins = int(round(max_tau / bin_size))
    if not np.isclose(max_tau, max_tau_bins * bin_size):
        raise ValueError("max_tau has to be a multiple of the bin_size")

    cch_window = [-max_tau_bins, max_tau_bins]
    corrfct, bin_ids = cross_correlation_histogram(
        binned_spiketrain, binned_spiketrain, window=cch_window,
        cross_correlation_coefficient=True
    )
    # Take only t > 0 values, in particular neglecting the delta peak.
    start_id = corrfct.time_index((bin_size / 2) * binned_spiketrain.units)
    corrfct = corrfct.magnitude.squeeze()[start_id:]

    # Calculate the timescale using trapezoidal integration
    integr = (corrfct / corrfct[0]) ** 2
    timescale = 2 * integrate.trapz(integr, dx=bin_size)
    return pq.Quantity(timescale, units=binned_spiketrain.units, copy=False)<|MERGE_RESOLUTION|>--- conflicted
+++ resolved
@@ -416,12 +416,9 @@
         are counted as 1, resulting in binary binned vectors :math:`b_i`. If
         False, the binned vectors :math:`b_i` contain the spike counts per bin.
         Default: False
-<<<<<<< HEAD
     zero_diag : bool, optional
         Zero-out the diagonal of a correlation matrix (True) or not (False).
         Default: False
-=======
->>>>>>> 0df45812
     fast : bool, optional
         If `fast=True` and the sparsity of `binned_spiketrain` is `> 0.1`, use
         `np.corrcoef()`. Otherwise, use memory efficient implementation.

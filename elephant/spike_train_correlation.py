--- conflicted
+++ resolved
@@ -945,13 +945,14 @@
         A binned spike train containing the spike train to be evaluated.
     tau_max : pq.Quantity
         Maximal integration time of the auto-correlation function. It needs to
-        be a multiple of the binsize of `binned_st`.
+        be a multiple of the `bin_size` of `binned_spiketrain`.
 
     Returns
     -------
     timescale : pq.Quantity
-        The auto-correlation time of the binned spiketrain. If `binned_st` has
-        less than 2 spikes `np.nan` is returned.
+        The auto-correlation time of the binned spiketrain. If
+        `binned_spiketrain` has less than 2 spikes, a warning is raised and
+        `np.nan` is returned.
 
     Notes
     -----
@@ -971,31 +972,20 @@
         Slow fluctuations in recurrent networks of spiking neurons.
         Physical Review E, 92(4), 040901.
     """
-<<<<<<< HEAD
-    bin_size = binned_spiketrain.bin_size
-    if not (tau_max / bin_size).simplified.units == pq.dimensionless:
-        raise AssertionError("tau_max needs units of time")
-=======
-    if binned_st.get_num_of_spikes() < 2:
+    if binned_spiketrain.get_num_of_spikes() < 2:
         warnings.warn("Spike train contains less than 2 spikes! "
                       "np.nan will be returned.")
         return np.nan
 
-    binsize = binned_st.binsize
-    if not (tau_max / binsize).simplified.units == pq.dimensionless:
+    bin_size = binned_spiketrain.bin_size
+    if not (tau_max / bin_size).simplified.units == pq.dimensionless:
         raise ValueError("tau_max needs units of time")
->>>>>>> 91c03c46
 
     # safe casting of tau_max/bin_size to integer
     tau_max_bins = int(np.round((tau_max / bin_size).simplified.magnitude))
     if not np.isclose(tau_max.simplified.magnitude,
-<<<<<<< HEAD
                       (tau_max_bins * bin_size).simplified.magnitude):
-        raise AssertionError("tau_max has to be a multiple of the bin_size")
-=======
-                      (tau_max_bins * binsize).simplified.magnitude):
-        raise ValueError("tau_max has to be a multiple of the binsize")
->>>>>>> 91c03c46
+        raise ValueError("tau_max has to be a multiple of the bin_size")
 
     cch_window = [-tau_max_bins, tau_max_bins]
     corrfct, bin_ids = cross_correlation_histogram(

--- conflicted
+++ resolved
@@ -424,12 +424,8 @@
             bin_counts_unique.append(s.data)
         ii = np.dot(bin_counts_unique[0], bin_counts_unique[0])
         jj = np.dot(bin_counts_unique[1], bin_counts_unique[1])
-<<<<<<< HEAD
-        rho_xy = (cch_result - Nx * Ny / N) / np.sqrt((ii - Nx**2. / N) * (jj - Ny**2. / N))
-=======
         rho_xy = (cch_result - Nx * Ny / N) / \
             np.sqrt((ii - Nx**2. / N) * (jj - Ny**2. / N))
->>>>>>> 9fead947
         return rho_xy
 
     def _border_correction(counts, max_num_bins, l, r):

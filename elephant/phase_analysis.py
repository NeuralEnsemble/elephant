# -*- coding: utf-8 -*-
"""
Methods for performing phase analysis.

.. autosummary::
    :toctree: _toctree/phase_analysis

    spike_triggered_phase
    phase_locking_value
    mean_phase_vector
    phase_difference
<<<<<<< HEAD
    pairwise_phase_consistency
=======
    weighted_phase_lag_index
>>>>>>> c3eb21fb

References
----------

.. bibliography:: ../bib/elephant.bib
   :labelprefix: ph
   :keyprefix: phase-
   :style: unsrt

:copyright: Copyright 2014-2023 by the Elephant team, see `doc/authors.rst`.
:license: Modified BSD, see LICENSE.txt for details.
"""

from __future__ import division, print_function, unicode_literals

import numpy as np
import quantities as pq
import neo

__all__ = [
    "spike_triggered_phase",
    "pairwise_phase_consistency",
    "phase_locking_value",
    "mean_phase_vector",
    "phase_difference",
    "weighted_phase_lag_index"
]


def spike_triggered_phase(hilbert_transform, spiketrains, interpolate):
    """
    Calculate the set of spike-triggered phases of a `neo.AnalogSignal`.

    Parameters
    ----------
    hilbert_transform : neo.AnalogSignal or list of neo.AnalogSignal
        `neo.AnalogSignal` of the complex analytic signal (e.g., returned by
        the `elephant.signal_processing.hilbert` function).
        If `hilbert_transform` is only one signal, all spike trains are
        compared to this signal. Otherwise, length of `hilbert_transform` must
        match the length of `spiketrains`.
    spiketrains : neo.SpikeTrain or list of neo.SpikeTrain
        Spike trains on which to trigger `hilbert_transform` extraction.
    interpolate : bool
        If True, the phases and amplitudes of `hilbert_transform` for spikes
        falling between two samples of signal is interpolated.
        If False, the closest sample of `hilbert_transform` is used.

    Returns
    -------
    phases : list of np.ndarray
        Spike-triggered phases. Entries in the list correspond to the
        `neo.SpikeTrain`s in `spiketrains`. Each entry contains an array with
        the spike-triggered angles (in rad) of the signal.
    amp : list of pq.Quantity
        Corresponding spike-triggered amplitudes.
    times : list of pq.Quantity
        A list of times corresponding to the signal. They correspond to the
        times of the `neo.SpikeTrain` referred by the list item.

    Raises
    ------
    ValueError
        If the number of spike trains and number of phase signals don't match,
        and neither of the two are a single signal.

    Examples
    --------
    Create a 20 Hz oscillatory signal sampled at 1 kHz and a random Poisson
    spike train, then calculate spike-triggered phases and amplitudes of the
    oscillation:

    >>> import neo
    >>> import elephant
    >>> import quantities as pq
    >>> import numpy as np
    ...
    >>> f_osc = 20. * pq.Hz
    >>> f_sampling = 1 * pq.ms
    >>> tlen = 100 * pq.s
    ...
    >>> time_axis = np.arange(
    ...     0, tlen.magnitude,
    ...     f_sampling.rescale(pq.s).magnitude) * pq.s
    >>> analogsignal = neo.AnalogSignal(
    ...     np.sin(2 * np.pi * (f_osc * time_axis).simplified.magnitude),
    ...     units=pq.mV, t_start=0*pq.ms, sampling_period=f_sampling)
    >>> spiketrain = (elephant.spike_train_generation.
    ...     homogeneous_poisson_process(
    ...     50 * pq.Hz, t_start=0.0*pq.ms, t_stop=tlen.rescale(pq.ms)))
    ...
    >>> phases, amps, times = elephant.phase_analysis.spike_triggered_phase(
    ...     elephant.signal_processing.hilbert(analogsignal),
    ...     spiketrain,
    ...     interpolate=True)
    >>> phases # doctest: +SKIP
    [array([-0.57890515,  1.03105904, -0.82241075, ...,  0.90023903,
             2.23702263,  2.93744259])]
    >>> amps # doctest: +SKIP
    [array([0.86117412, 1.08918248, 0.98256318, ..., 1.05760518, 1.08407016,
        1.01927305]) * dimensionless]
    >>> times # doctest: +SKIP
    [array([6.41327152e+00, 2.02715221e+01, 1.05827312e+02, ...,
        9.99692942e+04, 9.99808429e+04, 9.99870120e+04]) * ms]

    """

    # Convert inputs to lists
    if not isinstance(spiketrains, list):
        spiketrains = [spiketrains]

    if not isinstance(hilbert_transform, list):
        hilbert_transform = [hilbert_transform]

    # Number of signals
    num_spiketrains = len(spiketrains)
    num_phase = len(hilbert_transform)

    if num_spiketrains != 1 and num_phase != 1 and \
            num_spiketrains != num_phase:
        raise ValueError(
            "Number of spike trains and number of phase signals"
            "must match, or either of the two must be a single signal.")

    # For each trial, select the first input
    start = [elem.t_start for elem in hilbert_transform]
    stop = [elem.t_stop for elem in hilbert_transform]

    result_phases = []
    result_amps = []
    result_times = []

    # Step through each signal
    for spiketrain_i, spiketrain in enumerate(spiketrains):
        # Check which hilbert_transform AnalogSignal to look at - if there is
        # only one then all spike trains relate to this one, otherwise the two
        # lists of spike trains and phases are matched up
        if num_phase > 1:
            phase_i = spiketrain_i
        else:
            phase_i = 0

        # Take only spikes which lie directly within the signal segment -
        # ignore spikes sitting on the last sample
        sttimeind = np.where(np.logical_and(
            spiketrain >= start[phase_i], spiketrain < stop[phase_i]))[0]

        # Extract times for speed reasons
        times = hilbert_transform[phase_i].times

        # Find index into signal for each spike
        ind_at_spike = (
                (spiketrain[sttimeind] - hilbert_transform[phase_i].t_start) /
                hilbert_transform[phase_i].sampling_period). \
            simplified.magnitude.astype(int)

        # Append new list to the results for this spiketrain
        result_phases.append([])
        result_amps.append([])
        result_times.append([])

        # Step through all spikes
        for spike_i, ind_at_spike_j in enumerate(ind_at_spike):

            if interpolate and ind_at_spike_j + 1 < len(times):
                # Get relative spike occurrence between the two closest signal
                # sample points
                # if z->0 spike is more to the left sample
                # if z->1 more to the right sample
                z = (spiketrain[sttimeind[spike_i]] - times[ind_at_spike_j]) /\
                    hilbert_transform[phase_i].sampling_period

                # Save hilbert_transform (interpolate on circle)
<<<<<<< HEAD
                p1 = np.angle(hilbert_transform[phase_i][ind_at_spike_j])
                p2 = np.angle(hilbert_transform[phase_i][ind_at_spike_j + 1])
                interpolation = (1 - z) * np.exp(np.complex(0, p1)) \
                                + z * np.exp(np.complex(0, p2))
=======
                p1 = np.angle(hilbert_transform[phase_i][ind_at_spike_j]
                              ).item()
                p2 = np.angle(hilbert_transform[phase_i][ind_at_spike_j + 1]
                              ).item()
                interpolation = (1 - z) * np.exp(complex(0, p1)) \
                                    + z * np.exp(complex(0, p2))
>>>>>>> c3eb21fb
                p12 = np.angle([interpolation])
                result_phases[spiketrain_i].append(p12)

                # Save amplitude
                result_amps[spiketrain_i].append(
                    (1 - z) * np.abs(
                        hilbert_transform[phase_i][ind_at_spike_j]) +
                    z * np.abs(hilbert_transform[phase_i][ind_at_spike_j + 1]))
            else:
                p1 = np.angle(hilbert_transform[phase_i][ind_at_spike_j])
                result_phases[spiketrain_i].append(p1)

                # Save amplitude
                result_amps[spiketrain_i].append(
                    np.abs(hilbert_transform[phase_i][ind_at_spike_j]))

            # Save time
            result_times[spiketrain_i].append(spiketrain[sttimeind[spike_i]])

    # Convert outputs to arrays
    for i, entry in enumerate(result_phases):
        result_phases[i] = np.array(entry).flatten()
    for i, entry in enumerate(result_amps):
        result_amps[i] = pq.Quantity(entry, units=entry[0].units).flatten()
    for i, entry in enumerate(result_times):
        result_times[i] = pq.Quantity(entry, units=entry[0].units).flatten()
    return result_phases, result_amps, result_times


def pairwise_phase_consistency(phases, method='ppc0'):
    r"""
    The Pairwise Phase Consistency (PPC0) :cite:`phase-Vinck2010_51` is an
    improved measure of phase consistency/phase locking value, accounting for
    bias due to low trial counts.

    PPC0 is computed according to Eq. 14 and 15 of the cited paper.

    An improved version of the PPC (PPC1) :cite:`phase-Vinck2012_33` computes
    angular difference ony between pairs of spikes within trials.

    PPC1 is not implemented yet


    .. math::
        \text{PPC} = \frac{2}{N(N-1)} \sum_{j=1}^{N-1} \sum_{k=j+1}^N
        f(\theta_j, \theta_k)

    wherein the function :math:`f` computes the dot product between two unit
    vectors and is defined by

    .. math::
        f(\phi, \omega) = \cos(\phi) \cos(\omega) + \sin(\phi) \sin(\omega)

    Parameters
    ----------
    phases : np.ndarray or list of np.ndarray
        Spike-triggered phases (output from :func:`spike_triggered_phase`).
        If phases is a list of arrays, each array is considered a trial

    method : str
        'ppc0' - compute PPC between all pairs of spikes

    Returns
    -------
    result_ppc : list of float
        Pairwise Phase Consistency

    """
    if isinstance(phases, np.ndarray):
        phases = [phases]
    if not isinstance(phases, (list, tuple)):
        raise TypeError("Input must be a list of 1D numpy arrays with phases")

    for phase_array in phases:
        if not isinstance(phase_array, np.ndarray):
            raise TypeError("Each entry of the input list must be an 1D "
                            "numpy array with phases")
        if phase_array.ndim != 1:
            raise ValueError("Phase arrays must be 1D (use .flatten())")

    if method not in ['ppc0']:
        raise ValueError('For method choose out of: ["ppc0"]')

    phase_array = np.hstack(phases)
    n_trials = phase_array.shape[0]  # 'spikes' are 'trials' as in paper

    # Compute the distance between each pair of phases using dot product
    # Optimize computation time using array multiplications instead of for
    # loops
    p_cos_2d = np.broadcast_to(np.cos(phase_array), (n_trials, n_trials))
    p_sin_2d = np.broadcast_to(np.sin(phase_array), (n_trials, n_trials))

    # By doing the element-wise multiplication of this matrix with its
    # transpose, we get the distance between phases for all possible pairs
    # of elements in 'phase'
    dot_prod = np.multiply(p_cos_2d, p_cos_2d.T, dtype=np.float32) + \
        np.multiply(p_sin_2d, p_sin_2d.T, dtype=np.float32)

    # Now average over all elements in temp_results (the diagonal are 1
    # and should not be included)
    np.fill_diagonal(dot_prod, 0)

    if method == 'ppc0':
        # Note: each pair i,j is computed twice in dot_prod. do not
        # multiply by 2. n_trial * n_trials - n_trials = nr of filled elements
        # in dot_prod
        ppc = np.sum(dot_prod) / (n_trials * n_trials - n_trials)
        return ppc

    elif method == 'ppc1':
        # TODO: remove all indices from the same trial
        return


def phase_locking_value(phases_i, phases_j):
    r"""
    Calculates the phase locking value (PLV) :cite:`phase-Lachaux99_194`.

    This function expects the phases of two signals (each containing multiple
    trials). For each trial pair, it calculates the phase difference at each
    time point. Then it calculates the mean vectors of those phase differences
    across all trials. The PLV at time `t` is the length of the corresponding
    mean vector.

    Parameters
    ----------
    phases_i, phases_j : (t, n) np.ndarray
        Time-series of the first and second signals, with `t` time points and
        `n` trials.

    Returns
    -------
    plv : (t,) np.ndarray
        Vector of floats with the phase-locking value at each time point.
        Range: :math:`[0, 1]`

    Raises
    ------
    ValueError
        If the shapes of `phases_i` and `phases_j` are different.

    Notes
    -----
    This implementation is based on the formula taken from [1] (pp. 195):

    .. math::
        PLV_t = \frac{1}{N} \left |
        \sum_{n=1}^N \exp(i \cdot \theta(t, n)) \right | \\

    where :math:`\theta(t, n) = \phi_x(t, n) - \phi_y(t, n)`
    is the phase difference at time `t` for trial `n`.

    """
    if np.shape(phases_i) != np.shape(phases_j):
        raise ValueError("trial number and trial length of signal x and y "
                         "must be equal")

    # trial by trial and time-resolved
    # version 0.2: signal x and y have multiple trials
    # with discrete values/phases

    phase_diff = phase_difference(phases_i, phases_j)
    theta, r = mean_phase_vector(phase_diff, axis=0)
    return r


def mean_phase_vector(phases, axis=0):
    r"""
    Calculates the mean vector of phases.

    This function expects phases (in radians) and uses their representation as
    complex numbers to calculate the direction :math:`\theta` and the length
    `r` of the mean vector.

    Parameters
    ----------
    phases : np.ndarray
        Phases in radians.
    axis : int, optional
        Axis along which the mean vector will be calculated.
        If None, it will be computed across the flattened array.
        Default: 0

    Returns
    -------
    z_mean_theta : np.ndarray
        Angle of the mean vector.
        Range: :math:`(-\pi, \pi]`
    z_mean_r : np.ndarray
        Length of the mean vector.
        Range: :math:`[0, 1]`
    """
    # use complex number representation
    # z_phases = np.cos(phases) + 1j * np.sin(phases)
    z_phases = np.exp(1j * np.asarray(phases))
    z_mean = np.mean(z_phases, axis=axis)
    z_mean_theta = np.angle(z_mean)
    z_mean_r = np.abs(z_mean)
    return z_mean_theta, z_mean_r


def phase_difference(alpha, beta):
    r"""
    Calculates the difference between a pair of phases.

    The output is in range from :math:`-\pi` to :math:`\pi`.

    Parameters
    ----------
    alpha : np.ndarray
        Phases in radians.
    beta : np.ndarray
        Phases in radians.

    Returns
    -------
    phase_diff : np.ndarray
        Difference between phases `alpha` and `beta`.
        Range: :math:`[-\pi, \pi]`

    Notes
    -----
    The usage of `np.arctan2` ensures that the range of the phase difference
    is :math:`[-\pi, \pi]` and is located in the correct quadrant.
    """
    delta = alpha - beta
    phase_diff = np.arctan2(np.sin(delta), np.cos(delta))
    return phase_diff


def weighted_phase_lag_index(signal_i, signal_j, sampling_frequency=None,
                             absolute_value=True):
    r"""
    Calculates the Weigthed Phase-Lag Index (WPLI) :cite:`phase-Vinck11_1548`.

    This function estimates the WPLI, which is a measure of phase-synchrony. It
    describes for two given signals i and j, which is leading/lagging the other
    signal in the frequency domain across multiple trials.

    Parameters
    ----------
    signal_i, signal_j : np.array, pq.quantity.Quantity, neo.AnalogSignal
        Time-series of the first and second signals,
        with `t` time points and `n` trials.
    sampling_frequency : pq.quantity.Quantity (default: None)
        Sampling frequency of the signals in Hz. Not needed if signal i and j
        are neo.AnalogSignals.
    absolute_value : boolean (default: True)
        Takes the absolute value of the numerator in the WPLI-formula.
        When set to `False`, the WPLI contains additional directionality
        information about which signal leads/lags the other signal:

        * wpli > 0 : first signal i leads second signal j
        * wpli < 0 : first signal i lags second signal j

    Returns
    -------
    freqs : pq.quantity.Quantity
        Positive frequencies in Hz associated with the estimates of `wpli`.
        Range: :math:`[0, sampling frequency/2]`
    wpli : np.ndarray with dtype=float
        Weighted phase-lag index of `signal_i` and `signal_j` across trials.
        Range: :math:`[0, 1]`

    Raises
    ------
    ValueError
        If trial number or trial length are different for signal i and j.

    Notes
    -----
    This implementation is based on the formula taken from
    :cite:`phase-Vinck11_1548` (pp.1550, equation (8)) :

    .. math::
        WPLI = \frac{| E( |Im(X)| * sgn(Im(X)) ) |}{E( |Im(X)| )}

    with:

    * :math:`E{...}` : expected value operator
    * :math:`Im{X}` : imaginary component of the cross-spectrum
    * :math:`X = Z_i Z_{j}^{*}` : cross-spectrum, averaged across trials
    * :math:`Z_i, Z_j`: complex-valued matrix, representing the Fourier
      spectra of a particular frequency of the signals i and j.

    """
    if isinstance(signal_i, neo.AnalogSignal) and \
            isinstance(signal_j, neo.AnalogSignal):  # neo.AnalogSignal input
        if signal_i.sampling_rate.rescale("Hz") != \
                signal_j.sampling_rate.rescale("Hz"):
            raise ValueError("sampling rate of signal i and j must be equal")
        sampling_frequency = signal_i.sampling_rate
        signal_i = signal_i.magnitude
        signal_j = signal_j.magnitude
    else:  # np.array() or Quantity input
        if sampling_frequency is None:
            raise ValueError("sampling frequency must be given for np.array or"
                             "Quantity input")

    if np.shape(signal_i) != np.shape(signal_j):
        if len(signal_i) != len(signal_j):
            raise ValueError("trial number of signal i and j must be equal")
        raise ValueError("trial length of signal i and j must be equal")

    # calculate Fourier transforms
    fft1 = np.fft.rfft(signal_i)
    fft2 = np.fft.rfft(signal_j)
    freqs = np.fft.rfftfreq(np.shape(signal_i)[1], d=1.0 / sampling_frequency)

    # obtain cross-spectrum
    cs = fft1 * np.conjugate(fft2)
    # calculate WPLI
    wpli_num = np.mean(np.abs(np.imag(cs)) * np.sign(np.imag(cs)), axis=0)
    if absolute_value:
        wpli_num = np.abs(wpli_num)
    wpli_den = np.mean(np.abs(np.imag(cs)), axis=0)
    wpli = wpli_num / wpli_den

    return freqs, wpli<|MERGE_RESOLUTION|>--- conflicted
+++ resolved
@@ -9,11 +9,8 @@
     phase_locking_value
     mean_phase_vector
     phase_difference
-<<<<<<< HEAD
     pairwise_phase_consistency
-=======
     weighted_phase_lag_index
->>>>>>> c3eb21fb
 
 References
 ----------
@@ -187,19 +184,14 @@
                     hilbert_transform[phase_i].sampling_period
 
                 # Save hilbert_transform (interpolate on circle)
-<<<<<<< HEAD
-                p1 = np.angle(hilbert_transform[phase_i][ind_at_spike_j])
-                p2 = np.angle(hilbert_transform[phase_i][ind_at_spike_j + 1])
-                interpolation = (1 - z) * np.exp(np.complex(0, p1)) \
-                                + z * np.exp(np.complex(0, p2))
-=======
+
                 p1 = np.angle(hilbert_transform[phase_i][ind_at_spike_j]
                               ).item()
                 p2 = np.angle(hilbert_transform[phase_i][ind_at_spike_j + 1]
                               ).item()
                 interpolation = (1 - z) * np.exp(complex(0, p1)) \
                                     + z * np.exp(complex(0, p2))
->>>>>>> c3eb21fb
+                
                 p12 = np.angle([interpolation])
                 result_phases[spiketrain_i].append(p12)
 

# -*- coding: utf-8 -*-
"""
.. include:: causality-overview.rst

.. current_module elephant.causality

Overview of Functions
---------------------
Various formulations of Granger causality have been developed. In this module you will find function for time-series data to test pairwise Granger causality (`pairwise_granger`).

Time-series Granger causality
~~~~~~~~~~~~~~~

.. autosummary::
    :toctree: causality/

    pairwise_granger


:copyright: Copyright 2014-2020 by the Elephant team, see `doc/authors.rst`.
:license: Modified BSD, see LICENSE.txt for details.
"""

import numpy as np
from collections import namedtuple
from neo.core import AnalogSignal

Causality = namedtuple('causality',
                       'directional_causality_x_y directional_causality_y_x instantaneous_causality total_interdependence')


# TODO: The result of pairwise granger outputs three arrays and one float.

def _lag_covariances(signals, dimension, max_lag):
    """
    Determine covariances of time series and time shift of itself up to a
    maximal lag
    Parameters
    ----------
    signals: np.ndarray
        time series data
    dimension : int
        number of time series
    max_lag: int
        maximal time lag to be considered
    Returns
    -------
    lag_corr : np.ndarray
        correlations matrices of lagged signals
    """
    length = np.size(signals[0])
    assert (length >= max_lag), 'maximum lag larger than size of data'

    #if dimension == 1:
    #    lag_covariances = np.zeros(max_lag+1)
    #    for lag in range(max_lag+1)

    signals_mean = signals - np.mean(signals, keepdims = True)

    lag_covariances = np.zeros((max_lag+1, dimension, dimension))

    for lag in range(0,max_lag+1):
       for row in range(dimension):
           for  column in range(dimension):
               covariance = np.mean(signal[row,:length-lag]*
                                    signals_mean[column,lag:], dtype =
                                    np.float64)
               #covariance = np.dot(signals_mean[row,:length-lag],
               #                     signals_mean[column,lag:])/length

               lag_covariances[lag,row,column] += covariance

    return lag_covariances
    '''
    length = np.size(signals[0])

    assert (length >= max_lag), 'maximum lag larger than size of data'

    lag_covariances = []
    series_mean = signals.mean(1)

    for i in range(max_lag+1):
        temp_corr = np.zeros((dimension, dimension))
        for time in range(i, length):
            temp_corr += np.outer(signals[:, time - i] - series_mean,
            signals[:, time] - series_mean)
        lag_covariances.append(temp_corr/(length-i))

    return np.asarray(lag_covariances)
    '''

def _yule_walker_matrix(data, dimension, order):
    """
    Generate matrix for Yule-Walker equation
    Parameters
    ----------
    data : np.ndarray
        correlation of data shifted with lags up to order
    dimension : int
        dimensionality of data (e.g. number of channels)
    order : int
        order of the autoregressive model
    Returns
    -------
    yule_walker_matrix : np.ndarray
        matrix in Yule-Walker equation
    """

    lag_covariances = _lag_covariances(data, dimension, order)

    yule_walker_matrix = np.zeros((dimension*order, dimension*order))

    for block_row in range(order):
        for block_column in range(block_row, order):
            yule_walker_matrix[block_row*dimension: (block_row+1)*dimension,
                               block_column*dimension:
                               (block_column+1)*dimension] = lag_covariances[block_column-block_row].T

            yule_walker_matrix[block_column*dimension: (block_column+1)*dimension,
                               block_row*dimension:
                               (block_row+1)*dimension] = lag_covariances[block_column-block_row]
    return yule_walker_matrix, lag_covariances


def _vector_arm(signals, dimension, order):
    """
    Determine coefficients of autoregressive model from time series data
    Parameters
    ----------
    signals : np.ndarray
        time series data
    order : int
        order of the autoregressive model
    Returns
    -------
    coeffs: np.ndarray
        coefficients of the autoregressive model
        ry
    covar_mat : np.ndarray
        covariance matrix of
    """

    yule_walker_matrix, lag_covariances = _yule_walker_matrix(signals, dimension, order)

    positive_lag_covariances = np.reshape(lag_covariances[1:], (dimension*order, dimension))

    lstsq_coeffs = np.linalg.lstsq(yule_walker_matrix, positive_lag_covariances)[0]

    coeffs = []
    for index in range(order):
        coeffs.append(lstsq_coeffs[index*dimension:(index+1)*dimension, ].T)

    coeffs = np.stack(coeffs)

    #cov_matrix = np.zeros((dimension, dimension))

    cov_matrix = np.copy(lag_covariances[0])
    for i in range(order):
        cov_matrix -= np.matmul(coeffs[i], lag_covariances[i+1])

    return coeffs, cov_matrix


def pairwise_granger(signals, order):
    """
    Determine Granger Causality of two time series
    Note: order parameter should be removed
    Parameters
    ----------
    signals : np.ndarray or neo.AnalogSignal
        time series data
    order : int
        order of autoregressive model (should be removed)
    Returns
    -------
    causality : namedTuple, where:
    causality.directional_causality_x_y : float
    causality.directional_causality_y_x : float
    causality.instantaneous_causality : float
    causality.total_interdependence : float
    """
    # TODO: remove order parameter
    if order <= 0:
        raise ValueError(f"The order parameter should be positive. Not {order}")

    if isinstance(signals, AnalogSignal):
        signals = np.asarray(signals)
        signals = np.rollaxis(signals, 0, len(signals.shape))
    else:
        signals = np.asarray(signals)

    signal_x = np.asarray([signals[0, :]])
    signal_y = np.asarray([signals[1, :]])

    coeffs_x, var_x = _vector_arm(signal_x, 1, order)
    coeffs_y, var_y = _vector_arm(signal_y, 1, order)
    coeffs_xy, cov_xy = _vector_arm(signals, 2, order)
    print('########################################')
    print(coeffs_xy)
    print(cov_xy)
    print('########################################')
    print(coeffs_x)
    print(var_x)
    print('########################################')
    print(coeffs_y)
    print(var_y)
    print('########################################')

    directional_causality_x_y = np.log(var_x[0]/cov_xy[0, 0])
    print(f'directional_x_y is {var_x[0]/cov_xy[0, 0]}. The variance of x is {var_x[0]}, the covariance_xy is {cov_xy[0, 0]}')
    directional_causality_y_x = np.log(var_y[0]/cov_xy[1, 1])
    print(f'directional_x_y is {var_y[0]/cov_xy[0, 0]}. The variance of x is {var_y[0]}, the covariance_xy is {cov_xy[0, 0]}')

    cov_determinant = np.linalg.det(cov_xy)

    instantaneous_causality = np.log((cov_xy[0, 0]*cov_xy[1, 1])/cov_determinant)
    instantaneous_causality = np.asarray(instantaneous_causality)

    total_interdependence = np.log(var_x[0]*var_y[0]/cov_determinant)


    return Causality(directional_causality_x_y=directional_causality_x_y,
                     directional_causality_y_x=directional_causality_y_x,
                     instantaneous_causality=instantaneous_causality,
                     total_interdependence=total_interdependence)

<<<<<<< HEAD

if __name__ == '__main__':

    np.random.seed(2)
    length_2d = 100000
    signal = np.zeros((2, length_2d))

    order = 2
    weights_1 = np.array([[0.9, 0], [0.9, -0.8]])
    weights_2 = np.array([[-0.5, 0], [-0.2, -0.5]])

    weights = np.stack((weights_1, weights_2))
    print(weights)

    noise_cov = np.array([[1., 0.0], [0.0, 1.]])

    for i in range(length_2d):
        for lag in range(order):
            signal[:, i] += np.dot(weights[lag], signal[:, i-lag-1])
        rnd_var = np.random.multivariate_normal([0, 0], noise_cov)
        signal[0, i] += rnd_var[0]
        signal[1, i] += rnd_var[1]

    causality = pairwise_granger(signal, 2)

    print('Directional causality: First onto second component', causality.directional_causality_x_y)
    print('Directional causality: Second onto first component', causality.directional_causality_y_x)
    print('Instantaneous causality:', causality.instantaneous_causality)
    print('Total interdependence', causality.total_interdependence)
=======
>>>>>>> 1099d7ce
<|MERGE_RESOLUTION|>--- conflicted
+++ resolved
@@ -222,37 +222,4 @@
     return Causality(directional_causality_x_y=directional_causality_x_y,
                      directional_causality_y_x=directional_causality_y_x,
                      instantaneous_causality=instantaneous_causality,
-                     total_interdependence=total_interdependence)
-
-<<<<<<< HEAD
-
-if __name__ == '__main__':
-
-    np.random.seed(2)
-    length_2d = 100000
-    signal = np.zeros((2, length_2d))
-
-    order = 2
-    weights_1 = np.array([[0.9, 0], [0.9, -0.8]])
-    weights_2 = np.array([[-0.5, 0], [-0.2, -0.5]])
-
-    weights = np.stack((weights_1, weights_2))
-    print(weights)
-
-    noise_cov = np.array([[1., 0.0], [0.0, 1.]])
-
-    for i in range(length_2d):
-        for lag in range(order):
-            signal[:, i] += np.dot(weights[lag], signal[:, i-lag-1])
-        rnd_var = np.random.multivariate_normal([0, 0], noise_cov)
-        signal[0, i] += rnd_var[0]
-        signal[1, i] += rnd_var[1]
-
-    causality = pairwise_granger(signal, 2)
-
-    print('Directional causality: First onto second component', causality.directional_causality_x_y)
-    print('Directional causality: Second onto first component', causality.directional_causality_y_x)
-    print('Instantaneous causality:', causality.instantaneous_causality)
-    print('Total interdependence', causality.total_interdependence)
-=======
->>>>>>> 1099d7ce
+                     total_interdependence=total_interdependence)
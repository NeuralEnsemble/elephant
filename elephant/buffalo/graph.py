--- conflicted
+++ resolved
@@ -6,20 +6,6 @@
 class BuffaloProvenanceGraph(nx.DiGraph):
 
     def _add_input_to_output(self, analysis_step, input_obj, edge_label,
-<<<<<<< HEAD
-                             edge_title, multi_output, **attrs):
-        obj_type = input_obj.type
-        obj_label = obj_type.split(".")[-1]
-        self.add_node(input_obj.hash, label=obj_label, title=obj_type)
-
-        if multi_output:
-            for output_key, output_obj in analysis_step.output.items():
-                self.add_edge(input_obj.hash, output_obj.hash,
-                              label=edge_label, title=edge_title, **attrs)
-        else:
-            self.add_edge(input_obj.hash, analysis_step.output[0].hash,
-                          label=edge_label, title=edge_title, **attrs)
-=======
                              edge_title, multi_output, function_edge, **attrs):
 
         def _connect_edge(input_obj, output_obj, function_edge):
@@ -48,7 +34,6 @@
                 _connect_edge(input_obj, output_obj, function_edge)
         else:
             _connect_edge(input_obj, analysis_step.output[0], function_edge)
->>>>>>> 55de500c
 
     @staticmethod
     def _get_edge_attrs_and_labels(analysis_step):
@@ -79,11 +64,7 @@
         for key, obj in analysis_step.output.items():
             obj_type = obj.type
             obj_label = obj_type.split(".")[-1]
-<<<<<<< HEAD
-            self.add_node(obj.hash, label=obj_label, title=obj_type)
-=======
             self.add_node(obj, label=obj_label, title=obj_type, type='data')
->>>>>>> 55de500c
         multi_output = len(list(analysis_step.output.keys())) > 1
 
         edge_label, edge_title, function_edge = \

--- conflicted
+++ resolved
@@ -1168,79 +1168,6 @@
     return keep_concept
 
 
-<<<<<<< HEAD
-=======
-def _fdr(pvalues, alpha):
-    """
-    performs False Discovery Rate (FDR) statistical correction on a list of
-    p-values, and assesses accordingly which of the associated statistical
-    tests is significant at the desired level *alpha*
-
-    Parameters
-    ----------
-    pvalues: numpy.ndarray
-        array of p-values, each corresponding to a statistical test
-    alpha: float
-        significance level (desired FDR-ratio)
-
-    Returns
-    ------
-    Returns a triplet containing:
-    * an array of bool, indicating for each p-value whether it was
-      significantly low or not
-    * the largest p-value that was below the FDR linear threshold
-      (effective confidence level). That and each lower p-value are
-      considered significant.
-    * the rank of the largest significant p-value
-
-    """
-
-    # Sort the p-values from largest to smallest
-    pvs_sorted = np.sort(pvalues)[::-1]  # Sort PVs in decreasing order
-
-    # Perform FDR on the sorted p-values
-    m = len(pvalues)
-
-    for i, pv in enumerate(pvs_sorted):  # For each PV, from the largest on
-        k = m - i
-        if pv <= alpha * (k * 1. / m):  # continue if PV > fdr-threshold
-            break                          # otherwise stop
-    # this applies, when loop is not stopped due to significant pvalue
-    else:
-        k = 0
-    thresh = alpha * (k * 1. / m)
-
-    # Return outcome of the test, critical p-value and its order
-    return pvalues <= thresh, thresh, k
-
-
-def _holm_bonferroni(pvalues, alpha):
-    """
-    performs Holm Bonferroni statistical correction on a list of
-    p-values, and assesses accordingly which of the associated statistical
-    tests is significant at the desired level *alpha*
-
-    Parameters
-    ----------
-    pvalues: list
-       list of p-values, each corresponding to a statistical test
-    alpha: float
-       significance level
-
-    Returns
-    -------
-    tests : list
-        A list of boolean values, indicating for each p-value whether it was
-        significantly low or not
-   """
-    id_sorted = np.argsort(pvalues)
-    tests = [pval <= alpha / float(
-        len(pvalues) - id_sorted[pval_idx]) for pval_idx, pval in enumerate(
-        pvalues)]
-    return tests
-
-
->>>>>>> 8200eefd
 def test_signature_significance(pvalue_spectrum, alpha, corr='',
                                 report='spectrum', spectrum='#'):
     # TODO: adapt documentation accordingly
@@ -1312,22 +1239,12 @@
 
     x_array = np.array(pvalue_spectrum)
     pvalues = x_array[:, -1]
-    # TODO: define epsilon for this  
+    # TODO: define epsilon for this
     pvalues_totest = pvalues[(pvalues != 0) & (pvalues != 1)]
 
     # Compute significance for only the non trivial tests
     if corr in ['', 'no']:  # ...without statistical correction
-<<<<<<< HEAD
         tests_selected = pvalues_totest <= alpha
-=======
-        tests = x_array[:, -1] <= alpha
-    elif corr in ['b', 'bonf']:  # or with Bonferroni correction
-        tests = x_array[:, -1] <= alpha * 1. / len(pvalue_spectrum)
-    elif corr in ['f', 'fdr']:  # or with FDR correction
-        tests = _fdr(x_array[:, -1], alpha=alpha)[0]
-    elif corr in ['hb', 'holm_bonf']:
-        tests = _holm_bonferroni(x_array[:, -1], alpha=alpha)
->>>>>>> 8200eefd
     else:
         tests_selected = sm.multipletests(pvalues_totest,
                                  alpha=alpha,

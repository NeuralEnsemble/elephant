--- conflicted
+++ resolved
@@ -55,15 +55,6 @@
 
 :copyright: Copyright 2017 by the Elephant team, see `doc/authors.rst`.
 :license: BSD, see LICENSE.txt for details.
-<<<<<<< HEAD
-'''
-import numpy as np
-import neo
-import elephant.spike_train_surrogates as surr
-import elephant.conversion as conv
-from itertools import chain, combinations
-import time
-=======
 """
 import time
 import warnings
@@ -74,7 +65,6 @@
 
 import numpy as np
 import neo
->>>>>>> 08e23a8e
 import quantities as pq
 from scipy import sparse
 
@@ -203,19 +193,11 @@
     psr_param: None or list of int
         This list contains parameters used in the pattern spectrum filtering:
             psr_param[0]: correction parameter for subset filtering
-<<<<<<< HEAD
-                (see parameter h of pattern_set_reduction()).
-            psr_param[1]: correction parameter for superset filtering
-                (see parameter k of pattern_set_reduction()).
-            psr_param[2]: correction parameter for covered-spikes criterion
-                (see parameter l for pattern_set_reduction()).
-=======
                 (see h_subset_filtering in pattern_set_reduction()).
             psr_param[1]: correction parameter for superset filtering
                 (see k_superset_filtering in pattern_set_reduction()).
             psr_param[2]: correction parameter for covered-spikes criterion
                 (see l_covered_spikes in pattern_set_reduction()).
->>>>>>> 08e23a8e
     output_format: str
         distinguish the format of the output (see Returns). Can assume values
         'concepts' and 'patterns'.
@@ -343,65 +325,6 @@
     elif stability_thresh is not None:
         warnings.warn('Stability_thresh not None but stability has not been '
                       'computed (n_subsets==0)')
-<<<<<<< HEAD
-    elif rank == 0:
-        # Mine the data for extraction of concepts
-        concepts, rel_matrix = concepts_mining(data, binsize, winlen,
-                                               min_spikes=min_spikes,
-                                               min_occ=min_occ,
-                                               max_spikes=max_spikes,
-                                               max_occ=max_occ,
-                                               min_neu=min_neu,
-                                               report='a')
-        time_mining = time.time() - time_mining
-        print("Time for data mining: {}".format(time_mining))
-    if rank == 0:
-        # Decide whether filter concepts with psf
-        if n_surr > 0:
-            if len(pv_spec) == 0:
-                ns_sgnt = []
-            else:
-                # Computing non-significant entries of the spectrum applying
-                # the statistical correction
-                ns_sgnt = test_signature_significance(pv_spec, alpha,
-                                                      corr=stat_corr,
-                                                      report='non_significant',
-                                                      spectrum=spectrum)
-            # Storing non-significant entries of the pvalue spectrum
-            output['non_sgnf_sgnt'] = ns_sgnt
-            # Filter concepts with pvalue spectrum (psf)
-            if len(ns_sgnt) != 0:
-                concepts = list(filter(
-                    lambda c: _pattern_spectrum_filter(
-                        c, ns_sgnt, spectrum, winlen), concepts))
-                # Decide whether to filter concepts using psr
-                if psr_param is not None:
-                    # Filter using conditional tests (psr)
-                    concepts = pattern_set_reduction(concepts, ns_sgnt,
-                                                     winlen=winlen,
-                                                     h=psr_param[0],
-                                                     k=psr_param[1],
-                                                     l=psr_param[2],
-                                                     min_spikes=min_spikes,
-                                                     min_occ=min_occ)
-        # Storing patterns
-        if output_format == 'patterns':
-            # If the p-value spectra was not computed, is set to an empty list
-            if n_surr == 0:
-                pv_spec = None
-            # Transforming concepts to dictionary containing pattern's infos
-            output['patterns'] = concept_output_to_patterns(concepts,
-                                                            winlen, binsize,
-                                                            pv_spec, spectrum,
-                                                            data[0].t_start)
-        elif output_format == 'concepts':
-            output['patterns'] = concepts
-        else:
-            raise ValueError(
-                "The output_format value has to be one between"
-                "'patterns' and 'concepts'")
-        return output
-=======
 
     output = {}
     pv_spec = None  # initialize pv_spec to None
@@ -423,7 +346,6 @@
         warnings.warn('0<alpha<1 but p-value spectrum has not been '
                       'computed (n_surr==0)')
 
->>>>>>> 08e23a8e
     # rank!=0 returning None
     if rank != 0:
         warnings.warn('Returning None because executed on a process != 0')
@@ -794,83 +716,6 @@
     # By default set maximum number of data to number of bins
     if max_c is None:
         max_c = len(transactions)
-<<<<<<< HEAD
-    if min_neu >= 1:
-        # Inizializing outputs
-        concepts = []
-        if report == '#':
-            spec_matrix = np.zeros((max_z + 1, max_c + 1))
-        if report == '3d#':
-            spec_matrix = np.zeros((max_z + 1, max_c + 1, winlen))
-        spectrum = []
-        # Mining the data with fpgrowth algorithm
-        if np.unique(transactions, return_counts=True)[1][0] == len(
-                transactions):
-            fpgrowth_output = [(tuple(transactions[0]), len(transactions))]
-        else:
-            fpgrowth_output = fim.fpgrowth(
-                tracts=transactions,
-                target=target,
-                supp=-min_c,
-                zmin=min_z,
-                zmax=max_z,
-                report='a',
-                algo='s')
-        # Applying min/max conditions and computing extent (window positions)
-        fpgrowth_output = list(filter(
-            lambda c: _fpgrowth_filter(
-                c, winlen, max_c, min_neu), fpgrowth_output))
-        for (intent, supp) in fpgrowth_output:
-            # Removing subset occurring in different window positions
-            keep_concept = True
-            c_idx = 0
-            while keep_concept:
-                intent_to_compare, supp_to_compare = fpgrowth_output[c_idx]
-                # TODO: optimize this while removing from the list
-                # fpgrowth_output the correspondent concept when
-                # intent_to_compare is a subset of intent
-                if (intent != intent_to_compare
-                    and supp <= supp_to_compare
-                    and set(np.array(intent_to_compare) % winlen).issuperset(
-                        set(np.array(intent) % winlen)) and set(
-                        np.array(intent_to_compare) // winlen).issuperset(
-                        set(np.array(intent) // winlen))):
-                    keep_concept = False
-                c_idx += 1
-                if c_idx > len(fpgrowth_output) - 1:
-                    break
-            if not keep_concept:
-                continue
-            if report == 'a':
-                if rel_matrix is not None:
-                    # Computing the extent of the concept (patterns
-                    # occurrences), checking in rel_matrix in which windows
-                    # the intent occurred
-                    extent = tuple(np.where(
-                        np.prod(rel_matrix[:, intent], axis=1) == 1)[0])
-                concepts.append((intent, extent))
-            # Computing 2d spectrum
-            elif report == '#':
-                spec_matrix[len(intent) - 1, supp - 1] += 1
-            # Computing 3d spectrum
-            elif report == '3d#':
-                spec_matrix[len(intent) - 1, supp - 1, max(
-                    np.array(intent) % winlen)] += 1
-        del fpgrowth_output
-        if report == 'a':
-            return concepts
-        else:
-            if report == '#':
-                for (z, c) in np.transpose(np.where(spec_matrix != 0)):
-                    spectrum.append((z + 1, c + 1, int(spec_matrix[z, c])))
-
-            elif report == '3d#':
-                for (z, c, l) in np.transpose(np.where(spec_matrix != 0)):
-                    spectrum.append(
-                        (z + 1, c + 1, l, int(spec_matrix[z, c, l])))
-            del spec_matrix
-            return spectrum
-=======
 
     # Initializing outputs
     concepts = []
@@ -883,7 +728,6 @@
     if np.unique(transactions, return_counts=True)[1][0] == len(
             transactions):
         fpgrowth_output = [(tuple(transactions[0]), len(transactions))]
->>>>>>> 08e23a8e
     else:
         fpgrowth_output = fim.fpgrowth(
             tracts=transactions,
@@ -1331,12 +1175,7 @@
     """
 
     # Sort the p-values from largest to smallest
-<<<<<<< HEAD
-    pvs_array = np.array(pvalues)              # Convert PVs to an array
-    pvs_sorted = np.sort(pvs_array)[::-1]  # Sort PVs in decreasing order
-=======
     pvs_sorted = np.sort(pvalues)[::-1]  # Sort PVs in decreasing order
->>>>>>> 08e23a8e
 
     # Perform FDR on the sorted p-values
     m = len(pvalues)
@@ -1432,8 +1271,6 @@
     # If alpha == 1 all signatures are significant
     if alpha == 1:
         return []
-<<<<<<< HEAD
-=======
 
     if spectrum not in ['#', '3d#']:
         raise AttributeError("spectrum must be either '#' or '3d#', "
@@ -1443,7 +1280,6 @@
                              "  'significant' or 'non_significant'," +
                              "got {} instead".format(report))
 
->>>>>>> 08e23a8e
     x_array = np.array(pvalue_spectrum)
     # Compute significance...
     if corr in ['', 'no']:  # ...without statistical correction
@@ -1457,11 +1293,7 @@
     else:
         raise AttributeError(
             "Parameter corr must be either ''('no'), 'b'('bonf'), 'f'('fdr')" +
-<<<<<<< HEAD
-            " or 'hb'('holm_bonf'), but not '"+str(corr)+"'.")
-=======
             " or 'hb'('holm_bonf'), but not '" + str(corr) + "'.")
->>>>>>> 08e23a8e
     # Return the specified results:
     if spectrum == '#':
         if report == 'spectrum':
@@ -2053,10 +1885,6 @@
         if spectrum is None:
             if len(pvalue_spectrum) == 0:
                 spectrum = '#'
-<<<<<<< HEAD
-                pass
-=======
->>>>>>> 08e23a8e
             elif len(pvalue_spectrum[0]) == 4:
                 spectrum = '3d#'
             elif len(pvalue_spectrum[0]) == 3:

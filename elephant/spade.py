"""
SPADE is the combination of a mining technique and multiple statistical tests
to detect and assess the statistical significance of repeated occurrences of
spike sequences (spatio-temporal patterns, STP).

Given a list of Neo Spiketrain objects, assumed to be recorded in parallel, the
SPADE analysis can be applied as demonstrated in this short toy example of 10
artificial spike trains of exhibiting fully synchronous events of order 10.

This modules relies on the implementation of the fp-growth algorithm contained
in the file fim.so which can be found here (http://www.borgelt.net/pyfim.html)
and should be available in the spade_src folder (elephant/spade_src/).
If the fim.so module is not present in the correct location or cannot be
imported (only available for linux OS) SPADE will make use of a python
implementation of the fast fca algorithm contained in
elephant/spade_src/fast_fca.py, which is about 10 times slower.


import elephant.spade
import elephant.spike_train_generation
import quantities as pq

# Generate correlated data
sts = elephant.spike_train_generation.cpp(
    rate=5*pq.Hz, A=[0]+[0.99]+[0]*9+[0.01], t_stop=10*pq.s)

# Mining patterns with SPADE using a binsize of 1 ms and a window length of 1
# bin (i.e., detecting only synchronous patterns).
patterns = spade.spade(
        data=sts, binsize=1*pq.ms, winlen=1, dither=5*pq.ms,
        min_spikes=10, n_surr=10, psr_param=[0,0,3],
        output_format='patterns')['patterns'][0]

# Plotting
plt.figure()
for neu in patterns['neurons']:
    if neu == 0:
        plt.plot(
            patterns['times'], [neu]*len(patterns['times']), 'ro',
            label='pattern')
    else:
        plt.plot(
            patterns['times'], [neu] * len(patterns['times']), 'ro')
# Raster plot of the data
for st_idx, st in enumerate(sts):
    if st_idx == 0:
        plt.plot(st.rescale(pq.ms), [st_idx] * len(st), 'k.', label='spikes')
    else:
        plt.plot(st.rescale(pq.ms), [st_idx] * len(st), 'k.')
plt.ylim([-1, len(sts)])
plt.xlabel('time (ms)')
plt.ylabel('neurons ids')
plt.legend()
plt.show()

:copyright: Copyright 2017 by the Elephant team, see `doc/authors.rst`.
:license: BSD, see LICENSE.txt for details.
"""
from __future__ import division

import time
import warnings
import operator
from itertools import chain, combinations
from functools import reduce
from collections import defaultdict

import numpy as np
import neo
import quantities as pq
from scipy import sparse

import elephant.spike_train_surrogates as surr
import elephant.conversion as conv
import statsmodels.stats.multitest as sm
from elephant.spade_src import fast_fca

warnings.simplefilter('once', UserWarning)

try:
    from mpi4py import MPI  # for parallelized routines

    HAVE_MPI = True
except ImportError:  # pragma: no cover
    HAVE_MPI = False

try:
    from elephant.spade_src import fim

    HAVE_FIM = True
except ImportError:  # pragma: no cover
    HAVE_FIM = False


def spade(data, binsize, winlen, min_spikes=2, min_occ=2, max_spikes=None,
          max_occ=None, min_neu=1, n_subsets=0, delta=0, epsilon=0,
          stability_thresh=None, n_surr=0, dither=15 * pq.ms, spectrum='#',
          alpha=1, stat_corr='fdr_bh', surr_method='dither_spikes',
          psr_param=None, output_format='patterns'):
    r"""
    Perform the SPADE [1,2] analysis for the parallel spike trains given in the
    input. The data are discretized with a temporal resolution equal binsize
    in a sliding window of winlen*binsize milliseconds.

    First, spike patterns are mined from the data using a technique termed
    frequent itemset mining (FIM) or formal concept analysis (FCA). In this
    framework, a particular spatio-temporal spike pattern is termed a
    "concept". It is then possible to compute the stability and the signature
    significance of all pattern candidates. In a final step, it is possible to
    select a stability threshold and the significance level to select only
    stable/significant concepts.

    Parameters
    ----------
    data: list of neo.SpikeTrains
        List containing the parallel spike trains to analyze
    binsize: Quantity
        The time precision used to discretize the data (binning).
    winlen: int (positive)
        The size (number of bins) of the sliding window used for the analysis.
        The maximal length of a pattern (delay between first and last spike) is
        then given by winlen*binsize
    min_spikes: int (positive)
        Minimum number of spikes of a sequence to be considered a pattern.
        Default: 2
    min_occ: int (positive)
        Minimum number of occurrences of a sequence to be considered as a
        pattern.
        Default: 2
    max_spikes: int (positive)
        Maximum number of spikes of a sequence to be considered a pattern. If
        None no maximal number of spikes is considered.
        Default: None
    max_occ: int (positive)
        Maximum number of occurrences of a sequence to be considered as a
        pattern. If None, no maximal number of occurrences is considered.
        Default: None
    min_neu: int (positive)
        Minimum number of neurons in a sequence to considered a pattern.
        Default: 1
    n_subsets: int
        Number of subsets of a concept used to approximate its stability. If
        n_subset is set to 0 the stability is not computed. If, however,
        for parameters delta and epsilon (see below) delta + epsilon == 0,
        then an optimal n_subsets is calculated according to the formula given
        in Babin, Kuznetsov (2012), proposition 6:

         ..math::
                n_subset = frac{1}{2\eps^2} \ln(frac{2}{\delta}) +1

        Default:0
    delta: float
        delta: probability with at least ..math:$1-\delta$
        Default: 0
    epsilon: float
        epsilon: absolute error
        Default: 0
    stability_thresh: None or list of float
        List containing the stability thresholds used to filter the concepts.
        If stab_thr is None, then the concepts are not filtered. Otherwise,
        only concepts with intensional stability > stab_thr[0] or extensional
        stability > stab_thr[1] are returned and used for further analysis
        within SPADE.
        Default: None
    n_surr: int
        Number of surrogates to generate to compute the p-value spectrum.
        This number should be large (n_surr>=1000 is recommended for 100
        spike trains in *sts*). If n_surr is 0, then the p-value spectrum is
        not computed.
        Default: 0
    dither: Quantity
        Amount of spike time dithering for creating the surrogates for
        filtering the pattern spectrum. A spike at time t is placed randomly
        within ]t-dither, t+dither[ (see also
        elephant.spike_train_surrogates.dither_spikes).
        Default: 15*pq.ms
    spectrum: str
        Define the signature of the patterns, it can assume values:
        '#': pattern spectrum using the as signature the pair:
            (number of spikes, number of occurrences)
        '3d#': pattern spectrum using the as signature the triplets:
            (number of spikes, number of occurrence, difference between last
            and first spike of the pattern)
        Default: '#'
    alpha: float
        The significance level of the hypothesis tests performed. If alpha=1
        all the concepts are returned. If 0<alpha<1 the concepts
        are filtered according to their signature in the p-value spectrum.
        Default: 1
    stat_corr: str
        Method used for testing and adjustment of pvalues.
        Can be either the full name or initial letters.
        Available methods are:
            bonferroni : one-step correction
            sidak : one-step correction
            holm-sidak : step down method using Sidak adjustments
            holm : step-down method using Bonferroni adjustments
            simes-hochberg : step-up method (independent)
            hommel : closed method based on Simes tests (non-negative)
            fdr_bh : Benjamini/Hochberg (non-negative)
            fdr_by : Benjamini/Yekutieli (negative)
            fdr_tsbh : two stage fdr correction (non-negative)
            fdr_tsbky : two stage fdr correction (non-negative)
        Also possible as input:
            '', 'no': no statistical correction
        Default: 'fdr_bh'
    surr_method: str
        Method that is used to generate the surrogates.
            You can use every method defined in spike_train_surrogates module.
            For documentation look there.
        Default: 'dither_spikes'
    psr_param: None or list of int
        This list contains parameters used in the pattern spectrum filtering:
            psr_param[0]: correction parameter for subset filtering
                (see h_subset_filtering in pattern_set_reduction()).
            psr_param[1]: correction parameter for superset filtering
                (see k_superset_filtering in pattern_set_reduction()).
            psr_param[2]: correction parameter for covered-spikes criterion
                (see l_covered_spikes in pattern_set_reduction()).
    output_format: str
        distinguish the format of the output (see Returns). Can assume values
        'concepts' and 'patterns'.
        Default: 'patterns'

    Returns
    -------
    output: dict
        Dictionary containing the following keys:
        - 'patterns':
            if output_format is 'patterns':
            output['patterns']: list
            List of dictionaries. Each dictionary corresponds to a patterns
            and has the following keys:
                neurons: array containing the indices of the neurons of the
                    pattern.
                lags: array containing the lags (integers corresponding to
                    the number of bins) between the spikes of the patterns.
                    The first lag is always assumed to be 0 and corresponds
                    to the first spike ['times'] array containing the
                    times.
                signature: tuple containing two integers:
                    (number of spikes of the patterns,
                    number of occurrences of the pattern)
                pvalue: the p-value corresponding to the pattern.
                    If n_surr==0 the p-values are set to 0.0.

            if output_format is 'concepts':
            output['patterns']: dict
            Dictionary containing the following keys:
            patterns: tuple
                Each element of the tuple corresponds to a pattern and is
                itself a tuple consisting of:
                    (spikes in the pattern, occurrences of the patterns)
                For details see function concepts_mining().

        - 'pvalue_spectrum' (only if n_surr > 0 and n_subsets == 0):
            output['pvalue_spectrum']: list
            contains a list of signatures in tuples format
            (size, number of occurrences, duration (only if spectrum=='3d#')),
            corresponding p-value)

        - 'non_sgnf_sgnt': list
            Non significant signatures of pvalue_spectrum

        if n_subsets > 0:
        (spikes in the pattern, occurrences of the patterns,
                (intensional stability, extensional stability))
                corresponding pvalue
        The patterns are filtered depending on the parameters in input:
        If stability_thresh==None and alpha==1:
            output['patterns'] contains all the candidates patterns
            (all concepts mined with the fca algorithm)
        If stability_thresh!=None and alpha==1:
            output contains only patterns candidates with:
                intensional stability>stability_thresh[0] or
                extensional stability>stability_thresh[1]
        If stability_thresh==None and alpha!=1:
            output contains only pattern candidates with a signature
            significant in respect the significance level alpha corrected
        If stability_thresh!=None and alpha!=1:
            output['patterns'] contains only pattern candidates with a
            signature significant in respect the significance level alpha
            corrected and such that:
                intensional stability>stability_thresh[0] or
                extensional stability>stability_thresh[1]

    Notes
    -----
    If detected, this function will use MPI to parallelize the analysis.

    Example
    -------
    The following applies SPADE to a list of spike trains in data. These calls
    do not include the statistical testing (for details see the documentation
    of spade.spade())

    >>> import elephant.spade
    >>> import quantities as pq
    >>> binsize = 3 * pq.ms # time resolution used to discretize the data
    >>> winlen = 10 # maximal pattern length in bins (i.e., sliding window)
    >>> result_spade = spade.spade(data, binsize, winlen)

    References
    ----------
    [1] Torre, E., Picado-Muino, D., Denker, M., Borgelt, C., & Gruen, S.(2013)
     Statistical evaluation of synchronous spike patterns extracted by
     frequent item set mining. Frontiers in Computational Neuroscience, 7.
    [2] Quaglio, P., Yegenoglu, A., Torre, E., Endres, D. M., & Gruen, S.(2017)
     Detection and Evaluation of Spatio-Temporal Spike Patterns in Massively
     Parallel Spike Train Data with SPADE.
<<<<<<< HEAD
     Frontiers in Computational Neuroscience, 11.
    [3] Stella, A., Quaglio, P., Torre, E., & Grün, S. (2019).
    3d-SPADE: Significance evaluation of spatio-temporal patterns of various
    temporal extents. Biosystems, 185, 104022.
=======
    Frontiers in Computational Neuroscience, 11.
    [3] Stella A., Quaglio P., Torre E., Gruen S. (2019), 3d-SPADE: Significance
     evaluation of spatio-temporal patterns of various temporal extents
     Biosystems, Volume 185, 2019, 104022, ISSN 0303-2647
     DOI: 10.1016/j.biosystems.2019.104022
>>>>>>> d0f095ba
    """
    if HAVE_MPI:  # pragma: no cover
        comm = MPI.COMM_WORLD  # create MPI communicator
        rank = comm.Get_rank()  # get rank of current MPI task
    else:
        rank = 0

    if output_format not in ['concepts', 'patterns']:
        raise AttributeError("The output_format value has to be"
                             "'patterns' or 'concepts'")
    if surr_method not in surr.SURR_METHODS:
        raise AttributeError(
            'specified surr_method (=%s) not valid' % surr_method)

    time_mining = time.time()
    if rank == 0 or n_subsets > 0:
        # Mine the data for extraction of concepts
        concepts, rel_matrix = concepts_mining(data, binsize, winlen,
                                               min_spikes=min_spikes,
                                               min_occ=min_occ,
                                               max_spikes=max_spikes,
                                               max_occ=max_occ,
                                               min_neu=min_neu,
                                               report='a')
        time_mining = time.time() - time_mining
        print("Time for data mining: {}".format(time_mining))

    # Decide if compute the approximated stability
    if n_subsets > 0:
        # Computing the approximated stability of all the concepts
        time_stability = time.time()
        concepts = approximate_stability(concepts, rel_matrix, n_subsets,
                                         delta=delta, epsilon=epsilon)
        time_stability = time.time() - time_stability
        print("Time for stability computation: {}".format(time_stability))
        # Filtering the concepts using stability thresholds
        if stability_thresh is not None:
            concepts = list(filter(
                lambda c: _stability_filter(c, stability_thresh), concepts))
    elif stability_thresh is not None:
        warnings.warn('Stability_thresh not None but stability has not been '
                      'computed (n_subsets==0)')

    output = {}
    pv_spec = None  # initialize pv_spec to None
    # Decide whether compute pvalue spectrum
    if n_surr > 0:
        # Compute pvalue spectrum
        time_pvalue_spectrum = time.time()
        pv_spec = pvalue_spectrum(data, binsize, winlen, dither=dither,
                                  n_surr=n_surr, min_spikes=min_spikes,
                                  min_occ=min_occ, max_spikes=max_spikes,
                                  max_occ=max_occ, min_neu=min_neu,
                                  spectrum=spectrum,
                                  surr_method=surr_method)
        time_pvalue_spectrum = time.time() - time_pvalue_spectrum
        print("Time for pvalue spectrum computation: {}".format(
            time_pvalue_spectrum))
        # Storing pvalue spectrum
        output['pvalue_spectrum'] = pv_spec
    elif 0 < alpha < 1:
        warnings.warn('0<alpha<1 but p-value spectrum has not been '
                      'computed (n_surr==0)')

    # rank!=0 returning None
    if rank != 0:
        warnings.warn('Returning None because executed on a process != 0')
        return None

    # Initialize non-significant signatures as empty list:
    ns_sgnt = []
    # Decide whether filter concepts with psf
    if n_surr > 0:
        if len(pv_spec) > 0:
            # Computing non-significant entries of the spectrum applying
            # the statistical correction
            ns_sgnt = test_signature_significance(pv_spec,
                                                  concepts,
                                                  alpha,
                                                  winlen,
                                                  corr=stat_corr,
                                                  report='non_significant',
                                                  spectrum=spectrum)
        # Storing non-significant entries of the pvalue spectrum
        output['non_sgnf_sgnt'] = ns_sgnt
    # Filter concepts with pvalue spectrum (psf)
    if len(ns_sgnt) > 0:
        concepts = list(filter(
            lambda c: _pattern_spectrum_filter(
                c, ns_sgnt, spectrum, winlen), concepts))
        # Decide whether to filter concepts using psr
        if psr_param is not None:
            # Filter using conditional tests (psr)
            concepts = pattern_set_reduction(concepts, ns_sgnt,
                                             winlen=winlen,
                                             h_subset_filtering=psr_param[0],
                                             k_superset_filtering=psr_param[1],
                                             l_covered_spikes=psr_param[2],
                                             min_spikes=min_spikes,
                                             min_occ=min_occ)  # nopep8
    # Storing patterns for output format concepts
    if output_format == 'concepts':
        output['patterns'] = concepts
        return output

    # Transforming concepts to dictionary containing pattern's infos
    output['patterns'] = concept_output_to_patterns(concepts,
                                                    winlen, binsize,
                                                    pv_spec, spectrum,
                                                    data[0].t_start)
    return output


def concepts_mining(data, binsize, winlen, min_spikes=2, min_occ=2,
                    max_spikes=None, max_occ=None, min_neu=1, report='a'):
    """
    Find pattern candidates extracting all the concepts of the context formed
    by the objects defined as all windows of length winlen*binsize slided
    along the data and the attributes as the spikes occurring in each of the
    window discretized at a time resolution equal to binsize. Hence, the output
    are all the repeated sequences of spikes with maximal length winlen, which
    are not trivially explained by the same number of occurrences of a superset
    of spikes.

    Parameters
    ----------
    data: list of neo.SpikeTrains
        List containing the parallel spike trains to analyze
    binsize: Quantity
        The time precision used to discretize the data (binning).
    winlen: int (positive)
        The size (number of bins) of the sliding window used for the analysis.
        The maximal length of a pattern (delay between first and last spike) is
        then given by winlen*binsize
    min_spikes: int (positive)
        Minimum number of spikes of a sequence to be considered a pattern.
        Default: 2
    min_occ: int (positive)
        Minimum number of occurrences of a sequence to be considered as a
        pattern.
       Default: 2
    max_spikes: int (positive)
        Maximum number of spikes of a sequence to be considered a pattern. If
        None no maximal number of spikes is considered.
        Default: None
    max_occ: int (positive)
        Maximum number of occurrences of a sequence to be considered as a
        pattern. If None, no maximal number of occurrences is considered.
        Default: None
    min_neu: int (positive)
        Minimum number of neurons in a sequence to considered a pattern.
        Default: 1
    report: str
        Indicates the output of the function.
        'a': all the mined patterns
        '#': pattern spectrum using as signature the pair:
            (number of spikes, number of occurrence)
        '3d#': pattern spectrum using as signature the triplets:
            (number of spikes, number of occurrence, difference between the
            times of the last and the first spike of the pattern)
        Default: 'a'

    Returns
    -------
    mining_results: list
        If report == 'a':
            All the pattern candidates (concepts) found in the data. Each
            pattern is represented as a tuple containing
            (spike IDs, discrete times (window position)
            of the  occurrences of the pattern). The spike IDs are defined as:
            spike_id=neuron_id*bin_id; with neuron_id in [0, len(data)] and
            bin_id in [0, winlen].
        If report == '#':
             The pattern spectrum is represented as a list of triplets each
             formed by:
                (pattern size, number of occurrences, number of patterns)
        If report == '3d#':
             The pattern spectrum is represented as a list of quadruplets each
             formed by:
                (pattern size, number of occurrences, difference between last
                and first spike of the pattern, number of patterns)
    rel_matrix : sparse.coo_matrix
        A binary matrix with shape (number of windows, winlen*len(data)). Each
        row corresponds to a window (order according to their position in
        time). Each column corresponds to one bin and one neuron and it is 0 if
        no spikes or 1 if one or more spikes occurred in that bin for that
        particular neuron. For example, the entry [0,0] of this matrix
        corresponds to the first bin of the first window position for the first
        neuron, the entry [0,winlen] to the first bin of the first window
        position for the second neuron.
    """
    # Check that data is a list of SpikeTrains
    if not all([isinstance(elem, neo.SpikeTrain) for elem in data]):
        raise TypeError(
            'data must be a list of SpikeTrains')
    # Check that all spiketrains have same t_start and same t_stop
    if not all([st.t_start == data[0].t_start for st in data]) or not all(
            [st.t_stop == data[0].t_stop for st in data]):
        raise AttributeError(
            'All spiketrains must have the same t_start and t_stop')
    if report not in ['a', '#', '3d#']:
        raise AttributeError(
            "report has to assume of the following values:" +
            "  'a', '#' and '3d#,' got {} instead".format(report))
    # Binning the data and clipping (binary matrix)
    binary_matrix = conv.BinnedSpikeTrain(
        data, binsize).to_sparse_bool_array().tocoo()
    # Computing the context and the binary matrix encoding the relation between
    # objects (window positions) and attributes (spikes,
    # indexed with a number equal to  neuron idx*winlen+bin idx)
    context, transactions, rel_matrix = _build_context(binary_matrix, winlen)
    # By default, set the maximum pattern size to the maximum number of
    # spikes in a window
    if max_spikes is None:
        max_spikes = len(data) * winlen
    # By default, set maximum number of occurrences to number of non-empty
    # windows
    if max_occ is None:
        max_occ = int(np.sum(np.sum(rel_matrix, axis=1) > 0))
    # Check if fim.so available and use it
    if HAVE_FIM:
        # Return the output
        mining_results = _fpgrowth(
            transactions,
            rel_matrix=rel_matrix,
            min_c=min_occ,
            min_z=min_spikes,
            max_z=max_spikes,
            max_c=max_occ,
            winlen=winlen,
            min_neu=min_neu,
            report=report)
        return mining_results, rel_matrix
    # Otherwise use fast_fca python implementation
    warnings.warn(
        'Optimized C implementation of FCA (fim.so/fim.pyd) not found ' +
        'in elephant/spade_src folder, or not compatible with this ' +
        'Python version. You are using the pure Python implementation ' +
        'of fast fca.')
    # Return output
    mining_results = _fast_fca(
        context,
        min_c=min_occ,
        min_z=min_spikes,
        max_z=max_spikes,
        max_c=max_occ,
        winlen=winlen,
        min_neu=min_neu,
        report=report)
    return mining_results, rel_matrix


def _build_context(binary_matrix, winlen):
    """
    Building the context given a matrix (number of trains x number of bins) of
    binned spike trains
    Parameters
    ----------
    binary_matrix : sparse.coo_matrix
        Binary matrix containing the binned spike trains
    winlen : int
        Length of the binsize used to bin the data

    Returns
    --------
    context : list
        List of tuples containing one object (window position idx) and one of
        the correspondent spikes idx (bin idx * neuron idx)
    transactions : list
        List of all transactions, each element of the list contains the
        attributes of the corresponding object.
    rel_matrix : sparse.coo_matrix
        A binary matrix with shape (number of windows, winlen*len(data)). Each
        row corresponds to a window (order according to
        their position in time).
        Each column corresponds to one bin and one neuron and it is 0 if no
        spikes or 1 if one or more spikes occurred in that bin for that
        particular neuron.
        E.g. the entry [0,0] of this matrix corresponds to the first bin of the
        first window position for the first neuron, the entry [0,winlen] to the
        first bin of the first window position for the second neuron.
    """
    # Initialization of the outputs
    context = []
    transactions = []
    num_neurons, num_bins = binary_matrix.shape
    indices = np.argsort(binary_matrix.col)
    binary_matrix.row = binary_matrix.row[indices]
    binary_matrix.col = binary_matrix.col[indices]
    # out of all window positions
    # get all non-empty first bins
    unique_cols, unique_col_idx = np.unique(
        binary_matrix.col, return_index=True)
    unique_col_idx = np.concatenate((unique_col_idx, [len(binary_matrix.col)]))
    windows_row = []
    windows_col = []
    # all non-empty bins are starting positions for windows
    for idx, window_idx in enumerate(unique_cols):
        # find the end of the current window in unique_cols
        end_of_window = np.searchsorted(unique_cols, window_idx+winlen)
        # loop over all non-empty bins in the current window
        for rel_idx, col in enumerate(unique_cols[idx:end_of_window]):
            # get all occurrences of the current col in binary_matrix.col
            spike_indices_in_window = np.arange(unique_col_idx[idx+rel_idx],
                                                unique_col_idx[idx+rel_idx+1])
            # get the binary_matrix.row entries matching the current col
            # prepare the row of rel_matrix matching the current window
            # spikes are indexed as (neuron_id * winlen + bin_id)
            windows_col.extend(
                binary_matrix.row[spike_indices_in_window] * winlen
                + (col - window_idx))
            windows_row.extend([window_idx] * len(spike_indices_in_window))
    # Shape of the rel_matrix:
    # (total number of bins,
    #  number of bins in one window * number of neurons)
    rel_matrix = sparse.coo_matrix(
        (np.ones((len(windows_col)), dtype=bool),
         (windows_row, windows_col)),
        shape=(num_bins, winlen * num_neurons),
        dtype=bool).A
    # Array containing all the possible attributes (each spike is indexed by
    # a number equal to neu idx*winlen + bin_idx)
    attributes = np.array(
        [s * winlen + t for s in range(binary_matrix.shape[0])
         for t in range(winlen)])
    # Building context and rel_matrix
    # Looping all the window positions w
    for w in unique_cols:
        # spikes in the current window
        times = rel_matrix[w]
        current_transactions = attributes[times]
        # adding to the context the window positions and the correspondent
        # attributes (spike idx) (fast_fca input)
        context += [(w, a) for a in current_transactions]
        # appending to the transactions spike idx (fast_fca input) of the
        # current window (fpgrowth input)
        transactions.append(list(current_transactions))
    # Return context and rel_matrix
    return context, transactions, rel_matrix


def _fpgrowth(transactions, min_c=2, min_z=2, max_z=None,
              max_c=None, rel_matrix=None, winlen=1, min_neu=1,
              target='c', report='a'):
    """
    Find frequent item sets with the fpgrowth algorithm.

    Parameters
    ----------
    transactions: tuple
                Transactions database to mine.
                The database must be an iterable of transactions;
                each transaction must be an iterable of items;
                each item must be a hashable object.
                If the database is a dictionary, the transactions are
                the keys, the values their (integer) multiplicities.
    target: str
            type of frequent item sets to find
            s/a   sets/all   all     frequent item sets
            c     closed     closed  frequent item sets
            m     maximal    maximal frequent item sets
            g     gens       generators
            Default:'c'
    min_c: int
        minimum support of an item set
        Default: 2
    min_z: int
         minimum number of items per item set
        Default: 2
    max_z: None/int
         maximum number of items per item set. If max_c==None no maximal
         size required
        Default: None
    max_c: None/int
         maximum support per item set. If max_c==None no maximal
         support required
        Default: None
    report: str
        'a': all the mined patterns
        '#': pattern spectrum using as signature the pair:
            (number of spikes, number of occurrence)
        '3d#': pattern spectrum using as signature the triplets:
            (number of spikes, number of occurrence, difference between the
            times of the last and the first spike of the pattern)
        Default: 'a'
    rel_matrix : None or sparse.coo_matrix
        A binary matrix with shape (number of windows, winlen*len(data)). Each
        row corresponds to a window (order according to
        their position in time).
        Each column corresponds to one bin and one neuron and it is 0 if no
        spikes or 1 if one or more spikes occurred in that bin for that
        particular neuron.
        E.g. the entry [0,0] of this matrix corresponds to the first bin of the
        first window position for the first neuron, the entry [0,winlen] to the
        first bin of the first window position for the second neuron.
        If == None only the closed frequent itemsets (intent) are returned and
        not which the index of their occurrences (extent)
        Default: None
    The following parameters are specific to Massive parallel SpikeTrains
    winlen: int (positive)
        The size (number of bins) of the sliding window used for the
        analysis. The maximal length of a pattern (delay between first and
        last spike) is then given by winlen*binsize
        Default: 1
    min_neu: int (positive)
         Minimum number of neurons in a sequence to considered a
         potential pattern.
         Default: 1

    Returns
    --------
    If report == 'a':
        All the pattern candidates (concepts) found in the data. Each
        pattern is represented as a tuple containing
        (spike IDs, discrete times (window position)
        of the  occurrences of the pattern). The spike IDs are defined as:
        spike_id=neuron_id*bin_id; with neuron_id in [0, len(data)] and
        bin_id in [0, winlen].
    If report == '#':
         The pattern spectrum is represented as a list of triplets each
         formed by:
            (pattern size, number of occurrences, number of patterns)
    If report == '3d#':
         The pattern spectrum is represented as a list of quadruplets each
         formed by:
            (pattern size, number of occurrences, difference between last
            and first spike of the pattern, number of patterns)

    """
    if min_neu < 1:
        raise ValueError('min_neu must be an integer >=1')
    # By default, set the maximum pattern size to the number of spiketrains
    if max_z is None:
        max_z = np.max((np.max([len(tr) for tr in transactions]), min_z + 1))
    # By default set maximum number of data to number of bins
    if max_c is None:
        max_c = len(transactions)

    # Initializing outputs
    concepts = []
    if report == '#':
        spec_matrix = np.zeros((max_z + 1, max_c + 1))
    if report == '3d#':
        spec_matrix = np.zeros((max_z + 1, max_c + 1, winlen))
    spectrum = []
    # check whether all transactions are identical
    # in that case FIM would not find anything,
    # so we need to create the output manually
    # for optimal performance,
    # we do the check sequentially and immediately break
    # once we find a second unique transaction
    first_transaction = transactions[0]
    for transaction in transactions[1:]:
        if transaction != first_transaction:
            # Mining the data with fpgrowth algorithm
            fpgrowth_output = fim.fpgrowth(
                tracts=transactions,
                target=target,
                supp=-min_c,
                zmin=min_z,
                zmax=max_z,
                report='a',
                algo='s')
            break
    else:
        fpgrowth_output = [(tuple(transactions[0]), len(transactions))]
    # Applying min/max conditions and computing extent (window positions)
    fpgrowth_output = list(filter(
        lambda c: _fpgrowth_filter(
            c, winlen, max_c, min_neu), fpgrowth_output))
    # filter out subsets of patterns that are found as a side-effect
    # of using the moving window strategy
    fpgrowth_output = _filter_for_moving_window_subsets(
        fpgrowth_output, winlen)
    for (intent, supp) in fpgrowth_output:
        if report == 'a':
            if rel_matrix is not None:
                # Computing the extent of the concept (patterns
                # occurrences), checking in rel_matrix in which windows
                # the intent occurred
                extent = tuple(np.where(
                    np.all(rel_matrix[:, intent], axis=1) == 1)[0])
            concepts.append((intent, extent))
        # Computing 2d spectrum
        elif report == '#':
            spec_matrix[len(intent) - 1, supp - 1] += 1
        # Computing 3d spectrum
        elif report == '3d#':
            spec_matrix[len(intent) - 1, supp - 1, max(
                np.array(intent) % winlen)] += 1
    del fpgrowth_output
    if report == 'a':
        return concepts

    if report == '#':
        for (z, c) in np.transpose(np.where(spec_matrix != 0)):
            spectrum.append((z + 1, c + 1, int(spec_matrix[z, c])))
    elif report == '3d#':
        for (z, c, l) in np.transpose(np.where(spec_matrix != 0)):
            spectrum.append(
                (z + 1, c + 1, l, int(spec_matrix[z, c, l])))
    del spec_matrix
    if len(spectrum) > 0:
        spectrum = np.array(spectrum)
    elif report == '#':
        spectrum = np.zeros(shape=(0, 3))
    elif report == '3d#':
        spectrum = np.zeros(shape=(0, 4))
    return spectrum


def _fpgrowth_filter(concept, winlen, max_c, min_neu):
    """
    Filter for selecting closed frequent items set with a minimum number of
    neurons and a maximum number of occurrences and first spike in the first
    bin position
    """
    keep_concepts = len(
        np.unique(np.array(
            concept[0]) // winlen)) >= min_neu and concept[1] <= max_c and min(
        np.array(concept[0]) % winlen) == 0
    return keep_concepts


def _rereference_to_last_spike(transactions, winlen):
    """
    Converts transactions from the default format
    neu_idx * winlen + bin_idx (relative to window start)
    into the format
    neu_idx * winlen + bin_idx (relative to last spike)
    """
    len_transactions = len(transactions)
    neurons = np.zeros(len_transactions, dtype=int)
    bins = np.zeros(len_transactions, dtype=int)

    # extract neuron and bin indices
    for idx, attribute in enumerate(transactions):
        neurons[idx] = attribute // winlen
        bins[idx] = attribute % winlen

    # rereference bins to last spike
    bins = bins.max() - bins

    # calculate converted transactions
    converted_transactions = neurons * winlen + bins

    return converted_transactions


def _filter_for_moving_window_subsets(concepts, winlen):
    """
    Since we're using a moving window subpatterns starting from
    subsequent spikes after the first pattern spike will also be found.
    This filter removes them if they do not occur on their own in
    addition to the occurrences explained by their superset.
    Uses a reverse map with a set representation.
    """
    # don't do anything if the input list is empty
    if not len(concepts):
        return concepts

    if hasattr(concepts[0], 'intent'):
        # fca format
        # sort the concepts by (decreasing) support
        concepts.sort(key=lambda c: -len(c.extent))

        support = np.array([len(c.extent) for c in concepts])

        # convert transactions relative to last pattern spike
        converted_transactions = [_rereference_to_last_spike(c.intent,
                                                             winlen=winlen)
                                  for c in concepts]
    else:
        # fim.fpgrowth format
        # sort the concepts by (decreasing) support
        concepts.sort(key=lambda c: -c[1])

        support = np.array([c[1] for c in concepts])

        # convert transactions relative to last pattern spike
        converted_transactions = [_rereference_to_last_spike(c[0],
                                                             winlen=winlen)
                                  for c in concepts]

    output = []

    for current_support in np.unique(support):
        support_indices = np.nonzero(support == current_support)[0]

        # construct reverse map
        reverse_map = defaultdict(set)
        for map_idx, i in enumerate(support_indices):
            for window_bin in converted_transactions[i]:
                reverse_map[window_bin].add(map_idx)

        for i in support_indices:
            intersection = reduce(
                operator.and_,
                (reverse_map[window_bin]
                 for window_bin in converted_transactions[i]))
            if len(intersection) == 1:
                output.append(concepts[i])

    return output


def _fast_fca(context, min_c=2, min_z=2, max_z=None,
              max_c=None, report='a', winlen=1, min_neu=1):
    """
    Find concepts of the context with the fast-fca algorithm.

    Parameters
    ----------
    context : list
        List of tuples containing one object and one the correspondent
        attribute
    min_c: int
        minimum support of an item set
        Default: 2
    min_z: int
         minimum number of items per item set
        Default: 2
    max_z: None/int
         maximum number of items per item set. If max_c==None no maximal
         size required
        Default: None
    max_c: None/int
         maximum support per item set. If max_c==None no maximal
         support required
        Default: None
    report: str
        'a': all the mined patterns
        '#': pattern spectrum using as signature the pair:
            (number of spikes, number of occurrence)
        '3d#': pattern spectrum using as signature the triplets:
            (number of spikes, number of occurrence, difference between the
            times of the last and the first spike of the pattern)
        Default: 'a'
    The following parameters are specific to Massive parallel SpikeTrains
    winlen: int (positive)
        The size (number of bins) of the sliding window used for the
        analysis. The maximal length of a pattern (delay between first and
        last spike) is then given by winlen*binsize
        Default: 1
    min_neu: int (positive)
         Minimum number of neurons in a sequence to considered a
         potential pattern.
         Default: 1

    Returns
    --------
    If report == 'a':
        All the pattern candidates (concepts) found in the data. Each
        pattern is represented as a tuple containing
        (spike IDs, discrete times (window position)
        of the  occurrences of the pattern). The spike IDs are defined as:
        spike_id=neuron_id*bin_id; with neuron_id in [0, len(data)] and
        bin_id in [0, winlen].
    If report == '#':
         The pattern spectrum is represented as a list of triplets each
         formed by:
            (pattern size, number of occurrences, number of patterns)
    If report == '3d#':
         The pattern spectrum is represented as a list of quadruplets each
         formed by:
            (pattern size, number of occurrences, difference between last
            and first spike of the pattern, number of patterns)
    """
    # Initializing outputs
    concepts = []
    # Check parameters
    if min_neu < 1:
        raise ValueError('min_neu must be an integer >=1')
    # By default set maximum number of attributes
    if max_z is None:
        max_z = len(context)
    # By default set maximum number of data to number of bins
    if max_c is None:
        max_c = len(context)
    if report == '#':
        spec_matrix = np.zeros((max_z, max_c))
    if report == '3d#':
        spec_matrix = np.zeros((max_z, max_c, winlen))
    spectrum = []
    # Mining the data with fast fca algorithm
    fca_out = fast_fca.FormalConcepts(context)
    fca_out.computeLattice()
    fca_concepts = fca_out.concepts
    fca_concepts = list(filter(
        lambda c: _fca_filter(
            c, winlen, min_c, min_z, max_c, max_z, min_neu), fca_concepts))
    fca_concepts = _filter_for_moving_window_subsets(fca_concepts, winlen)
    # Applying min/max conditions
    for fca_concept in fca_concepts:
        intent = tuple(fca_concept.intent)
        extent = tuple(fca_concept.extent)
        concepts.append((intent, extent))
        # computing spectrum
        if report == '#':
            spec_matrix[len(intent) - 1, len(extent) - 1] += 1
        if report == '3d#':
            spec_matrix[len(intent) - 1, len(extent) - 1, max(
                np.array(intent) % winlen)] += 1
    if report == 'a':
        return concepts

    del concepts
    # returning spectrum
    if report == '#':
        for (z, c) in np.transpose(np.where(spec_matrix != 0)):
            spectrum.append((z + 1, c + 1, int(spec_matrix[z, c])))

    if report == '3d#':
        for (z, c, l) in np.transpose(np.where(spec_matrix != 0)):
            spectrum.append(
                (z + 1, c + 1, l, int(spec_matrix[z, c, l])))
    del spec_matrix
    if len(spectrum) > 0:
        spectrum = np.array(spectrum)
    elif report == '#':
        spectrum = np.zeros(shape=(0, 3))
    elif report == '3d#':
        spectrum = np.zeros(shape=(0, 4))
    return spectrum


def _fca_filter(concept, winlen, min_c, min_z, max_c, max_z, min_neu):
    """
    Filter to select concepts with minimum/maximum number of spikes and
    occurrences and first spike in the first bin position
    """
    intent = tuple(concept.intent)
    extent = tuple(concept.extent)
    keep_concepts = len(intent) >= min_z and len(extent) >= min_c and len(
        intent) <= max_z and len(extent) <= max_c and len(
        np.unique(np.array(intent) // winlen)) >= min_neu and min(
        np.array(intent) % winlen) == 0
    return keep_concepts


def pvalue_spectrum(data, binsize, winlen, dither, n_surr, min_spikes=2,
                    min_occ=2, max_spikes=None, max_occ=None, min_neu=1,
                    spectrum='#', surr_method='dither_spikes'):
    """
    Compute the p-value spectrum of pattern signatures extracted from
    surrogates of parallel spike trains, under the null hypothesis of
    independent spiking.

    * n_surr surrogates are obtained from each spike train by spike dithering
    * pattern candidates (concepts) are collected from each surrogate data
    * the signatures (number of spikes, number of occurrences) of all patterns
      are computed, and their  occurrence probability estimated by their
      occurrence frequency (p-value spectrum)


    Parameters
    ----------
    data: list of neo.SpikeTrains
        List containing the parallel spike trains to analyze
    binsize: Quantity
        The time precision used to discretize the data (binning).
    winlen: int (positive)
        The size (number of bins) of the sliding window used for the analysis.
        The maximal length of a pattern (delay between first and last spike) is
        then given by winlen*binsize
    dither: Quantity
        Amount of spike time dithering for creating the surrogates for
        filtering the pattern spectrum. A spike at time t is placed randomly
        within ]t-dither, t+dither[ (see also
        elephant.spike_train_surrogates.dither_spikes).
        Default: 15*pq.s
    n_surr: int
        Number of surrogates to generate to compute the p-value spectrum.
        This number should be large (n_surr>=1000 is recommended for 100
        spike trains in *sts*). If n_surr is 0, then the p-value spectrum is
        not computed.
        Default: 0
    min_spikes: int (positive)
        Minimum number of spikes of a sequence to be considered a pattern.
        Default: 2
    min_occ: int (positive)
       Minimum number of occurrences of a sequence to be considered as a
       pattern.
       Default: 2
    max_spikes: int (positive)
        Maximum number of spikes of a sequence to be considered a pattern. If
        None no maximal number of spikes is considered.
        Default: None
    max_occ: int (positive)
        Maximum number of occurrences of a sequence to be considered as a
        pattern. If None, no maximal number of occurrences is considered.
        Default: None
    min_neu: int (positive)
        Minimum number of neurons in a sequence to considered a pattern.
        Default: 1
    spectrum: str
        Defines the signature of the patterns, it can assume values:
        '#': pattern spectrum using the as signature the pair:
            (number of spikes, number of occurrence)
        '3d#': pattern spectrum using the as signature the triplets:
            (number of spikes, number of occurrence, difference between last
            and first spike of the pattern)
        Default: '#'
    surr_method: str
        Method that is used to generate the surrogates.
            You can use every method defined in spike_train_surrogates module.
            For documentation look there.
        Default: 'dither_spikes'

    Returns
    ------
    pv_spec: list
        if spectrum == '#':
            A list of triplets (z,c,p), where (z,c) is a pattern signature
            and p is the corresponding p-value (fraction of surrogates
            containing signatures (z*,c*)>=(z,c)).
        if spectrum == '3d#':
            A list of triplets (z,c,l,p), where (z,c,l) is a pattern signature
            and p is the corresponding p-value (fraction of surrogates
            containing signatures (z*,c*,l*)>=(z,c,l)).
        Signatures whose empirical p-value is 0 are not listed.

    """
    # Initializing variables for parallel computing
    if HAVE_MPI:  # pragma: no cover
        comm = MPI.COMM_WORLD  # create MPI communicator
        rank = comm.Get_rank()  # get rank of current MPI task
        size = comm.Get_size()  # get tot number of MPI tasks
    else:
        rank = 0
        size = 1
    # Check on number of surrogates
    if n_surr <= 0:
        raise ValueError('n_surr has to be >0')
    if surr_method not in surr.SURR_METHODS:
        raise AttributeError(
            'specified surr_method (=%s) not valid' % surr_method)

    len_partition = n_surr // size  # length of each MPI task
    len_remainder = n_surr % size

    add_remainder = rank < len_remainder

    if max_spikes is None:
        # if max_spikes not defined, set it to the number of spiketrains times
        # number of bins per window.
        max_spikes = len(data) * winlen

    if spectrum == '#':
        max_occs = np.empty(shape=(len_partition + add_remainder,
                                   max_spikes - min_spikes + 1),
                            dtype=np.uint16)
    else:
        max_occs = np.empty(shape=(len_partition + add_remainder,
                                   max_spikes - min_spikes + 1, winlen),
                            dtype=np.uint16)

    if surr_method == 'joint_isi_dithering':
        joint_isi_instances = [surr.JointISI(xx, dither=dither,
                                             method='window')
                               for xx in data]
    for i in range(len_partition + add_remainder):
        if surr_method == 'joint_isi_dithering':
            surrs = [instance.dithering()[0] for
                     instance in joint_isi_instances]
        else:
            surrs = [surr.surrogates(
                xx, n=1, surr_method=surr_method,
                dt=dither)[0] for xx in data]

        # Find all pattern signatures in the current surrogate data set
        surr_concepts = concepts_mining(
            surrs, binsize, winlen, min_spikes=min_spikes,
            max_spikes=max_spikes, min_occ=min_occ, max_occ=max_occ,
            min_neu=min_neu, report=spectrum)[0]
        # The last entry of the signature is the number of times the
        # signature appeared. This entry is not needed here.
        surr_concepts = surr_concepts[:, :-1]

        max_occs[i] = _get_max_occ(surr_concepts, min_spikes, max_spikes,
                                   winlen, spectrum)

    # Collecting results on the first PCU
    if size != 1:
        max_occs = comm.gather(max_occs, root=0)

        if rank != 0:  # pragma: no cover
            return []

        # The gather operator gives a list out. This is rearranged as a 2 resp.
        # 3 dimensional numpy-array.
        max_occs = np.vstack(max_occs)

    # Compute the p-value spectrum, and return it
    return _get_pvalue_spec(max_occs, min_spikes, max_spikes, min_occ,
                            n_surr, winlen, spectrum)


def _get_pvalue_spec(max_occs, min_spikes, max_spikes, min_occ, n_surr, winlen,
                     spectrum):
    """
    This function converts the list of maximal occurrences into the
    corresponding p-value spectrum.

    Parameters
    ----------
    max_occs: np.ndarray
    min_spikes: int
    max_spikes: int
    min_occ: int
    n_surr: int
    winlen: int
    spectrum: {'#', '3d#'}

    Returns
    -------
    if spectrum == '#':
    List[List]:
        each entry has the form: [pattern_size, pattern_occ, p_value]
    if spectrum == '3d#':
    List[List]:
        each entry has the form:
        [pattern_size, pattern_occ, pattern_dur, p_value]
    """
    if spectrum not in ('#', '3d#'):
        raise AttributeError("Invalid spectrum: '{}'".format(spectrum))

    pv_spec = []
    if spectrum == '#':
        max_occs = np.expand_dims(max_occs, axis=2)
        winlen = 1
    for size_id, pt_size in enumerate(range(min_spikes, max_spikes + 1)):
        for dur in range(winlen):
            max_occs_size_dur = max_occs[:, size_id, dur]
            counts, occs = np.histogram(
                max_occs_size_dur,
                bins=np.arange(min_occ,
                               np.max(max_occs_size_dur) + 2))
            occs = occs[:-1].astype(np.uint16)
            pvalues = np.cumsum(counts[::-1])[::-1] / n_surr
            for occ_id, occ in enumerate(occs):
                if spectrum == '#':
                    pv_spec.append([pt_size, occ, pvalues[occ_id]])
                else:
                    pv_spec.append([pt_size, occ, dur, pvalues[occ_id]])
    return pv_spec


def _get_max_occ(surr_concepts, min_spikes, max_spikes, winlen, spectrum):
    """
    This function takes from a list of surrogate_concepts those concepts which
    have the highest occurrence for a given pattern size and duration.

    Parameters
    ----------
    surr_concepts: List[List]
    min_spikes: int
    max_spikes: int
    winlen: int
    spectrum: {‘#’, ‘3d#’}

    Returns
    -------
    np.ndarray
        Two-dimensional array. Each element corresponds to a highest occurrence
        for a specific pattern size (which range from min_spikes to max_spikes)
        and pattern duration (which range from 0 to winlen-1).
        The first axis corresponds to the pattern size the second to the
        duration.
    """
    if spectrum not in ('#', '3d#'):
        raise AttributeError("Invalid spectrum: '{}'".format(spectrum))

    if spectrum == '#':
        winlen = 1
    max_occ = np.zeros(shape=(max_spikes - min_spikes + 1, winlen))
    for size_id, pt_size in enumerate(range(min_spikes, max_spikes + 1)):
        concepts_for_size = surr_concepts[
            surr_concepts[:, 0] == pt_size][:, 1:]
        for dur in range(winlen):
            if spectrum == '#':
                occs = concepts_for_size[:, 0]
            else:
                occs = concepts_for_size[concepts_for_size[:, 1] == dur][:, 0]
            max_occ[size_id, dur] = np.max(occs, initial=0)

    for pt_size in range(max_spikes - 1, min_spikes - 1, -1):
        size_id = pt_size - min_spikes
        max_occ[size_id] = np.max(max_occ[size_id:size_id + 2], axis=0)
    if spectrum == '#':
        max_occ = np.squeeze(max_occ, axis=1)

    return max_occ


def _stability_filter(c, stab_thr):
    """Criteria by which to filter concepts from the lattice"""
    # stabilities larger then min_st
    keep_concept = c[2] > stab_thr[0] or c[3] > stab_thr[1]
    return keep_concept


def _mask_pvalue_spectrum(pv_spec, concepts, spectrum, winlen):
    """
    The function filters the pvalue spectrum based on the number of
    the statistical tests to be done. Only the entries of the pvalue spectrum
    that coincide with concepts found in the original data are kept.
    Moreover, entries of the pvalue spectrum with a value of 1 (all surrogates
    datasets containing at least one mined pattern with that signature)
    are discarded as well and considered trivial.
    Parameters
    ----------
    pv_spec: List[List]
    concepts: List[Tuple]
    spectrum: {'#', '3d#'}
    winlen: int

    Returns
    -------
    mask: np.array
        An array of boolean values, indicating if a signature of p-value
        spectrum is also in the mined concepts of the original data.
    """
    if spectrum == '#':
        signatures = {(len(concept[0]), len(concept[1]))
                      for concept in concepts}
    if spectrum == '3d#':
        # third entry of signatures is the duration, fixed as the maximum lag
        signatures = {(len(concept[0]), len(concept[1]),
                       max(np.array(concept[0]) % winlen))
                      for concept in concepts}
    mask = np.array([tuple(pvs[:-1]) in signatures
                     and not np.isclose(pvs[-1], [1])
                     for pvs in pv_spec])
    return mask


def test_signature_significance(pv_spec, concepts, alpha,
                                winlen, corr='',
                                report='spectrum', spectrum='#'):
    """
    Compute the significance spectrum of a pattern spectrum.

    Given pvalue_spectrum as a list of triplets (z,c,p), where z is pattern
    size, c is pattern support and p is the p-value of the signature (z,c),
    this routine assesses the significance of (z,c) using the confidence level
    alpha.

    Bonferroni or FDR statistical corrections can be applied.

    Parameters
    ----------
    pv_spec: list
        A list of triplets (z,c,p), where z is pattern size, c is pattern
        support and p is the p-value of signature (z,c)
    concepts: List[Tuple]
        Output of the concepts mining for the original data.
    alpha: float
        Significance level of the statistical test
    winlen: int
        Size (number of bins) of the sliding window used for the analysis
    corr: str
        Method used for testing and adjustment of pvalues.
        Can be either the full name or initial letters.
        Available methods are:
            bonferroni : one-step correction
            sidak : one-step correction
            holm-sidak : step down method using Sidak adjustments
            holm : step-down method using Bonferroni adjustments
            simes-hochberg : step-up method (independent)
            hommel : closed method based on Simes tests (non-negative)
            fdr_bh : Benjamini/Hochberg (non-negative)
            fdr_by : Benjamini/Yekutieli (negative)
            fdr_tsbh : two stage fdr correction (non-negative)
            fdr_tsbky : two stage fdr correction (non-negative)
        Also possible as input:
            '', 'no': no statistical correction
        Default: 'fdr_bh'

    report: str
        Format to be returned for the significance spectrum:
        'spectrum': list of triplets (z,c,b), where b is a boolean specifying
             whether signature (z,c) is significant (True) or not (False)
        'significant': list containing only the significant signatures (z,c) of
            pvalue_spectrum
        'non_significant': list containing only the non-significant signatures
        Default: '#'
    spectrum: str
        Defines the signature of the patterns, it can assume values:
        '#': pattern spectrum using the as signature the pair:
            (number of spikes, number of occurrence)
        '3d#': pattern spectrum using the as signature the triplets:
            (number of spikes, number of occurrence, difference between last
            and first spike of the pattern)
        Default: '#'

    Returns
    ------
    sig_spectrum: list
        Significant signatures of pvalue_spectrum, in the format specified
        by report
    """
    # If alpha == 1 all signatures are significant
    if alpha == 1:
        return []

    if spectrum not in ['#', '3d#']:
        raise AttributeError("spectrum must be either '#' or '3d#', "
                             "got {} instead".format(spectrum))
    if report not in ['spectrum', 'significant', 'non_significant']:
        raise AttributeError("report must be either 'spectrum'," +
                             "  'significant' or 'non_significant'," +
                             "got {} instead".format(report))
    if corr not in ['bonferroni', 'sidak', 'holm-sidak', 'holm',
                    'simes-hochberg', 'hommel', 'fdr_bh', 'fdr_by',
                    'fdr_tsbh', 'fdr_tsbky', '', 'no']:
        raise AttributeError("Parameter corr not recognized")

    pv_spec = np.array(pv_spec)
    mask = _mask_pvalue_spectrum(pv_spec, concepts, spectrum, winlen)
    pvalues = pv_spec[:, -1]
    pvalues_totest = pvalues[mask]

    # Initialize test array to False
    tests = [False] * len(pvalues)

    if len(pvalues_totest):

        # Compute significance for only the non trivial tests
        if corr in ['', 'no']:  # ...without statistical correction
            tests_selected = pvalues_totest <= alpha
        else:
            tests_selected = sm.multipletests(pvalues_totest, alpha=alpha,
                                              method=corr)[0]

        # assign each corrected pvalue to its corresponding entry
        for index, value in zip(mask.nonzero()[0], tests_selected):
            tests[index] = value

    # Return the specified results:
    if spectrum == '#':
        if report == 'spectrum':
            return [(size, supp, test)
                    for (size, supp, pv), test in zip(pv_spec, tests)]
        if report == 'significant':
            return [(size, supp) for ((size, supp, pv), test)
                    in zip(pv_spec, tests) if test]
        # report == 'non_significant'
        return [(size, supp)
                for ((size, supp, pv), test) in zip(pv_spec, tests)
                if not test]

    # spectrum == '3d#'
    if report == 'spectrum':
        return [(size, supp, l, test)
                for (size, supp, l, pv), test in zip(pv_spec, tests)]
    if report == 'significant':
        return [(size, supp, l) for ((size, supp, l, pv), test)
                in zip(pv_spec, tests) if test]
    # report == 'non_significant'
    return [(size, supp, l)
            for ((size, supp, l, pv), test) in zip(pv_spec, tests)
            if not test]


def _pattern_spectrum_filter(concept, ns_signature, spectrum, winlen):
    """
    Filter to select concept which signature is significant
    """
    if spectrum == '#':
        keep_concept = (len(concept[0]), len(concept[1])) not in ns_signature
    if spectrum == '3d#':
        # duration is fixed as the maximum lag
        duration = max(np.array(concept[0]) % winlen)
        keep_concept = (len(concept[0]), len(concept[1]),
                        duration) not in ns_signature
    return keep_concept


def approximate_stability(concepts, rel_matrix, n_subsets, delta=0, epsilon=0):
    r"""
    Approximate the stability of concepts. Uses the algorithm described
    in Babin, Kuznetsov (2012): Approximating Concept Stability

    Parameters
    ----------
    concepts: list
        All the pattern candidates (concepts) found in the data. Each
        pattern is represented as a tuple containing (spike IDs,
        discrete times (window position)
        of the  occurrences of the pattern). The spike IDs are defined as:
        spike_id=neuron_id*bin_id; with neuron_id in [0, len(data)] and
        bin_id in [0, winlen].
    rel_matrix: sparse.coo_matrix
        A binary matrix with shape (number of windows, winlen*len(data)). Each
        row corresponds to a window (order according to their position in
        time). Each column corresponds to one bin and one neuron and it is 0 if
        no spikes or 1 if one or more spikes occurred in that bin for that
        particular neuron. For example, the entry [0,0] of this matrix
        corresponds to the first bin of the first window position for the first
        neuron, the entry [0,winlen] to the first bin of the first window
        position for the second neuron.
    n_subsets: int
        Number of subsets of a concept used to approximate its stability. If
        n_subset is set to 0 the stability is not computed. If, however,
        for parameters delta and epsilon (see below) delta + epsilon > 0,
        then an optimal n_subsets is calculated according to the formula given
        in Babin, Kuznetsov (2012), proposition 6:

         ..math::
                n_subset = frac{1}{2\eps^2} \ln(frac{2}{\delta}) +1

        Default:0
    delta: float
        delta: probability with at least ..math:$1-\delta$
        Default: 0
    epsilon: float
        epsilon: absolute error
        Default: 0

    Returns
    -------
    output: list
        List of all the pattern candidates (concepts) given in input, each with
        the correspondent intensional and extensional stability. Each
        pattern is represented as a tuple containing:
         (spike IDs,
        discrete times of the  occurrences of the pattern, intensional
        stability of the pattern, extensional stability of the pattern).
        The spike IDs are defined as:
        spike_id=neuron_id*bin_id; with neuron_id in [0, len(data)] and
        bin_id in [0, winlen].

    Notes
    -----
        If n_subset is larger than the extent all subsets are directly
        calculated, otherwise for small extent size an infinite
        loop can be created while doing the recursion,
        since the random generation will always contain the same
        numbers and the algorithm will be stuck searching for
        other (random) numbers

    """
    if HAVE_MPI:  # pragma: no cover
        comm = MPI.COMM_WORLD  # create MPI communicator
        rank = comm.Get_rank()  # get rank of current MPI task
        size = comm.Get_size()  # get tot number of MPI tasks
    else:
        rank = 0
        size = 1
    if n_subsets <= 0 and delta + epsilon <= 0:
        raise ValueError('n_subsets has to be >=0 or delta + epsilon > 0')
    if len(concepts) == 0:
        return []
    if len(concepts) <= size:
        rank_idx = [0] * (size + 1) + [len(concepts)]
    else:
        rank_idx = list(
            np.arange(
                0, len(concepts) - len(concepts) % size + 1,
                len(concepts) // size)) + [len(concepts)]
    # Calculate optimal n
    if delta + epsilon > 0 and n_subsets == 0:
        n_subsets = np.log(2. / delta) / (2 * epsilon ** 2) + 1

    if rank == 0:
        concepts_on_partition = concepts[rank_idx[rank]:rank_idx[rank + 1]] + \
            concepts[rank_idx[-2]:rank_idx[-1]]
    else:
        concepts_on_partition = concepts[rank_idx[rank]:rank_idx[rank + 1]]

    output = []
    for concept in concepts_on_partition:
        stab_ext = 0.0
        stab_int = 0.0
        intent = np.array(list(concept[0]))
        extent = np.array(list(concept[1]))
        r_unique_ext = set()
        r_unique_int = set()
        excluded_subset = []
        # Calculate all subsets if n is larger than the power set of
        # the extent
        if n_subsets > 2 ** len(extent):
            subsets_ext = chain.from_iterable(
                combinations(extent, r) for r in range(
                    len(extent) + 1))
            for s in subsets_ext:
                if any(
                        [set(s).issubset(se) for se in excluded_subset]):
                    continue
                if _closure_probability_extensional(
                        intent, s, rel_matrix):
                    stab_ext += 1
                else:
                    excluded_subset.append(s)
        else:
            for _ in range(n_subsets):
                subset_ext = extent[
                    _give_random_idx(r_unique_ext, len(extent))]
                if any([set(subset_ext).issubset(se)
                        for se in excluded_subset]):
                    continue
                if _closure_probability_extensional(
                        intent, subset_ext, rel_matrix):
                    stab_ext += 1
                else:
                    excluded_subset.append(subset_ext)
        stab_ext /= min(n_subsets, 2 ** len(extent))
        excluded_subset = []
        # Calculate all subsets if n is larger than the power set of
        # the extent
        if n_subsets > 2 ** len(intent):
            subsets_int = chain.from_iterable(
                combinations(intent, r) for r in range(
                    len(intent) + 1))
            for s in subsets_int:
                if any(
                        [set(s).issubset(se) for se in excluded_subset]):
                    continue
                if _closure_probability_intensional(
                        extent, s, rel_matrix):
                    stab_int += 1
                else:
                    excluded_subset.append(s)
        else:
            for _ in range(n_subsets):
                subset_int = intent[
                    _give_random_idx(r_unique_int, len(intent))]
                if any([set(subset_int).issubset(se) for
                        se in excluded_subset]):
                    continue
                if _closure_probability_intensional(
                        extent, subset_int, rel_matrix):
                    stab_int += 1
                else:
                    excluded_subset.append(subset_int)
        stab_int /= min(n_subsets, 2 ** len(intent))
        output.append((intent, extent, stab_int, stab_ext))

    if size != 1:
        recv_list = comm.gather(output, root=0)
        if rank == 0:
            for i in range(1, len(recv_list)):
                output.extend(recv_list[i])

    return output


def _closure_probability_extensional(intent, subset, rel_matrix):
    """
    Return True if the closure of the subset of the extent given in input is
    equal to the intent given in input

    Parameters
    ----------
    intent : array
    Set of the attributes of the concept
    subset : list
    List of objects that form the subset of the extent to be evaluated
    rel_matrix: ndarray
    Binary matrix that specify the relation that defines the context

    Returns
    -------
    1 if (subset)' == intent
    0 else
    """
    # computation of the ' operator for the subset
    subset_prime = np.where(np.all(rel_matrix[subset, :], axis=0) == 1)[0]
    if set(subset_prime) == set(list(intent)):
        return 1
    return 0


def _closure_probability_intensional(extent, subset, rel_matrix):
    """
    Return True if the closure of the subset of the intent given in input is
    equal to the extent given in input

    Parameters
    ----------
    extent : list
    Set of the objects of the concept
    subset : list
    List of attributes that form the subset of the intent to be evaluated
    rel_matrix: ndarray
    Binary matrix that specify the relation that defines the context

    Returns
    -------
    1 if (subset)' == extent
    0 else
    """
    # computation of the ' operator for the subset
    subset_prime = np.where(np.all(rel_matrix[:, subset], axis=1) == 1)[0]
    if set(subset_prime) == set(list(extent)):
        return 1
    return 0


def _give_random_idx(r_unique, n):
    """ asd """

    r = np.random.randint(n,
                          size=np.random.randint(low=1, high=n))
    r_tuple = tuple(r)
    if r_tuple not in r_unique:
        r_unique.add(r_tuple)
        return np.unique(r)
    return _give_random_idx(r_unique, n)


def pattern_set_reduction(concepts, excluded, winlen, h_subset_filtering=0,
                          k_superset_filtering=0, l_covered_spikes=0,
                          min_spikes=2, min_occ=2):
    r"""
    Takes a list concepts and performs pattern set reduction (PSR).

    PSR determines which patterns in concepts_psf are statistically significant
    given any other pattern, on the basis of the pattern size and
    occurrence count ("support"). Only significant patterns are retained.
    The significance of a pattern A is evaluated through its signature
    (|A|,c_A), where |A| is the size and c_A the support of A, by either of:
    * subset filtering: any pattern B is discarded if *cfis* contains a
      superset A of B such that (z_B, c_B-c_A+*h*) \in *excluded*
    * superset filtering: any pattern A is discarded if *cfis* contains a
      subset B of A such that (z_A-z_B+*k*, c_A) \in  *excluded*
    * covered-spikes criterion: for any two patterns A, B with A \subset B, B
      is discarded if (z_B-l)*c_B <= c_A*(z_A-*l*), A is discarded otherwise.
    * combined filtering: combines the three procedures above
    takes a list concepts (see output psf function) and performs
    combined filtering based on the signature (z, c) of each pattern, where
    z is the pattern size and c the pattern support.

    For any two patterns A and B in concepts_psf such that B \subset A, check:
    1) (z_B, c_B-c_A+*h*) \in *excluded*, and
    2) (z_A-z_B+*k*, c_A) \in *excluded*.
    Then:
    * if 1) and not 2): discard B
    * if 2) and not 1): discard A
    * if 1) and 2): discard B if c_B*(z_B-*l*) <= c_A*(z_A-*l*), A otherwise;
    * if neither 1) nor 2): keep both patterns.

    Parameters:
    -----------
    concept: list
        List of concepts, each consisting in its intent and extent
    excluded: list
        A list of non-significant pattern signatures (z, c) (see above).
    h_subset_filtering: int
        Correction parameter for subset filtering (see above).
        Defaults: 0
    k_superset_filtering: int
        Correction parameter for superset filtering (see above).
        Default: 0
    l_covered_spikes: int
        Correction parameter for covered-spikes criterion (see above).
        Default: 0
    min_size: int
        Minimum pattern size.
        Default: 2
    min_supp: int
        Minimum pattern support.
        Default: 2

    Returns:
    -------
      returns a tuple containing the elements of the input argument
      that are significant according to combined filtering.
    """
    conc = []
    # Extracting from the extent and intent the spike and window times
    for concept in concepts:
        intent = concept[0]
        extent = concept[1]
        spike_times = np.array([st % winlen for st in intent])
        conc.append((intent, spike_times, extent, len(extent)))

    # by default, select all elements in conc to be returned in the output
    selected = [True for _ in conc]
    # scan all conc and their subsets
    for id1, (conc1, s_times1, winds1, count1) in enumerate(conc):
        for id2, (conc2, s_times2, winds2, count2) in enumerate(conc):
            if not selected[id1]:
                break
            if id1 == id2:
                continue
            # Collecting all the possible distances between the windows
            # of the two concepts
            time_diff_all = np.array(
                [w2 - w1 for w2 in winds2 for w1 in winds1])
            sorted_time_diff = np.unique(
                time_diff_all[np.argsort(np.abs(time_diff_all))])
            # Rescaling the spike times to realign to real time
            for time_diff in sorted_time_diff[
                    np.abs(sorted_time_diff) < winlen]:
                conc1_new = [
                    t_old - time_diff for t_old in conc1]
                # if conc1 is  of conc2 are disjoint or they have both been
                # already de-selected, skip the step
                if set(conc1_new) == set(
                        conc2) and selected[id1] and selected[id2]:
                    selected[id2] = False
                    break
                if not set(conc1_new) & set(conc2):
                    continue
                if not selected[id1]:
                    continue
                if not selected[id2]:
                    continue
                if set(conc1_new).issuperset(conc2) and count2 \
                        - count1 + h_subset_filtering < min_occ:
                    selected[id2] = False
                    break
                if set(conc2).issuperset(conc1_new) and count1 \
                        - count2 + h_subset_filtering < min_occ:
                    selected[id1] = False
                    break
                if len(excluded) == 0:
                    break
                # Test the case conc1 is a superset of conc2
                if set(conc1_new).issuperset(conc2):
                    supp_diff = count2 - count1 + h_subset_filtering
                    size1, size2 = len(conc1_new), len(conc2)
                    size_diff = size1 - size2 + k_superset_filtering
                    # 2d spectrum case
                    if len(excluded[0]) == 2:
                        # Determine whether the subset (conc2)
                        # should be rejected
                        # according to the test for excess occurrences
                        reject_sub = (size2, supp_diff) in excluded \
                            or supp_diff < min_occ
                        # Determine whether the superset (conc1_new) should be
                        # rejected according to the test for excess items
                        reject_sup = (size_diff, count1) in excluded \
                            or size_diff < min_spikes
                    # 3d spectrum case
                    if len(excluded[0]) == 3:
                        # Determine whether the subset (conc2)
                        # should be rejected
                        # according to the test for excess occurrences
                        len_sub = max(
                            np.abs(np.diff(np.array(conc2) % winlen)))
                        reject_sub = (size2, supp_diff, len_sub) in excluded \
                            or supp_diff < min_occ
                        # Determine whether the superset (conc1_new) should be
                        # rejected according to the test for excess items
                        len_sup = max(
                            np.abs(np.diff(np.array(conc1_new) % winlen)))
                        reject_sup = (size_diff, count1, len_sup) in excluded \
                            or size_diff < min_spikes
                    # Reject the superset and/or the subset accordingly:
                    if reject_sub and not reject_sup:
                        selected[id2] = False
                        break
                    if reject_sup and not reject_sub:
                        selected[id1] = False
                        break
                    if reject_sub and reject_sup:
                        if (size1 - l_covered_spikes) * \
                                count1 >= (size2 - l_covered_spikes) * count2:
                            selected[id2] = False
                            break
                        selected[id1] = False
                        break
                    # if both sets are significant given the other, keep both
                    continue
                elif set(conc2).issuperset(conc1_new):
                    supp_diff = count1 - count2 + h_subset_filtering
                    size1, size2 = len(conc1_new), len(conc2)
                    size_diff = size2 - size1 + k_superset_filtering
                    # 2d spectrum case
                    if len(excluded[0]) == 2:
                        # Determine whether the subset (conc2) should be
                        # rejected according to the test for excess occurrences
                        reject_sub = (size2, supp_diff) in excluded \
                            or supp_diff < min_occ
                        # Determine whether the superset (conc1_new) should be
                        # rejected according to the test for excess items
                        reject_sup = (size_diff, count1) in excluded \
                            or size_diff < min_spikes
                    # 3d spectrum case
                    elif len(excluded[0]) == 3:
                        # Determine whether the subset (conc2) should be
                        # rejected according to the test for excess occurrences
                        len_sub = max(
                            np.abs(np.diff(np.array(conc1) % winlen)))
                        reject_sub = (size2, supp_diff, len_sub) in excluded \
                            or supp_diff < min_occ
                        # Determine whether the superset (conc1_new) should be
                        # rejected according to the test for excess items
                        len_sup = max(
                            np.abs(np.diff(np.array(conc2) % winlen)))

                        reject_sup = (size_diff, count1, len_sup) in excluded \
                            or size_diff < min_spikes
                    # Reject the superset and/or the subset accordingly:
                    if reject_sub and not reject_sup:
                        selected[id1] = False
                        break
                    if reject_sup and not reject_sub:
                        selected[id2] = False
                        break
                    if reject_sub and reject_sup:
                        if (size1 - l_covered_spikes) * \
                                count1 >= (size2 - l_covered_spikes) * count2:
                            selected[id2] = False
                            break
                        selected[id1] = False
                        break
                    # if both sets are significant given the other, keep both
                    continue
                else:
                    size1, size2 = len(conc1_new), len(conc2)
                    inter_size = len(set(conc1_new) & set(conc2))
                    # 2d spectrum case
                    if len(excluded[0]) == 2:
                        reject_1 = (size1 - inter_size + k_superset_filtering,
                                    count1) in excluded
                        reject_1 = reject_1 or \
                            (size1 - inter_size + k_superset_filtering)\
                            < min_spikes
                        reject_2 = (size2 - inter_size + k_superset_filtering,
                                    count2) in excluded
                        reject_2 = reject_2 or \
                            (size1 - inter_size + k_superset_filtering) \
                            < min_spikes
                    # 3d spectrum case
                    if len(excluded[0]) == 3:
                        len_1 = max(
                            np.abs(np.diff(np.array(conc1_new) % winlen)))
                        len_2 = max(
                            np.abs(np.diff(np.array(conc2) % winlen)))
                        reject_1 = (size1 - inter_size + k_superset_filtering,
                                    count1, len_1) in excluded
                        reject_1 = reject_1 or \
                            (size1 - inter_size + k_superset_filtering) \
                            < min_spikes
                        reject_2 = (size2 - inter_size + k_superset_filtering,
                                    count2, len_2) in excluded
                        reject_2 = reject_2 or \
                            (size1 - inter_size + k_superset_filtering) \
                            < min_spikes

                    # Reject accordingly:
                    if reject_2 and not reject_1:
                        selected[id2] = False
                        break
                    if reject_1 and not reject_2:
                        selected[id1] = False
                        break
                    if reject_1 and reject_2:
                        if (size1 - l_covered_spikes) * \
                                count1 >= (size2 - l_covered_spikes) * count2:
                            selected[id2] = False
                            break
                        selected[id1] = False
                        break
                    # if both sets are significant given the other, keep both
                    continue

    # Return the selected concepts
    return [p for i, p in enumerate(concepts) if selected[i]]


def concept_output_to_patterns(concepts, winlen, binsize, pv_spec=None,
                               spectrum=None, t_start=0 * pq.ms):
    """
    Construction of dictionaries containing all the information about a pattern
    starting from a list of concepts and its associated pvalue_spectrum.

    Parameters
    ----------
    concepts: tuple
        Each element of the tuple corresponds to a pattern and it is itself a
        tuple consisting of:
            ((spikes in the pattern), (occurrences of the patterns))
    winlen: int
        Length (in bins) of the sliding window used for the analysis
    binsize: Quantity
        The time precision used to discretize the data (binning).
    pv_spec: None or tuple
        Contains a tuple of signatures and the corresponding p-value. If equal
        to None all pvalues are set to -1
    spectrum: None or str
        The signature of the given concepts, it can assume values:
        None: the signature is determined from the pvalue_spectrum
        '#': pattern spectrum using the as signature the pair:
            (number of spikes, number of occurrences)
        '3d#': pattern spectrum using the as signature the triplets:
            (number of spikes, number of occurrence, difference between last
            and first spike of the pattern)
        Default: None
    t_start: Quantity
        t_start of the analyzed spike trains

    Returns
    --------
    output: list
        List of dictionaries. Each dictionary corresponds to a pattern and
        has the following entries:
            ['itemset'] list of the spikes in the pattern
                expressed in the form of itemset, each spike is encoded by:
                spiketrain_id * winlen + bin_id
            [windows_ids'] the ids of the windows in which the pattern occurred
                in discretized time (given byt the binning)
            ['neurons'] array containing the idx of the neurons of the pattern
            ['lags'] array containing the lags (integers corresponding to the
                number of bins) between the spikes of the patterns. The first
                lag is always assumed to be 0 and corresponds to the first
                spike.
            ['times'] array containing the times (integers corresponding to the
                bin idx) of the occurrences of the patterns.
            ['signature'] tuple containing two integers
                (number of spikes of the patterns,
                number of occurrences of the pattern)
            ['pvalue'] the pvalue corresponding to the pattern. If n_surr==0
             then all pvalues are set to -1.
    """
    if pv_spec is None:
        if spectrum is None:
            spectrum = '#'
    else:
        if spectrum is None:
            if len(pv_spec) == 0:
                spectrum = '#'
            elif len(pv_spec[0]) == 4:
                spectrum = '3d#'
            elif len(pv_spec[0]) == 3:
                spectrum = '#'
        pvalue_dict = {}
        # Creating a dictionary for the pvalue spectrum
        for entry in pv_spec:
            if len(entry) == 4:
                pvalue_dict[(entry[0], entry[1], entry[2])] = entry[-1]
            if len(entry) == 3:
                pvalue_dict[(entry[0], entry[1])] = entry[-1]
    # Initializing list containing all the patterns
    output = []
    for conc in concepts:
        # Vocabulary for each of the patterns, containing:
        # - The pattern expressed in form of Itemset, each spike in the pattern
        # is represented as spiketrain_id * winlen + bin_id
        # - The ids of the windows in which the pattern occurred in discretized
        # time (binning)
        output_dict = {'itemset': conc[0], 'windows_ids': conc[1]}
        # Bins relative to the sliding window in which the spikes of patt fall
        bin_ids_unsort = np.array(conc[0]) % winlen
        order_bin_ids = np.argsort(bin_ids_unsort)
        bin_ids = bin_ids_unsort[order_bin_ids]
        # id of the neurons forming the pattern
        output_dict['neurons'] = list(np.array(
            conc[0])[order_bin_ids] // winlen)
        # Lags (in binsizes units) of the pattern
        output_dict['lags'] = (bin_ids - bin_ids[0])[1:] * binsize
        # Times (in binsize units) in which the pattern occurs
        output_dict['times'] = sorted(conc[1]) * binsize + bin_ids[0] * \
            binsize + t_start
        # If None is given in input to the pval spectrum the pvalue
        # is set to -1 (pvalue spectrum not available)
        # pattern dictionary appended to the output
        if pv_spec is None:
            output_dict['pvalue'] = -1
        # Signature (size, n occ) of the pattern
        elif spectrum == '3d#':
            # The duration is effectively the delay between the last neuron and
            # the first one, measured in bins.
            # Since we only allow the first spike
            # to be in the first bin (see concepts_mining, _build_context and
            # _fpgrowth), it is the the position of the latest spike.
            duration = bin_ids[-1]
            sgnt = (len(conc[0]), len(conc[1]), duration)
            output_dict['signature'] = sgnt
            # p-value assigned to the pattern from the pvalue spectrum
            try:
                output_dict['pvalue'] = pvalue_dict[sgnt]
            except KeyError:
                output_dict['pvalue'] = 0.0
        elif spectrum == '#':
            sgnt = (len(conc[0]), len(conc[1]))
            output_dict['signature'] = sgnt
            # p-value assigned to the pattern from the pvalue spectrum
            try:
                output_dict['pvalue'] = pvalue_dict[sgnt]
            except KeyError:
                output_dict['pvalue'] = 0.0
        output.append(output_dict)
    return output<|MERGE_RESOLUTION|>--- conflicted
+++ resolved
@@ -308,18 +308,10 @@
     [2] Quaglio, P., Yegenoglu, A., Torre, E., Endres, D. M., & Gruen, S.(2017)
      Detection and Evaluation of Spatio-Temporal Spike Patterns in Massively
      Parallel Spike Train Data with SPADE.
-<<<<<<< HEAD
      Frontiers in Computational Neuroscience, 11.
-    [3] Stella, A., Quaglio, P., Torre, E., & Grün, S. (2019).
+    [3] Stella, A., Quaglio, P., Torre, E., & Gruen, S. (2019).
     3d-SPADE: Significance evaluation of spatio-temporal patterns of various
     temporal extents. Biosystems, 185, 104022.
-=======
-    Frontiers in Computational Neuroscience, 11.
-    [3] Stella A., Quaglio P., Torre E., Gruen S. (2019), 3d-SPADE: Significance
-     evaluation of spatio-temporal patterns of various temporal extents
-     Biosystems, Volume 185, 2019, 104022, ISSN 0303-2647
-     DOI: 10.1016/j.biosystems.2019.104022
->>>>>>> d0f095ba
     """
     if HAVE_MPI:  # pragma: no cover
         comm = MPI.COMM_WORLD  # create MPI communicator

--- conflicted
+++ resolved
@@ -649,9 +649,9 @@
         # Inizializing outputs
         concepts = []
         if report == '#':
-            spec_matrix = np.zeros((max_z, max_c))
+            spec_matrix = np.zeros((max_z + 1, max_c + 1))
         if report == '3d#':
-            spec_matrix = np.zeros((max_z, max_c, winlen))
+            spec_matrix = np.zeros((max_z + 1, max_c + 1, winlen))
         spectrum = []
         # Mining the data with fpgrowth algorithm
         if np.unique(transactions, return_counts=True)[1][0] == len(
@@ -690,22 +690,6 @@
             spectrum = np.transpose(np.where(spec_matrix != 0))
             del spec_matrix
             return spectrum
-<<<<<<< HEAD
-    # Computing 2d spectrum as output of FIM
-    elif report == '#' and min_neu == 1:
-        spectrum = fim.fpgrowth(
-            tracts=transactions,
-            target=target,
-            supp=-min_c,
-            min=min_z,
-            max=max_z,
-            report=report,
-            algo='s')
-        return [(z,c) for (z,c,count) in spectrum]
-=======
-        else:
-            return concepts
->>>>>>> 08d6ff1d
     else:
         raise AttributeError('min_neu must be an integer >=1')
 

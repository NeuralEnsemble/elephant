"""
SPADE is the combination of a mining technique and multiple statistical tests
to detect and assess the statistical significance of repeated occurrences of
spike sequences (spatio-temporal patterns, STP).

Given a list of Neo Spiketrain objects, assumed to be recorded in parallel, the
SPADE analysis can be applied as demonstrated in this short toy example of 10
artificial spike trains of exhibiting fully synchronous events of order 10.

This modules relies on the implementation of the fp-growth algorithm contained
in the file fim.so which can be found here (http://www.borgelt.net/pyfim.html)
and should be available in the spade_src folder (elephant/spade_src/).
If the fim.so module is not present in the correct location or cannot be
imported (only available for linux OS) SPADE will make use of a python
implementation of the fast fca algorithm contained in
`elephant/spade_src/fast_fca.py`, which is about 10 times slower.

Examples
--------
>>> from elephant.spade import spade
>>> import elephant.spike_train_generation
>>> import quantities as pq

Generate correlated spiketrains.

>>> spiketrains = elephant.spike_train_generation.cpp(
...    rate=5*pq.Hz, A=[0]+[0.99]+[0]*9+[0.01], t_stop=10*pq.s)

Mining patterns with SPADE using a `binsize` of 1 ms and a window length of 1
bin (i.e., detecting only synchronous patterns).

>>> patterns = spade(
...        spiketrains=spiketrains, binsize=1*pq.ms, winlen=1, dither=5*pq.ms,
...        min_spikes=10, n_surr=10, psr_param=[0,0,3],
...        output_format='patterns')['patterns'][0]

>>> import matplotlib.pyplot as plt
>>> for neu in patterns['neurons']:
...     label = 'pattern' if neu == 0 else None
...     plt.plot(patterns['times'], [neu]*len(patterns['times']), 'ro',
...              label=label)

Raster plot of the spiketrains.

>>> for st_idx, spiketrain in enumerate(spiketrains):
...     label = 'pattern' if st_idx == 0 else None
...     plt.plot(spiketrain.rescale(pq.ms), [st_idx] * len(spiketrain),
...              'k.', label=label)
>>> plt.ylim([-1, len(spiketrains)])
>>> plt.xlabel('time (ms)')
>>> plt.ylabel('neurons ids')
>>> plt.legend()
>>> plt.show()

:copyright: Copyright 2017 by the Elephant team, see `doc/authors.rst`.
:license: BSD, see LICENSE.txt for details.
"""
from __future__ import division, print_function, unicode_literals

import operator
import time
import warnings
<<<<<<< HEAD
import statsmodels.stats.multitest as sm

from elephant.spade_src import fast_fca
=======
>>>>>>> 8ce0013d
from collections import defaultdict
from functools import reduce
from itertools import chain, combinations

import neo
import numpy as np
import quantities as pq
from scipy import sparse

import elephant.conversion as conv
import elephant.spike_train_surrogates as surr
from elephant.spade_src import fast_fca

warnings.simplefilter('once', UserWarning)

try:
    from mpi4py import MPI  # for parallelized routines

    HAVE_MPI = True
except ImportError:  # pragma: no cover
    HAVE_MPI = False

try:
    from elephant.spade_src import fim

    HAVE_FIM = True
except ImportError:  # pragma: no cover
    HAVE_FIM = False


<<<<<<< HEAD
def spade(data, binsize, winlen, min_spikes=2, min_occ=2, max_spikes=None,
          max_occ=None, min_neu=1, n_subsets=0, delta=0, epsilon=0,
          stability_thresh=None, n_surr=0, dither=15 * pq.ms, spectrum='#',
          alpha=1, stat_corr='fdr_bh', psr_param=None, output_format='concepts'):
    """
    Perform the SPADE [1,2] analysis for the parallel spike trains given in the
    input. The data are discretized with a temporal resolution equal binsize
    in a sliding window of winlen*binsize milliseconds.

    First, spike patterns are mined from the data using a technique termed
    frequent itemset mining (FIM) or formal concept analysis (FCA). In this
    framework, a particular spatio-temporal spike pattern is termed a
    "concept". It is then possible to compute the stability and the signature
    significance of all pattern candidates. In a final step, it is possible to
    select a stability threshold and the significance level to select only
    stable/significant concepts.
=======
def spade(spiketrains, binsize, winlen, min_spikes=2, min_occ=2,
          max_spikes=None, max_occ=None, min_neu=1, approx_stab_pars=None,
          n_surr=0, dither=15 * pq.ms, spectrum='#',
          alpha=None, stat_corr='fdr_bh', surr_method='dither_spikes',
          psr_param=None, output_format='patterns'):
    r"""
    Perform the SPADE [1-3] analysis for the parallel input `spiketrains`.
    They are discretized with a temporal resolution equal to
    `binsize` in a sliding window of `winlen*binsize`.

    First, spike patterns are mined from the `spiketrains` using a technique
    called frequent itemset mining (FIM) or formal concept analysis (FCA). In
    this framework, a particular spatio-temporal spike pattern is called a
    "concept". It is then possible to compute the stability and the p-value
    of all pattern candidates. In a final step, concepts are filtered
    according to a stability threshold and a significance level `alpha`.
>>>>>>> 8ce0013d

    Parameters
    ----------
    spiketrains: list of neo.SpikeTrain
        List containing the parallel spike trains to analyze
    binsize: pq.Quantity
        The time precision used to discretize the spiketrains (binning).
    winlen: int
        The size (number of bins) of the sliding window used for the analysis.
        The maximal length of a pattern (delay between first and last spike) is
        then given by winlen*binsize
    min_spikes: int, optional
        Minimum number of spikes of a sequence to be considered a pattern.
        Default: 2
    min_occ: int, optional
        Minimum number of occurrences of a sequence to be considered as a
        pattern.
        Default: 2
    max_spikes: int, optional
        Maximum number of spikes of a sequence to be considered a pattern. If
        None no maximal number of spikes is considered.
        Default: None
    max_occ: int, optional
        Maximum number of occurrences of a sequence to be considered as a
        pattern. If None, no maximal number of occurrences is considered.
        Default: None
    min_neu: int, optional
        Minimum number of neurons in a sequence to considered a pattern.
        Default: 1
    approx_stab_pars: dict or None, optional
        Parameter values for approximate stability computation.

        'n_subsets': int
            Number of subsets of a concept used to approximate its stability.
            If `n_subsets` is 0, it is calculated according to to the formula
            given in Babin, Kuznetsov (2012), proposition 6:

            .. math::
                   n_{\text{subset}} = \frac{1}{2 \cdot \epsilon^2}
                    \ln{\left( \frac{2}{\delta} \right)} +1

        'delta': float, optional
            delta: probability with at least :math:`1-\delta`
        'epsilon': float, optional
            epsilon: absolute error
        'stability_thresh': None or list of float
            List containing the stability thresholds used to filter the
            concepts.
            If `stability_thresh` is None, then the concepts are not filtered.
            Otherwise, only concepts with

            intensional stability is greater than `stability_thresh[0]` or

            extensional stability is greater than `stability_thresh[1]`

            are further analyzed.
    n_surr: int, optional
        Number of surrogates to generate to compute the p-value spectrum.
        This number should be large (`n_surr >= 1000` is recommended for 100
        spike trains in `spiketrains`). If `n_surr == 0`, then the p-value
        spectrum is not computed.
        Default: 0
    dither: pq.Quantity, optional
        Amount of spike time dithering for creating the surrogates for
        filtering the pattern spectrum. A spike at time `t` is placed randomly
        within `[t-dither, t+dither]` (see also
        :func:`elephant.spike_train_surrogates.dither_spikes`).
        Default: 15*pq.ms
    spectrum: {'#', '3d#'}, optional
        Define the signature of the patterns.

        '#': pattern spectrum using the as signature the pair:
            (number of spikes, number of occurrences)
        '3d#': pattern spectrum using the as signature the triplets:
            (number of spikes, number of occurrence, difference between last
            and first spike of the pattern)
        Default: '#'
    alpha: float, optional
        The significance level of the hypothesis tests performed.
        If `alpha is None`, all the concepts are returned.
        If `0.<alpha<1.`, the concepts are filtered according to their
        signature in the p-value spectrum.
        Default: None
    stat_corr: str
<<<<<<< HEAD
        Method used for testing and adjustment of pvalues.
        Can be either the full name or initial letters.
        Available methods are:
            bonferroni : one-step correction
            sidak : one-step correction
            holm-sidak : step down method using Sidak adjustments
            holm : step-down method using Bonferroni adjustments
            simes-hochberg : step-up method (independent)
            hommel : closed method based on Simes tests (non-negative)
            fdr_bh : Benjamini/Hochberg (non-negative)
            fdr_by : Benjamini/Yekutieli (negative)
            fdr_tsbh : two stage fdr correction (non-negative)
            fdr_tsbky : two stage fdr correction (non-negative)
        Also possible as input:
            '', 'no': no statistical correction
        Default: 'fdr_bh'
=======
        Method used for multiple testing.
        See: :func:`test_signature_significance`
        Default: 'fdr_bh'
    surr_method: str
        Method to generate surrogates. You can use every method defined in
        :func:`elephant.spike_train_surrogates.surrogates`.
        Default: 'dither_spikes'
>>>>>>> 8ce0013d
    psr_param: None or list of int
        This list contains parameters used in the pattern spectrum filtering:
            `psr_param[0]`: correction parameter for subset filtering
                (see `h_subset_filtering` in :func:`pattern_set_reduction`).
            `psr_param[1]`: correction parameter for superset filtering
                (see `k_superset_filtering` in :func:`pattern_set_reduction`).
            `psr_param[2]`: correction parameter for covered-spikes criterion
                (see `l_covered_spikes` in :func:`pattern_set_reduction`).
    output_format: {'concepts', 'patterns'}
        Distinguish the format of the output (see Returns).
        Default: 'patterns'

    Returns
    -------
    output : dict
        'patterns':
            If `output_format` is 'patterns', see the return of
            :func:`concept_output_to_patterns`

            If `output_format` is 'concepts', then `output['patterns']` is a
            tuple of patterns which in turn are tuples of
             1. spikes in the pattern

             2. occurrences of the pattern

             For details see :func:`concepts_mining`.

             if stability is calculated, there are also:

             3. intensional stability

             4. extensional stability

             For details see :func:`approximate_stability`.

        'pvalue_spectrum' (only if `n_surr > 0`):
            A list of signatures in tuples format:
             * size

             * number of occurrences

             * duration (only if `spectrum=='3d#'`)

             * p-value

        'non_sgnf_sgnt': list
            Non significant signatures of 'pvalue_spectrum'.

    Notes
    -----
    If detected, this function will use MPI to parallelize the analysis.

    References
    ----------
    [1] Torre, E., Picado-Muino, D., Denker, M., Borgelt, C., & Gruen, S.(2013)
     Statistical evaluation of synchronous spike patterns extracted by
     frequent item set mining. Frontiers in Computational Neuroscience, 7.
    [2] Quaglio, P., Yegenoglu, A., Torre, E., Endres, D. M., & Gruen, S.(2017)
     Detection and Evaluation of Spatio-Temporal Spike Patterns in Massively
     Parallel Spike Train Data with SPADE.
     Frontiers in Computational Neuroscience, 11.
    [3] Stella, A., Quaglio, P., Torre, E., & Gruen, S. (2019).
     3d-SPADE: Significance evaluation of spatio-temporal patterns of various
     temporal extents. Biosystems, 185, 104022.

    Examples
    --------
    The following example applies SPADE to `spiketrains` (list of
    `neo.SpikeTrain`).

    >>> from elephant.spade import spade
    >>> import quantities as pq
    >>> binsize = 3 * pq.ms # time resolution to discretize the spiketrains
    >>> winlen = 10 # maximal pattern length in bins (i.e., sliding window)
    >>> result_spade = spade(spiketrains, binsize, winlen)

    """
    if HAVE_MPI:  # pragma: no cover
        comm = MPI.COMM_WORLD  # create MPI communicator
        rank = comm.Get_rank()  # get rank of current MPI task
    else:
        rank = 0

    compute_stability = _check_input(
        spiketrains=spiketrains, binsize=binsize, winlen=winlen,
        min_spikes=min_spikes, min_occ=min_occ,
        max_spikes=max_spikes, max_occ=max_occ, min_neu=min_neu,
        approx_stab_pars=approx_stab_pars,
        n_surr=n_surr, dither=dither, spectrum=spectrum,
        alpha=alpha, stat_corr=stat_corr, surr_method=surr_method,
        psr_param=psr_param, output_format=output_format)

    time_mining = time.time()
    if rank == 0 or compute_stability:
        # Mine the spiketrains for extraction of concepts
        concepts, rel_matrix = concepts_mining(
            spiketrains, binsize, winlen, min_spikes=min_spikes,
            min_occ=min_occ, max_spikes=max_spikes, max_occ=max_occ,
            min_neu=min_neu, report='a')
        time_mining = time.time() - time_mining
        print("Time for data mining: {}".format(time_mining))

    # Decide if compute the approximated stability
    if compute_stability:
        if 'stability_thresh' in approx_stab_pars.keys():
            stability_thresh = approx_stab_pars.pop('stability_thresh')
        else:
            stability_thresh = None
        # Computing the approximated stability of all the concepts
        time_stability = time.time()
        concepts = approximate_stability(
            concepts, rel_matrix, **approx_stab_pars)
        time_stability = time.time() - time_stability
        print("Time for stability computation: {}".format(time_stability))
        # Filtering the concepts using stability thresholds
        if stability_thresh is not None:
            concepts = [concept for concept in concepts
                        if _stability_filter(concept, stability_thresh)]

    output = {}
    pv_spec = None  # initialize pv_spec to None
    # Decide whether compute pvalue spectrum
    if n_surr > 0:
        # Compute pvalue spectrum
        time_pvalue_spectrum = time.time()
        pv_spec = pvalue_spectrum(
            spiketrains, binsize, winlen, dither=dither, n_surr=n_surr,
            min_spikes=min_spikes, min_occ=min_occ, max_spikes=max_spikes,
            max_occ=max_occ, min_neu=min_neu, spectrum=spectrum,
            surr_method=surr_method)
        time_pvalue_spectrum = time.time() - time_pvalue_spectrum
        print("Time for pvalue spectrum computation: {}".format(
            time_pvalue_spectrum))
        # Storing pvalue spectrum
        output['pvalue_spectrum'] = pv_spec

    # rank!=0 returning None
    if rank != 0:
        warnings.warn('Returning None because executed on a process != 0')
        return None

    # Initialize non-significant signatures as empty list:
    ns_signatures = []
    # Decide whether filter concepts with psf
    if n_surr > 0:
        if len(pv_spec) > 0 and alpha is not None:
            # Computing non-significant entries of the spectrum applying
            # the statistical correction
            ns_signatures = test_signature_significance(
                pv_spec, concepts, alpha, winlen, corr=stat_corr,
                report='non_significant', spectrum=spectrum)
        # Storing non-significant entries of the pvalue spectrum
        output['non_sgnf_sgnt'] = ns_signatures
    # Filter concepts with pvalue spectrum (psf)
    if len(ns_signatures) > 0:
        concepts = [concept for concept in concepts
                    if _pattern_spectrum_filter(concept, ns_signatures,
                                                spectrum, winlen)]
        # Decide whether to filter concepts using psr
    if psr_param is not None:
        # Filter using conditional tests (psr)
        concepts = pattern_set_reduction(
            concepts, ns_signatures, winlen=winlen, spectrum=spectrum,
            h_subset_filtering=psr_param[0], k_superset_filtering=psr_param[1],
            l_covered_spikes=psr_param[2], min_spikes=min_spikes,
            min_occ=min_occ)
    # Storing patterns for output format concepts
    if output_format == 'concepts':
        output['patterns'] = concepts
    else:  # output_format == 'patterns':
        # Transforming concepts to dictionary containing pattern's infos
        output['patterns'] = concept_output_to_patterns(
            concepts, winlen, binsize, pv_spec, spectrum,
            spiketrains[0].t_start)

    return output


def _check_input(
        spiketrains, binsize, winlen, min_spikes=2, min_occ=2,
        max_spikes=None, max_occ=None, min_neu=1, approx_stab_pars=None,
        n_surr=0, dither=15 * pq.ms, spectrum='#',
        alpha=None, stat_corr='fdr_bh', surr_method='dither_spikes',
        psr_param=None, output_format='patterns'):
    """
    Checks all input given to SPADE
    Parameters
    ----------
    see :`func`:`spade`

    Returns
    -------
    compute_stability: bool
        if the stability calculation is used
    """

    # Check spiketrains
    if not all([isinstance(elem, neo.SpikeTrain) for elem in spiketrains]):
        raise TypeError(
            'spiketrains must be a list of SpikeTrains')
    # Check that all spiketrains have same t_start and same t_stop
    if not all([spiketrain.t_start == spiketrains[0].t_start
                for spiketrain in spiketrains]) or \
            not all([spiketrain.t_stop == spiketrains[0].t_stop
                     for spiketrain in spiketrains]):
        raise ValueError(
            'All spiketrains must have the same t_start and t_stop')

    # Check binsize
    if not isinstance(binsize, pq.Quantity):
        raise ValueError('binsize must be a pq.Quantity')

    # Check winlen
    if not isinstance(winlen, int):
        raise ValueError('winlen must be an integer')

    # Check min_spikes
    if not isinstance(min_spikes, int):
        raise ValueError('min_spikes must be an integer')

    # Check min_occ
    if not isinstance(min_occ, int):
        raise ValueError('min_occ must be an integer')

    # Check max_spikes
    if not (isinstance(max_spikes, int) or max_spikes is None):
        raise ValueError('max_spikes must be an integer or None')

    # Check max_occ
    if not (isinstance(max_occ, int) or max_occ is None):
        raise ValueError('max_occ must be an integer or None')

    # Check min_neu
    if not isinstance(min_neu, int):
        raise ValueError('min_neu must be an integer')

    # Check approx_stab_pars
    compute_stability = False
    if isinstance(approx_stab_pars, dict):
        if 'n_subsets' in approx_stab_pars.keys() or\
            ('epsilon' in approx_stab_pars.keys() and
             'delta' in approx_stab_pars.keys()):
            compute_stability = True
        else:
            raise ValueError(
                'for approximate stability computation you need to '
                'pass n_subsets or epsilon and delta.')

    # Check n_surr
    if not isinstance(n_surr, int):
        raise ValueError('n_surr must be an integer')

    # Check dither
    if not isinstance(dither, pq.Quantity):
        raise ValueError('dither must be a pq.Quantity')

    # Check spectrum
    if spectrum not in ('#', '3d#'):
        raise ValueError("spectrum must be '#' or '3d#'")

    # Check alpha
    if isinstance(alpha, (int, float)):
        # Check redundant use of alpha
        if 0. < alpha < 1. and n_surr == 0:
            warnings.warn('0.<alpha<1. but p-value spectrum has not been '
                          'computed (n_surr==0)')
    elif alpha is not None:
        raise ValueError('alpha must be an integer, a float or None')

    # Check stat_corr:
    if stat_corr not in \
            ['bonferroni', 'sidak', 'holm-sidak', 'holm',
             'simes-hochberg', 'hommel', 'fdr_bh', 'fdr_by',
             'fdr_tsbh', 'fdr_tsbky', '', 'no']:
        raise ValueError("Parameter stat_corr not recognized")

    # Check surr_method
    if surr_method not in surr.SURR_METHODS:
        raise ValueError(
            'specified surr_method (=%s) not valid' % surr_method)

    # Check psr_param
    if psr_param is not None:
        if not isinstance(psr_param, list):
            raise ValueError('psr_param must be None or a list of integer')
        if not all(isinstance(param, int) for param in psr_param):
            raise ValueError('elements of psr_param must be integers')

    # Check output_format
    if output_format not in ('concepts', 'patterns'):
        raise ValueError("The output_format value has to be"
                         "'patterns' or 'concepts'")

    return compute_stability


def concepts_mining(spiketrains, binsize, winlen, min_spikes=2, min_occ=2,
                    max_spikes=None, max_occ=None, min_neu=1, report='a'):
    """
    Find pattern candidates extracting all the concepts of the context, formed
    by the objects defined as all windows of length `winlen*binsize` slided
    along the `spiketrains` and the attributes as the spikes occurring in each
    of the window discretized at a time resolution equal to `binsize`. Hence,
    the output are all the repeated sequences of spikes with maximal length
    `winlen`, which are not trivially explained by the same number of
    occurrences of a superset of spikes.

    Parameters
    ----------
    spiketrains: list of neo.SpikeTrain
        List containing the parallel spike trains to analyze
    binsize: pq.Quantity
        The time precision used to discretize the `spiketrains` (clipping).
    winlen: int
        The size (number of bins) of the sliding window used for the analysis.
        The maximal length of a pattern (delay between first and last spike) is
        then given by `winlen*binsize`
    min_spikes: int, optional
        Minimum number of spikes of a sequence to be considered a pattern.
        Default: 2
    min_occ: int, optional
        Minimum number of occurrences of a sequence to be considered as a
        pattern.
        Default: 2
    max_spikes: int, optional
        Maximum number of spikes of a sequence to be considered a pattern. If
        None no maximal number of spikes is considered.
        Default: None
    max_occ: int, optional
        Maximum number of occurrences of a sequence to be considered as a
        pattern. If None, no maximal number of occurrences is considered.
        Default: None
    min_neu: int, optional
        Minimum number of neurons in a sequence to considered a pattern.
        Default: 1
    report: {'a', '#', '3d#'}, optional
        Indicates the output of the function.

        'a':
            All the mined patterns

        '#':
            Pattern spectrum using as signature the pair:
            (number of spikes, number of occurrence)

        '3d#':
            Pattern spectrum using as signature the triplets:
            (number of spikes, number of occurrence, difference between the
            times of the last and the first spike of the pattern)

        Default: 'a'

    Returns
    -------
    mining_results : np.ndarray
        If report == 'a':
            Numpy array of all the pattern candidates (concepts) found in the
            `spiketrains`. Each pattern is represented as a tuple containing
            (spike IDs, discrete times (window position) of the  occurrences
            of the pattern). The spike IDs are defined as:
            `spike_id=neuron_id*bin_id` with `neuron_id` in
            `[0, len(spiketrains)]` and `bin_id` in `[0, winlen]`.
        If report == '#':
             The pattern spectrum is represented as a numpy array of triplets
             (pattern size, number of occurrences, number of patterns).
        If report == '3d#':
             The pattern spectrum is represented as a numpy array of
             quadruplets (pattern size, number of occurrences, difference
             between last and first spike of the pattern, number of patterns)
    rel_matrix : sparse.coo_matrix
        A binary matrix of shape (number of windows, winlen*len(spiketrains)).
        Each row corresponds to a window (order
        according to their position in time). Each column corresponds to one
        bin and one neuron and it is 0 if no spikes or 1 if one or more spikes
        occurred in that bin for that particular neuron. For example, the entry
        [0,0] of this matrix corresponds to the first bin of the first window
        position for the first neuron, the entry `[0,winlen]` to the first
        bin of the first window position for the second neuron.
    """
    # Check that spiketrains is a list of SpikeTrains
    if not all([isinstance(elem, neo.SpikeTrain) for elem in spiketrains]):
        raise TypeError(
            'spiketrains must be a list of SpikeTrains')
    # Check that all spiketrains have same t_start and same t_stop
    if not all([spiketrain.t_start == spiketrains[0].t_start
                for spiketrain in spiketrains]) or\
            not all([spiketrain.t_stop == spiketrains[0].t_stop
                     for spiketrain in spiketrains]):
        raise ValueError(
            'All spiketrains must have the same t_start and t_stop')
    if report not in ['a', '#', '3d#']:
        raise ValueError(
            "report has to assume of the following values:" +
            "  'a', '#' and '3d#,' got {} instead".format(report))
    # Binning the spiketrains and clipping (binary matrix)
    binary_matrix = conv.BinnedSpikeTrain(
        spiketrains, binsize).to_sparse_bool_array().tocoo()
    # Computing the context and the binary matrix encoding the relation between
    # objects (window positions) and attributes (spikes,
    # indexed with a number equal to  neuron idx*winlen+bin idx)
    context, transactions, rel_matrix = _build_context(binary_matrix, winlen)
    # By default, set the maximum pattern size to the maximum number of
    # spikes in a window
    if max_spikes is None:
        max_spikes = len(spiketrains) * winlen
    # By default, set maximum number of occurrences to number of non-empty
    # windows
    if max_occ is None:
        max_occ = int(np.sum(np.sum(rel_matrix, axis=1) > 0))
    # Check if fim.so available and use it
    if HAVE_FIM:
        # Return the output
        mining_results = _fpgrowth(
            transactions,
            rel_matrix=rel_matrix,
            min_c=min_occ,
            min_z=min_spikes,
            max_z=max_spikes,
            max_c=max_occ,
            winlen=winlen,
            min_neu=min_neu,
            report=report)
        return mining_results, rel_matrix
    # Otherwise use fast_fca python implementation
    warnings.warn(
        'Optimized C implementation of FCA (fim.so/fim.pyd) not found ' +
        'in elephant/spade_src folder, or not compatible with this ' +
        'Python version. You are using the pure Python implementation ' +
        'of fast fca.')
    # Return output
    mining_results = _fast_fca(
        context,
        min_c=min_occ,
        min_z=min_spikes,
        max_z=max_spikes,
        max_c=max_occ,
        winlen=winlen,
        min_neu=min_neu,
        report=report)
    return mining_results, rel_matrix


def _build_context(binary_matrix, winlen):
    """
    Building the context given a matrix (number of trains x number of bins) of
    binned spike trains

    Parameters
    ----------
    binary_matrix : sparse.coo_matrix
        Binary matrix containing the binned spike trains
    winlen : int
        Length of the binsize used to bin the spiketrains

    Returns
    -------
    context : list of tuple
        List of tuples containing one object (window position idx) and one of
        the correspondent spikes idx (bin idx * neuron idx)
    transactions : list
        List of all transactions, each element of the list contains the
        attributes of the corresponding object.
    rel_matrix : sparse.coo_matrix
        A binary matrix with shape (number of windows,
        winlen*len(spiketrains)). Each row corresponds to a window (order
        according to their position in time).
        Each column corresponds to one bin and one neuron and it is 0 if no
        spikes or 1 if one or more spikes occurred in that bin for that
        particular neuron.
        E.g. the entry [0,0] of this matrix corresponds to the first bin of the
        first window position for the first neuron, the entry [0,winlen] to the
        first bin of the first window position for the second neuron.
    """
    # Initialization of the outputs
    context = []
    transactions = []
    num_neurons, num_bins = binary_matrix.shape
    indices = np.argsort(binary_matrix.col)
    binary_matrix.row = binary_matrix.row[indices]
    binary_matrix.col = binary_matrix.col[indices]
    # out of all window positions
    # get all non-empty first bins
    unique_cols, unique_col_idx = np.unique(
        binary_matrix.col, return_index=True)
    unique_col_idx = np.concatenate((unique_col_idx, [len(binary_matrix.col)]))
    windows_row = []
    windows_col = []
    # all non-empty bins are starting positions for windows
    for idx, window_idx in enumerate(unique_cols):
        # find the end of the current window in unique_cols
        end_of_window = np.searchsorted(unique_cols, window_idx+winlen)
        # loop over all non-empty bins in the current window
        for rel_idx, col in enumerate(unique_cols[idx:end_of_window]):
            # get all occurrences of the current col in binary_matrix.col
            spike_indices_in_window = np.arange(unique_col_idx[idx+rel_idx],
                                                unique_col_idx[idx+rel_idx+1])
            # get the binary_matrix.row entries matching the current col
            # prepare the row of rel_matrix matching the current window
            # spikes are indexed as (neuron_id * winlen + bin_id)
            windows_col.extend(
                binary_matrix.row[spike_indices_in_window] * winlen
                + (col - window_idx))
            windows_row.extend([window_idx] * len(spike_indices_in_window))
    # Shape of the rel_matrix:
    # (total number of bins,
    #  number of bins in one window * number of neurons)
    rel_matrix = sparse.coo_matrix(
        (np.ones((len(windows_col)), dtype=bool),
         (windows_row, windows_col)),
        shape=(num_bins, winlen * num_neurons),
        dtype=bool).A
    # Array containing all the possible attributes (each spike is indexed by
    # a number equal to neu idx*winlen + bin_idx)
    attributes = np.array(
        [s * winlen + t for s in range(binary_matrix.shape[0])
         for t in range(winlen)])
    # Building context and rel_matrix
    # Looping all the window positions w
    for window in unique_cols:
        # spikes in the current window
        times = rel_matrix[window]
        current_transactions = attributes[times]
        # adding to the context the window positions and the correspondent
        # attributes (spike idx) (fast_fca input)
        context.extend(
            (window, transaction) for transaction in current_transactions)
        # appending to the transactions spike idx (fast_fca input) of the
        # current window (fpgrowth input)
        transactions.append(list(current_transactions))
    # Return context and rel_matrix
    return context, transactions, rel_matrix


def _fpgrowth(transactions, min_c=2, min_z=2, max_z=None,
              max_c=None, rel_matrix=None, winlen=1, min_neu=1,
              target='c', report='a'):
    """
    Find frequent item sets with the fpgrowth algorithm.

    Parameters
    ----------
    transactions: tuple
                Transactions database to mine.
                The database must be an iterable of transactions;
                each transaction must be an iterable of items;
                each item must be a hashable object.
                If the database is a dictionary, the transactions are
                the keys, the values their (integer) multiplicities.
    target: str
            type of frequent item sets to find
            s/a   sets/all   all     frequent item sets
            c     closed     closed  frequent item sets
            m     maximal    maximal frequent item sets
            g     gens       generators
            Default:'c'
    min_c: int
        minimum support of an item set
        Default: 2
    min_z: int
         minimum number of items per item set
        Default: 2
    max_z: None/int
         maximum number of items per item set. If max_c==None no maximal
         size required
        Default: None
    max_c: None/int
         maximum support per item set. If max_c==None no maximal
         support required
        Default: None
    report: str
        'a': all the mined patterns
        '#': pattern spectrum using as signature the pair:
            (number of spikes, number of occurrence)
        '3d#': pattern spectrum using as signature the triplets:
            (number of spikes, number of occurrence, difference between the
            times of the last and the first spike of the pattern)
        Default: 'a'
    rel_matrix : None or sparse.coo_matrix
        A binary matrix with shape (number of windows,
        winlen*len(spiketrains)). Each row corresponds to a window (order
        according to their position in time).
        Each column corresponds to one bin and one neuron and it is 0 if no
        spikes or 1 if one or more spikes occurred in that bin for that
        particular neuron.
        E.g. the entry [0,0] of this matrix corresponds to the first bin of the
        first window position for the first neuron, the entry [0,winlen] to the
        first bin of the first window position for the second neuron.
        If == None only the closed frequent itemsets (intent) are returned and
        not which the index of their occurrences (extent)
        Default: None
    The following parameters are specific to Massive parallel SpikeTrains
    winlen: int
        The size (number of bins) of the sliding window used for the
        analysis. The maximal length of a pattern (delay between first and
        last spike) is then given by winlen*binsize
        Default: 1
    min_neu: int
         Minimum number of neurons in a sequence to considered a
         potential pattern.
         Default: 1

    Returns
    -------
    If report == 'a':
        numpy array of all the pattern candidates (concepts) found in the
        spiketrains.
        Each pattern is represented as a tuple containing
        (spike IDs, discrete times (window position)
        of the  occurrences of the pattern). The spike IDs are defined as:
        spike_id=neuron_id*bin_id; with neuron_id in [0, len(spiketrains)] and
        bin_id in [0, winlen].
    If report == '#':
         The pattern spectrum is represented as a numpy array of triplets each
         formed by:
            (pattern size, number of occurrences, number of patterns)
    If report == '3d#':
         The pattern spectrum is represented as a numpy array of quadruplets
         each formed by:
            (pattern size, number of occurrences, difference between last
            and first spike of the pattern, number of patterns)

    """
    if min_neu < 1:
        raise ValueError('min_neu must be an integer >=1')
    # By default, set the maximum pattern size to the number of spiketrains
    if max_z is None:
        max_z = max(max(map(len, transactions)), min_z + 1)
    # By default set maximum number of data to number of bins
    if max_c is None:
        max_c = len(transactions)

    # Initializing outputs
    concepts = []
    if report == '#':
        spec_matrix = np.zeros((max_z + 1, max_c + 1))
    if report == '3d#':
        spec_matrix = np.zeros((max_z + 1, max_c + 1, winlen))
    spectrum = []
    # check whether all transactions are identical
    # in that case FIM would not find anything,
    # so we need to create the output manually
    # for optimal performance,
    # we do the check sequentially and immediately break
    # once we find a second unique transaction
    first_transaction = transactions[0]
    for transaction in transactions[1:]:
        if transaction != first_transaction:
            # Mining the spiketrains with fpgrowth algorithm
            fpgrowth_output = fim.fpgrowth(
                tracts=transactions,
                target=target,
                supp=-min_c,
                zmin=min_z,
                zmax=max_z,
                report='a',
                algo='s')
            break
    else:
        fpgrowth_output = [(tuple(transactions[0]), len(transactions))]
    # Applying min/max conditions and computing extent (window positions)
    fpgrowth_output = [concept for concept in fpgrowth_output
                       if _fpgrowth_filter(concept, winlen, max_c, min_neu)]
    # filter out subsets of patterns that are found as a side-effect
    # of using the moving window strategy
    fpgrowth_output = _filter_for_moving_window_subsets(
        fpgrowth_output, winlen)
    for (intent, supp) in fpgrowth_output:
        if report == 'a':
            if rel_matrix is not None:
                # Computing the extent of the concept (patterns
                # occurrences), checking in rel_matrix in which windows
                # the intent occurred
                extent = tuple(
                    np.nonzero(
                        np.all(rel_matrix[:, intent], axis=1)
                    )[0])
                concepts.append((intent, extent))
        # Computing 2d spectrum
        elif report == '#':
            spec_matrix[len(intent) - 1, supp - 1] += 1
        # Computing 3d spectrum
        elif report == '3d#':
            spec_matrix[len(intent) - 1, supp - 1, max(
                np.array(intent) % winlen)] += 1
    del fpgrowth_output
    if report == 'a':
        return concepts

    if report == '#':
        for (size, occurrences) in np.transpose(np.where(spec_matrix != 0)):
            spectrum.append(
                (size + 1, occurrences + 1,
                 int(spec_matrix[size, occurrences])))
    elif report == '3d#':
        for (size, occurrences, duration) in\
                np.transpose(np.where(spec_matrix != 0)):
            spectrum.append(
                (size + 1, occurrences + 1, duration,
                 int(spec_matrix[size, occurrences, duration])))
    del spec_matrix
    if len(spectrum) > 0:
        spectrum = np.array(spectrum)
    elif report == '#':
        spectrum = np.zeros(shape=(0, 3))
    elif report == '3d#':
        spectrum = np.zeros(shape=(0, 4))
    return spectrum


def _fpgrowth_filter(concept, winlen, max_c, min_neu):
    """
    Filter for selecting closed frequent items set with a minimum number of
    neurons and a maximum number of occurrences and first spike in the first
    bin position
    """
    intent = np.array(concept[0])
    keep_concept = (min(intent % winlen) == 0
                    and concept[1] <= max_c
                    and np.unique(intent // winlen).shape[0] >= min_neu
                    )
    return keep_concept


def _rereference_to_last_spike(transactions, winlen):
    """
    Converts transactions from the default format
    neu_idx * winlen + bin_idx (relative to window start)
    into the format
    neu_idx * winlen + bin_idx (relative to last spike)
    """
    len_transactions = len(transactions)
    neurons = np.zeros(len_transactions, dtype=int)
    bins = np.zeros(len_transactions, dtype=int)

    # extract neuron and bin indices
    for idx, attribute in enumerate(transactions):
        neurons[idx] = attribute // winlen
        bins[idx] = attribute % winlen

    # rereference bins to last spike
    bins = bins.max() - bins

    # calculate converted transactions
    converted_transactions = neurons * winlen + bins

    return converted_transactions


def _filter_for_moving_window_subsets(concepts, winlen):
    """
    Since we're using a moving window subpatterns starting from
    subsequent spikes after the first pattern spike will also be found.
    This filter removes them if they do not occur on their own in
    addition to the occurrences explained by their superset.
    Uses a reverse map with a set representation.
    """
    # don't do anything if the input list is empty
    if len(concepts) == 0:
        return concepts

    # don't do anything if winlen is one
    if winlen == 1:
        return concepts

    if hasattr(concepts[0], 'intent'):
        # fca format
        # sort the concepts by (decreasing) support
        concepts.sort(key=lambda c: -len(c.extent))

        support = np.array([len(c.extent) for c in concepts])

        # convert transactions relative to last pattern spike
        converted_transactions = [_rereference_to_last_spike(concept.intent,
                                                             winlen=winlen)
                                  for concept in concepts]
    else:
        # fim.fpgrowth format
        # sort the concepts by (decreasing) support
        concepts.sort(key=lambda concept: -concept[1])

        support = np.array([concept[1] for concept in concepts])

        # convert transactions relative to last pattern spike
        converted_transactions = [_rereference_to_last_spike(concept[0],
                                                             winlen=winlen)
                                  for concept in concepts]

    output = []

    for current_support in np.unique(support):
        support_indices = np.nonzero(support == current_support)[0]

        # construct reverse map
        reverse_map = defaultdict(set)
        for map_idx, i in enumerate(support_indices):
            for window_bin in converted_transactions[i]:
                reverse_map[window_bin].add(map_idx)

        for i in support_indices:
            intersection = reduce(
                operator.and_,
                (reverse_map[window_bin]
                 for window_bin in converted_transactions[i]))
            if len(intersection) == 1:
                output.append(concepts[i])

    return output


def _fast_fca(context, min_c=2, min_z=2, max_z=None,
              max_c=None, report='a', winlen=1, min_neu=1):
    """
    Find concepts of the context with the fast-fca algorithm.

    Parameters
    ----------
    context : list
        List of tuples containing one object and one the correspondent
        attribute
    min_c: int
        minimum support of an item set
        Default: 2
    min_z: int
         minimum number of items per item set
        Default: 2
    max_z: None/int
         maximum number of items per item set. If max_c==None no maximal
         size required
        Default: None
    max_c: None/int
         maximum support per item set. If max_c==None no maximal
         support required
        Default: None
    report: str
        'a': all the mined patterns
        '#': pattern spectrum using as signature the pair:
            (number of spikes, number of occurrence)
        '3d#': pattern spectrum using as signature the triplets:
            (number of spikes, number of occurrence, difference between the
            times of the last and the first spike of the pattern)
        Default: 'a'
    The following parameters are specific to Massive parallel SpikeTrains
    winlen: int
        The size (number of bins) of the sliding window used for the
        analysis. The maximal length of a pattern (delay between first and
        last spike) is then given by winlen*binsize
        Default: 1
    min_neu: int
         Minimum number of neurons in a sequence to considered a
         potential pattern.
         Default: 1

    Returns
    -------
    If report == 'a':
        All the pattern candidates (concepts) found in the spiketrains. Each
        pattern is represented as a tuple containing
        (spike IDs, discrete times (window position)
        of the  occurrences of the pattern). The spike IDs are defined as:
        spike_id=neuron_id*bin_id; with neuron_id in [0, len(spiketrains)] and
        bin_id in [0, winlen].
    If report == '#':
         The pattern spectrum is represented as a list of triplets each
         formed by:
            (pattern size, number of occurrences, number of patterns)
    If report == '3d#':
         The pattern spectrum is represented as a list of quadruplets each
         formed by:
            (pattern size, number of occurrences, difference between last
            and first spike of the pattern, number of patterns)
    """
    # Initializing outputs
    concepts = []
    # Check parameters
    if min_neu < 1:
        raise ValueError('min_neu must be an integer >=1')
    # By default set maximum number of attributes
    if max_z is None:
        max_z = len(context)
    # By default set maximum number of data to number of bins
    if max_c is None:
        max_c = len(context)
    if report == '#':
        spec_matrix = np.zeros((max_z, max_c))
    elif report == '3d#':
        spec_matrix = np.zeros((max_z, max_c, winlen))
    spectrum = []
    # Mining the spiketrains with fast fca algorithm
    fca_out = fast_fca.FormalConcepts(context)
    fca_out.computeLattice()
    fca_concepts = fca_out.concepts
    fca_concepts = [concept for concept in fca_concepts
                    if _fca_filter(concept, winlen, min_c, min_z, max_c, max_z,
                                   min_neu)]
    fca_concepts = _filter_for_moving_window_subsets(fca_concepts, winlen)
    # Applying min/max conditions
    for fca_concept in fca_concepts:
        intent = tuple(fca_concept.intent)
        extent = tuple(fca_concept.extent)
        concepts.append((intent, extent))
        # computing spectrum
        if report == '#':
            spec_matrix[len(intent) - 1, len(extent) - 1] += 1
        elif report == '3d#':
            spec_matrix[len(intent) - 1, len(extent) - 1, max(
                np.array(intent) % winlen)] += 1
    if report == 'a':
        return concepts

    del concepts
    # returning spectrum
    if report == '#':
        for (size, occurrence) in np.transpose(np.where(spec_matrix != 0)):
            spectrum.append(
                (size + 1, occurrence + 1, int(spec_matrix[size, occurrence])))

    if report == '3d#':
        for (size, occurrence, duration) in\
                np.transpose(np.where(spec_matrix != 0)):
            spectrum.append(
                (size + 1, occurrence + 1, duration,
                 int(spec_matrix[size, occurrence, duration])))
    del spec_matrix
    if len(spectrum) > 0:
        spectrum = np.array(spectrum)
    elif report == '#':
        spectrum = np.zeros(shape=(0, 3))
    elif report == '3d#':
        spectrum = np.zeros(shape=(0, 4))
    return spectrum


def _fca_filter(concept, winlen, min_c, min_z, max_c, max_z, min_neu):
    """
    Filter to select concepts with minimum/maximum number of spikes and
    occurrences and first spike in the first bin position
    """
    intent = tuple(concept.intent)
    extent = tuple(concept.extent)
    keep_concepts = \
        min_z <= len(intent) <= max_z and \
        min_c <= len(extent) <= max_c and \
        len(np.unique(np.array(intent) // winlen)) >= min_neu and \
        min(np.array(intent) % winlen) == 0
    return keep_concepts


def pvalue_spectrum(spiketrains, binsize, winlen, dither, n_surr, min_spikes=2,
                    min_occ=2, max_spikes=None, max_occ=None, min_neu=1,
                    spectrum='#', surr_method='dither_spikes'):
    """
    Compute the p-value spectrum of pattern signatures extracted from
    surrogates of parallel spike trains, under the null hypothesis of
    independent spiking.

    * n_surr surrogates are obtained from each spike train by spike dithering
    * pattern candidates (concepts) are collected from each surrogate data
    * the signatures (number of spikes, number of occurrences) of all patterns
      are computed, and their  occurrence probability estimated by their
      occurrence frequency (p-value spectrum)

    Parameters
    ----------
    spiketrains: list of neo.SpikeTrain
        List containing the parallel spike trains to analyze
    binsize: pq.Quantity
        The time precision used to discretize the `spiketrains` (binning).
    winlen: int
        The size (number of bins) of the sliding window used for the analysis.
        The maximal length of a pattern (delay between first and last spike) is
        then given by `winlen*binsize`
    dither: pq.Quantity
        Amount of spike time dithering for creating the surrogates for
        filtering the pattern spectrum. A spike at time t is placed randomly
        within `[t-dither, t+dither]` (see also
        :func:`elephant.spike_train_surrogates.dither_spikes`).
        Default: 15*pq.s
    n_surr: int
        Number of surrogates to generate to compute the p-value spectrum.
        This number should be large (`n_surr>=1000` is recommended for 100
        spike trains in spiketrains). If `n_surr` is 0, then the p-value
        spectrum is not computed.
        Default: 0
    min_spikes: int, optional
        Minimum number of spikes of a sequence to be considered a pattern.
        Default: 2
    min_occ: int, optional
        Minimum number of occurrences of a sequence to be considered as a
        pattern.
        Default: 2
    max_spikes: int, optional
        Maximum number of spikes of a sequence to be considered a pattern. If
        None no maximal number of spikes is considered.
        Default: None
    max_occ: int, optional
        Maximum number of occurrences of a sequence to be considered as a
        pattern. If None, no maximal number of occurrences is considered.
        Default: None
    min_neu: int, optional
        Minimum number of neurons in a sequence to considered a pattern.
        Default: 1
    spectrum: {'#', '3d#'}, optional
        Defines the signature of the patterns.

        '#': pattern spectrum using the as signature the pair:
            (number of spikes, number of occurrence)
        '3d#': pattern spectrum using the as signature the triplets:
            (number of spikes, number of occurrence, difference between last
            and first spike of the pattern)
        Default: '#'
    surr_method: str
        Method that is used to generate the surrogates. You can use every
        method defined in
        :func:`elephant.spike_train_surrogates.dither_spikes`.
        Default: 'dither_spikes'

    Returns
    -------
    pv_spec : list
        if spectrum == '#':
            A list of triplets (z,c,p), where (z,c) is a pattern signature
            and p is the corresponding p-value (fraction of surrogates
            containing signatures (z*,c*)>=(z,c)).
        if spectrum == '3d#':
            A list of triplets (z,c,l,p), where (z,c,l) is a pattern signature
            and p is the corresponding p-value (fraction of surrogates
            containing signatures (z*,c*,l*)>=(z,c,l)).
        Signatures whose empirical p-value is 0 are not listed.

    """
    # Initializing variables for parallel computing
    if HAVE_MPI:  # pragma: no cover
        comm = MPI.COMM_WORLD  # create MPI communicator
        rank = comm.Get_rank()  # get rank of current MPI task
        size = comm.Get_size()  # get tot number of MPI tasks
    else:
        rank = 0
        size = 1
    # Check on number of surrogates
    if n_surr <= 0:
        raise ValueError('n_surr has to be >0')
    if surr_method not in surr.SURR_METHODS:
        raise ValueError(
            'specified surr_method (=%s) not valid' % surr_method)

    len_partition = n_surr // size  # length of each MPI task
    len_remainder = n_surr % size

    add_remainder = rank < len_remainder

    if max_spikes is None:
        # if max_spikes not defined, set it to the number of spiketrains times
        # number of bins per window.
        max_spikes = len(spiketrains) * winlen

    if spectrum == '#':
        max_occs = np.empty(shape=(len_partition + add_remainder,
                                   max_spikes - min_spikes + 1),
                            dtype=np.uint16)
    else:  # spectrum == '3d#':
        max_occs = np.empty(shape=(len_partition + add_remainder,
                                   max_spikes - min_spikes + 1, winlen),
                            dtype=np.uint16)

    if surr_method == 'joint_isi_dithering':
        joint_isi_instances = [surr.JointISI(spiketrain, dither=dither,
                                             method='window')
                               for spiketrain in spiketrains]
    for i in range(len_partition + add_remainder):
        if surr_method == 'joint_isi_dithering':
            surrs = [instance.dithering()[0] for
                     instance in joint_isi_instances]
        elif surr_method == 'dither_spikes_with_refractory_period':
            # The initial refractory period is set to the bin size in order to
            # prevent that spikes fall into the same bin, if the spike trains
            # are sparse (min(ISI)>bin size).
            surrs = [surr.dither_spikes(
                spiketrain, dither=dither, n=1, refractory_period=binsize)[0]
                     for spiketrain in spiketrains]
        else:
            surrs = [surr.surrogates(
                spiketrain, n=1, surr_method=surr_method,
                dt=dither)[0] for spiketrain in spiketrains]

        # Find all pattern signatures in the current surrogate data set
        surr_concepts = concepts_mining(
            surrs, binsize, winlen, min_spikes=min_spikes,
            max_spikes=max_spikes, min_occ=min_occ, max_occ=max_occ,
            min_neu=min_neu, report=spectrum)[0]
        # The last entry of the signature is the number of times the
        # signature appeared. This entry is not needed here.
        surr_concepts = surr_concepts[:, :-1]

        max_occs[i] = _get_max_occ(surr_concepts, min_spikes, max_spikes,
                                   winlen, spectrum)

    # Collecting results on the first PCU
    if size != 1:
        max_occs = comm.gather(max_occs, root=0)

        if rank != 0:  # pragma: no cover
            return []

        # The gather operator gives a list out. This is rearranged as a 2 resp.
        # 3 dimensional numpy-array.
        max_occs = np.vstack(max_occs)

    # Compute the p-value spectrum, and return it
    return _get_pvalue_spec(max_occs, min_spikes, max_spikes, min_occ,
                            n_surr, winlen, spectrum)


<<<<<<< HEAD
def test_signature_significance(pvalue_spectrum, alpha, corr='',
                                report='spectrum', spectrum='#'):
=======
def _get_pvalue_spec(max_occs, min_spikes, max_spikes, min_occ, n_surr, winlen,
                     spectrum):
    """
    This function converts the list of maximal occurrences into the
    corresponding p-value spectrum.

    Parameters
    ----------
    max_occs: np.ndarray
    min_spikes: int
    max_spikes: int
    min_occ: int
    n_surr: int
    winlen: int
    spectrum: {'#', '3d#'}

    Returns
    -------
    if spectrum == '#':
    List[List]:
        each entry has the form: [pattern_size, pattern_occ, p_value]
    if spectrum == '3d#':
    List[List]:
        each entry has the form:
        [pattern_size, pattern_occ, pattern_dur, p_value]
    """
    if spectrum not in ('#', '3d#'):
        raise ValueError("Invalid spectrum: '{}'".format(spectrum))

    pv_spec = []
    if spectrum == '#':
        max_occs = np.expand_dims(max_occs, axis=2)
        winlen = 1
    for size_id, pt_size in enumerate(range(min_spikes, max_spikes + 1)):
        for dur in range(winlen):
            max_occs_size_dur = max_occs[:, size_id, dur]
            counts, occs = np.histogram(
                max_occs_size_dur,
                bins=np.arange(min_occ,
                               np.max(max_occs_size_dur) + 2))
            occs = occs[:-1].astype(np.uint16)
            pvalues = np.cumsum(counts[::-1])[::-1] / n_surr
            for occ_id, occ in enumerate(occs):
                if spectrum == '#':
                    pv_spec.append([pt_size, occ, pvalues[occ_id]])
                else:  # spectrum == '3d#':
                    pv_spec.append([pt_size, occ, dur, pvalues[occ_id]])
    return pv_spec


def _get_max_occ(surr_concepts, min_spikes, max_spikes, winlen, spectrum):
    """
    This function takes from a list of surrogate_concepts those concepts which
    have the highest occurrence for a given pattern size and duration.

    Parameters
    ----------
    surr_concepts: List[List]
    min_spikes: int
    max_spikes: int
    winlen: int
    spectrum: {'#', '3d#'}

    Returns
    -------
    np.ndarray
        Two-dimensional array. Each element corresponds to a highest occurrence
        for a specific pattern size (which range from min_spikes to max_spikes)
        and pattern duration (which range from 0 to winlen-1).
        The first axis corresponds to the pattern size the second to the
        duration.
    """
    if spectrum not in ('#', '3d#'):
        raise ValueError("Invalid spectrum: '{}'".format(spectrum))

    if spectrum == '#':
        winlen = 1
    max_occ = np.zeros(shape=(max_spikes - min_spikes + 1, winlen))
    for size_id, pt_size in enumerate(range(min_spikes, max_spikes + 1)):
        concepts_for_size = surr_concepts[
            surr_concepts[:, 0] == pt_size][:, 1:]
        for dur in range(winlen):
            if spectrum == '#':
                occs = concepts_for_size[:, 0]
            else:  # spectrum == '3d#':
                occs = concepts_for_size[concepts_for_size[:, 1] == dur][:, 0]
            max_occ[size_id, dur] = np.max(occs, initial=0)

    for pt_size in range(max_spikes - 1, min_spikes - 1, -1):
        size_id = pt_size - min_spikes
        max_occ[size_id] = np.max(max_occ[size_id:size_id + 2], axis=0)
    if spectrum == '#':
        max_occ = np.squeeze(max_occ, axis=1)

    return max_occ


def _stability_filter(concept, stability_thresh):
    """Criteria by which to filter concepts from the lattice"""
    # stabilities larger then stability_thresh
    keep_concept = \
        concept[2] > stability_thresh[0]\
        or concept[3] > stability_thresh[1]
    return keep_concept


def _mask_pvalue_spectrum(pv_spec, concepts, spectrum, winlen):
    """
    The function filters the pvalue spectrum based on the number of
    the statistical tests to be done. Only the entries of the pvalue spectrum
    that coincide with concepts found in the original data are kept.
    Moreover, entries of the pvalue spectrum with a value of 1 (all surrogates
    datasets containing at least one mined pattern with that signature)
    are discarded as well and considered trivial.
    Parameters
    ----------
    pv_spec: List[List]
    concepts: List[Tuple]
    spectrum: {'#', '3d#'}
    winlen: int

    Returns
    -------
    mask : np.array
        An array of boolean values, indicating if a signature of p-value
        spectrum is also in the mined concepts of the original data.
    """
    if spectrum == '#':
        signatures = {(len(concept[0]), len(concept[1]))
                      for concept in concepts}
    else:  # spectrum == '3d#':
        # third entry of signatures is the duration, fixed as the maximum lag
        signatures = {(len(concept[0]), len(concept[1]),
                       max(np.array(concept[0]) % winlen))
                      for concept in concepts}
    mask = np.array([tuple(pvs[:-1]) in signatures
                     and not np.isclose(pvs[-1], [1])
                     for pvs in pv_spec])
    return mask


def test_signature_significance(pv_spec, concepts, alpha, winlen,
                                corr='fdr_bh', report='spectrum',
                                spectrum='#'):
>>>>>>> 8ce0013d
    """
    Compute the significance spectrum of a pattern spectrum.

    Given pvalue_spectrum `pv_spec` as a list of triplets (z,c,p), where z is
    pattern size, c is pattern support and p is the p-value of the signature
    (z,c), this routine assesses the significance of (z,c) using the
    confidence level alpha.

    Bonferroni or FDR statistical corrections can be applied.

    Parameters
    ----------
    pv_spec: list
        A list of triplets (z,c,p), where z is pattern size, c is pattern
        support and p is the p-value of signature (z,c)
    concepts: list of tuple
        Output of the concepts mining for the original data.
    alpha: float
        Significance level of the statistical test
<<<<<<< HEAD
    corr: str
        Method used for testing and adjustment of pvalues.
        Can be either the full name or initial letters.
        Available methods are:
            bonferroni : one-step correction
            sidak : one-step correction
            holm-sidak : step down method using Sidak adjustments
            holm : step-down method using Bonferroni adjustments
            simes-hochberg : step-up method (independent)
            hommel : closed method based on Simes tests (non-negative)
            fdr_bh : Benjamini/Hochberg (non-negative)
            fdr_by : Benjamini/Yekutieli (negative)
            fdr_tsbh : two stage fdr correction (non-negative)
            fdr_tsbky : two stage fdr correction (non-negative)
        Also possible as input:
            '', 'no': no statistical correction
        Default: 'fdr_bh'

    report: str
=======
    winlen: int
        Size (number of bins) of the sliding window used for the analysis
    corr: str, optional
        Method used for testing and adjustment of pvalues.
        Can be either the full name or initial letters.
        Available methods are:
            'bonferroni' : one-step correction

            'sidak' : one-step correction

            'holm-sidak' : step down method using Sidak adjustments

            'holm' : step-down method using Bonferroni adjustments

            'simes-hochberg' : step-up method (independent)

            'hommel' : closed method based on Simes tests (non-negative)

            'fdr_bh' : Benjamini/Hochberg (non-negative)

            'fdr_by' : Benjamini/Yekutieli (negative)

            'fdr_tsbh' : two stage fdr correction (non-negative)

            'fdr_tsbky' : two stage fdr correction (non-negative)

            '' or 'no': no statistical correction
        For further description see:
        https://www.statsmodels.org/stable/generated/statsmodels.stats.multitest.multipletests.html
        Default: 'fdr_bh'

    report: {'spectrum', 'significant', 'non_significant'}, optional
>>>>>>> 8ce0013d
        Format to be returned for the significance spectrum:

        'spectrum': list of triplets (z,c,b), where b is a boolean specifying
                    whether signature (z,c) is significant (True) or not
                    (False)

        'significant': list containing only the significant signatures (z,c) of
                       pvalue_spectrum

        'non_significant': list containing only the non-significant signatures
    spectrum: {'#', '3d#'}, optional
        Defines the signature of the patterns.

        '#': pattern spectrum using the as signature the pair:
            (number of spikes, number of occurrence)
        '3d#': pattern spectrum using the as signature the triplets:
            (number of spikes, number of occurrence, difference between last
            and first spike of the pattern)
        Default: '#'

    Returns
    -------
    sig_spectrum : list
        Significant signatures of pvalue_spectrum, in the format specified
        by `report`
    """
    # If alpha == 1 all signatures are significant
    if alpha == 1:
        return []
<<<<<<< HEAD
    if corr not in ['bonferroni', 'sidak', 'holm-sidak', 'holm',
                    'simes-hochberg', 'hommel', 'fdr_bh', 'fdr_by',
                    'fdr_tsbh', 'fdr_tsbky', '', 'no']:
        raise AttributeError("Parameter corr not recognized")

    x_array = np.array(pvalue_spectrum)
    pvalues = x_array[:, -1]
    # TODO: define epsilon for this
    pvalues_totest = pvalues[(pvalues != 0) & (pvalues != 1)]

    # Compute significance for only the non trivial tests
    if corr in ['', 'no']:  # ...without statistical correction
        tests_selected = pvalues_totest <= alpha
    else:
        tests_selected = sm.multipletests(pvalues_totest,
                                 alpha=alpha,
                                 method=corr)[0]

    # Remerge test output
    indexes_totest = np.where((~np.isclose(pvalues, [0])) &
                              (~np.isclose(pvalues, [1])))[0]
    indexes_zeros = np.where(np.isclose(pvalues, [0]))[0]

    # Initialize test array to False
    tests = [False for i in range(len(pvalues))]
    # assign each corrected pvalue to its corresponding entry
    for index, value in enumerate(indexes_totest):
        tests[value] = tests_selected[index]
    # assign
    for index, value in enumerate(indexes_zeros):
        tests[value] = True
=======

    if spectrum not in ['#', '3d#']:
        raise ValueError("spectrum must be either '#' or '3d#', "
                         "got {} instead".format(spectrum))
    if report not in ['spectrum', 'significant', 'non_significant']:
        raise ValueError("report must be either 'spectrum'," +
                         "  'significant' or 'non_significant'," +
                         "got {} instead".format(report))
    if corr not in ['bonferroni', 'sidak', 'holm-sidak', 'holm',
                    'simes-hochberg', 'hommel', 'fdr_bh', 'fdr_by',
                    'fdr_tsbh', 'fdr_tsbky', '', 'no']:
        raise ValueError("Parameter corr not recognized")

    pv_spec = np.array(pv_spec)
    mask = _mask_pvalue_spectrum(pv_spec, concepts, spectrum, winlen)
    pvalues = pv_spec[:, -1]
    pvalues_totest = pvalues[mask]

    # Initialize test array to False
    tests = [False] * len(pvalues)

    if len(pvalues_totest) > 0:

        # Compute significance for only the non trivial tests
        if corr in ['', 'no']:  # ...without statistical correction
            tests_selected = pvalues_totest <= alpha
        else:
            try:
                import statsmodels.stats.multitest as sm
            except ModuleNotFoundError:
                raise ModuleNotFoundError(
                    "Please run 'pip install statsmodels' if you "
                    "want to use multiple testing correction")

            tests_selected = sm.multipletests(pvalues_totest, alpha=alpha,
                                              method=corr)[0]

        # assign each corrected pvalue to its corresponding entry
        for index, value in zip(mask.nonzero()[0], tests_selected):
            tests[index] = value
>>>>>>> 8ce0013d

    # Return the specified results:
    if spectrum == '#':
        if report == 'spectrum':
            sig_spectrum = [(size, supp, test)
                            for (size, supp, pv), test in zip(pv_spec, tests)]
        elif report == 'significant':
            sig_spectrum = [(size, supp) for ((size, supp, pv), test)
                            in zip(pv_spec, tests) if test]
        else:  # report == 'non_significant'
            sig_spectrum = [(size, supp)
                            for ((size, supp, pv), test) in zip(pv_spec, tests)
                            if not test]

    else:  # spectrum == '3d#'
        if report == 'spectrum':
            sig_spectrum =\
                [(size, supp, l, test)
                 for (size, supp, l, pv), test in zip(pv_spec, tests)]
        elif report == 'significant':
            sig_spectrum = [(size, supp, l) for ((size, supp, l, pv), test)
                            in zip(pv_spec, tests) if test]
        else:  # report == 'non_significant'
            sig_spectrum =\
                [(size, supp, l)
                 for ((size, supp, l, pv), test) in zip(pv_spec, tests)
                 if not test]
    return sig_spectrum


def _pattern_spectrum_filter(concept, ns_signatures, spectrum, winlen):
    """
    Filter for significant concepts
    """
    if spectrum == '#':
        keep_concept = (len(concept[0]), len(concept[1])) not in ns_signatures
    else:   # spectrum == '3d#':
        # duration is fixed as the maximum lag
        duration = max(np.array(concept[0]) % winlen)
        keep_concept = (len(concept[0]), len(concept[1]),
                        duration) not in ns_signatures
    return keep_concept


def approximate_stability(concepts, rel_matrix, n_subsets=0,
                          delta=0., epsilon=0.):
    r"""
    Approximate the stability of concepts. Uses the algorithm described
    in Babin, Kuznetsov (2012): Approximating Concept Stability

    Parameters
    ----------
    concepts: list
        All the pattern candidates (concepts) found in the spiketrains. Each
        pattern is represented as a tuple containing (spike IDs,
        discrete times (window position)
        of the  occurrences of the pattern). The spike IDs are defined as:
        `spike_id=neuron_id*bin_id` with `neuron_id` in `[0, len(spiketrains)]`
        and `bin_id` in `[0, winlen]`.
    rel_matrix: sparse.coo_matrix
        A binary matrix with shape (number of windows,
        winlen*len(spiketrains)). Each row corresponds to a window (order
        according to their position in time).
        Each column corresponds to one bin and one neuron and it is 0 if
        no spikes or 1 if one or more spikes occurred in that bin for that
        particular neuron. For example, the entry [0,0] of this matrix
        corresponds to the first bin of the first window position for the first
        neuron, the entry `[0, winlen]` to the first bin of the first window
        position for the second neuron.
    n_subsets: int
        Number of subsets of a concept used to approximate its stability.
        If `n_subsets` is 0, it is calculated according to to the formula
        given in Babin, Kuznetsov (2012), proposition 6:

        .. math::
               n_{\text{subset}} = \frac{1}{2 \cdot \epsilon^2}
                \ln{\left( \frac{2}{\delta} \right)} +1
        Default: 0
    delta: float, optional
        delta: probability with at least :math:`1-\delta`
        Default: 0.
    epsilon: float, optional
        epsilon: absolute error
        Default: 0.

    Returns
    -------
    output : list
        List of all the pattern candidates (concepts) given in input, each with
        the correspondent intensional and extensional stability. Each
        pattern is represented as a tuple (spike IDs,
        discrete times of the  occurrences of the pattern, intensional
        stability of the pattern, extensional stability of the pattern).
        The spike IDs are defined as:
        `spike_id=neuron_id*bin_id` with `neuron_id` in `[0, len(spiketrains)]`
        and `bin_id` in `[0, winlen]`.

    Notes
    -----
    If n_subset is larger than the extent all subsets are directly
    calculated, otherwise for small extent size an infinite
    loop can be created while doing the recursion,
    since the random generation will always contain the same
    numbers and the algorithm will be stuck searching for
    other (random) numbers.

    """
    if HAVE_MPI:  # pragma: no cover
        comm = MPI.COMM_WORLD  # create MPI communicator
        rank = comm.Get_rank()  # get rank of current MPI task
        size = comm.Get_size()  # get tot number of MPI tasks
    else:
        rank = 0
        size = 1
    if not (isinstance(n_subsets, int) and n_subsets >= 0):
        raise ValueError('n_subsets must be an integer >=0')
    if n_subsets == 0 and not (isinstance(delta, float) and delta > 0. and
                               isinstance(epsilon, float) and epsilon > 0.):
        raise ValueError('delta and epsilon must be floats > 0., '
                         'given that n_subsets = 0')

    if len(concepts) == 0:
        return []
    if len(concepts) <= size:
        rank_idx = [0] * (size + 1) + [len(concepts)]
    else:
        rank_idx = list(
            range(0, len(concepts) - len(concepts) % size + 1,
                  len(concepts) // size)) + [len(concepts)]
    # Calculate optimal n
    if n_subsets == 0:
        n_subsets = int(round(np.log(2. / delta) / (2 * epsilon ** 2) + 1))

    if rank == 0:
        concepts_on_partition = concepts[rank_idx[rank]:rank_idx[rank + 1]] + \
            concepts[rank_idx[-2]:rank_idx[-1]]
    else:
        concepts_on_partition = concepts[rank_idx[rank]:rank_idx[rank + 1]]

    output = []
    for concept in concepts_on_partition:
        intent, extent = np.array(concept[0]), np.array(concept[1])
        stab_int = _calculate_single_stability_parameter(
            intent, extent, n_subsets, rel_matrix, look_at='intent')
        stab_ext = _calculate_single_stability_parameter(
            intent, extent, n_subsets, rel_matrix, look_at='extent')
        output.append((intent, extent, stab_int, stab_ext))

    if size != 1:
        recv_list = comm.gather(output, root=0)
        if rank == 0:
            for i in range(1, len(recv_list)):
                output.extend(recv_list[i])

    return output


def _calculate_single_stability_parameter(intent, extent,
                                          n_subsets, rel_matrix,
                                          look_at='intent'):
    """
    Calculates the stability parameter for extent or intent.

    For detailed describtion see approximate_stabilty

    Parameters
    ----------
    extent: np.array
        2nd element of concept
    intent: np.array
        1st element of concept
    n_subsets: int
        See approximate_stabilty
    rel_matrix: sparse.coo_matrix
        See approximate_stabilty
    look_at: {'extent', 'intent'}
        whether to determine stability for extent or intent.
        Default: 'intent'

    Returns
    -------
    stability: float
        Stability parameter for given extent, intent depending on which to look
    """
    if look_at == 'intent':
        element_1, element_2 = intent, extent
    else:  # look_at == 'extent':
        element_1, element_2 = extent, intent

    if n_subsets > 2 ** len(element_1):
        subsets = chain.from_iterable(
            combinations(element_1, subset_index)
            for subset_index in range(len(element_1) + 1))
    else:
        subsets = _select_random_subsets(element_1, n_subsets)

    stability = 0
    excluded_subsets = []
    for subset in subsets:
        if any([set(subset).issubset(excluded_subset)
                for excluded_subset in excluded_subsets]):
            continue

        # computation of the ' operator for the subset
        if look_at == 'intent':
            subset_prime = \
                np.where(np.all(rel_matrix[:, subset], axis=1) == 1)[0]
        else:  # look_at == 'extent':
            subset_prime = \
                np.where(np.all(rel_matrix[subset, :], axis=0) == 1)[0]

        # Condition holds if the closure of the subset of element_1 given in
        # element_2 is equal to element_2 given in input
        if set(subset_prime) == set(element_2):
            stability += 1
        else:
            excluded_subsets.append(subset)
    stability /= min(n_subsets, 2 ** len(element_1))
    return stability


def _select_random_subsets(element_1, n_subsets):
    """
    Creates a list of random_subsets of element_1.

    Parameters
    ----------
    element_1: np.array
        intent or extent
    n_subsets: int
        see approximate_stability

    Returns
    -------
    subsets : list
        each element a subset of element_1
    """
    subsets_indices = [set()] * (len(element_1)+1)
    subsets = []

    while len(subsets) < n_subsets:
        num_indices = np.random.binomial(n=len(element_1), p=1/2)
        random_indices = np.random.choice(
            len(element_1), size=num_indices, replace=False)
        random_indices.sort()

        random_tuple = tuple(random_indices)
        if random_tuple not in subsets_indices[num_indices]:
            subsets_indices[num_indices].add(random_tuple)
            subsets.append(element_1[random_indices])

    return subsets


def pattern_set_reduction(concepts, ns_signatures, winlen, spectrum,
                          h_subset_filtering=0, k_superset_filtering=0,
                          l_covered_spikes=0, min_spikes=2, min_occ=2):
    r"""
    Takes a list concepts and performs pattern set reduction (PSR).

    PSR determines which patterns in concepts_psf are statistically significant
    given any other pattern, on the basis of the pattern size and
    occurrence count ("support"). Only significant patterns are retained.
    The significance of a pattern A is evaluated through its signature
    :math:`(z_a, c_A)`, where :math:`z_A = |A|` is the size and :math:`c_A` -
    the support of A, by either of:

    * subset filtering: any pattern B is discarded if *concepts* contains a
      superset A of B such that
      :math:`(z_B, c_B - c_A + h) \in \text{ns}_{\text{signatures}}`
    * superset filtering: any pattern A is discarded if *concepts* contains a
      subset B of A such that
      :math:`(z_A - z_B + k, c_A) \in \text{ns}_{\text{signatures}}`
    * covered-spikes criterion: for any two patterns A, B with
      :math:`A \subset B`, B is discarded if
      :math:`(z_B-l) \cdot c_B \le c_A \cdot (z_A - l)`, A is discarded
      otherwise;
    * combined filtering: combines the three procedures above:
      takes a list concepts (see output psf function) and performs
      combined filtering based on the signature (z, c) of each pattern, where
      z is the pattern size and c the pattern support.

    For any two patterns A and B in concepts_psf such that :math:`B \subset A`,
    check:

    1) :math:`(z_B, c_B - c_A + h) \in \text{ns}_{\text{signatures}}`, and

    2) :math:`(z_A - z_B + k, c_A) \in \text{ns}_{\text{signatures}}`.

    Then:

    * if 1) and not 2): discard B
    * if 2) and not 1): discard A
    * if 1) and 2): discard B if
                    :math:`c_B \cdot (z_B - l) \le c_A \cdot (z_A - l)`,
                    otherwise discard A
    * if neither 1) nor 2): keep both patterns

    Assumptions/Approximations:

        * a pair of concepts cannot cause one another to be rejected
        * if two concepts overlap more than min_occ times, one of them can
          account for all occurrences of the other one if it passes the
          filtering

    Parameters
    ----------
    concepts: list
        List of concepts, each consisting in its intent and extent
    ns_signatures: list
        A list of non-significant pattern signatures (z, c)
    winlen: int
        The size (number of bins) of the sliding window used for the analysis.
        The maximal length of a pattern (delay between first and last spike) is
        then given by `winlen*binsize`.
    spectrum: {'#', '3d#'}
        Define the signature of the patterns.

        '#': pattern spectrum using the as signature the pair:
            (number of spikes, number of occurrences)
        '3d#': pattern spectrum using the as signature the triplets:
            (number of spikes, number of occurrence, difference between last
            and first spike of the pattern)
    h_subset_filtering: int, optional
        Correction parameter for subset filtering
        Default: 0
    k_superset_filtering: int, optional
        Correction parameter for superset filtering
        Default: 0
    l_covered_spikes: int, optional
        Correction parameter for covered-spikes criterion
        Default: 0
    min_spikes: int, optional
        Minimum pattern size
        Default: 2
    min_occ: int, optional
        Minimum number of pattern occurrences
        Default: 2

    Returns
    -------
    tuple
        A tuple containing the elements of the input argument
        that are significant according to combined filtering.
    """
    additional_measures = []
    # Extracting from the extent and intent the spike and window times
    for concept in concepts:
        intent = concept[0]
        extent = concept[1]
        additional_measures.append((len(extent), len(intent)))

    # by default, select all elements in conc to be returned in the output
    selected = [True] * len(concepts)
    # scan all conc and their subsets
    for id1, id2 in combinations(range(len(concepts)), r=2):
        # immediately continue if both concepts have already been rejected
        if not selected[id1] and not selected[id2]:
            continue

        intent1, extent1 = concepts[id1][:2]
        intent2, extent2 = concepts[id2][:2]
        occ1, size1 = additional_measures[id1]
        occ2, size2 = additional_measures[id2]
        dur1 = max(np.array(intent1) % winlen)
        dur2 = max(np.array(intent2) % winlen)
        intent2 = set(intent2)

        # Collecting all the possible distances between the windows
        # of the two concepts
        time_diff_all = np.array(
            [w2 - w1 for w2 in extent2 for w1 in extent1])
        # sort time differences by ascending absolute value
        time_diff_sorting = np.argsort(np.abs(time_diff_all))
        sorted_time_diff, sorted_time_diff_occ = np.unique(
            time_diff_all[time_diff_sorting],
            return_counts=True)
        # only consider time differences that are smaller than winlen
        # and that correspond to intersections that occur at least min_occ
        # times
        time_diff_mask = np.logical_and(
            np.abs(sorted_time_diff) < winlen,
            sorted_time_diff_occ >= min_occ)
        # Rescaling the spike times to realign to real time
        for time_diff in sorted_time_diff[time_diff_mask]:
            intent1_new = [t_old - time_diff for t_old in intent1]
            # from here on we will only need the intents as sets
            intent1_new = set(intent1_new)
            # if intent1 and intent2 are disjoint, skip this step
            if len(intent1_new & intent2) == 0:
                continue
            # Test the case intent1 is a superset of intent2
            if intent1_new.issuperset(intent2):
                reject1, reject2 = _perform_combined_filtering(
                    occ_superset=occ1,
                    size_superset=size1,
                    dur_superset=dur1,
                    occ_subset=occ2,
                    size_subset=size2,
                    dur_subset=dur2,
                    spectrum=spectrum,
                    ns_signatures=ns_signatures,
                    h_subset_filtering=h_subset_filtering,
                    k_superset_filtering=k_superset_filtering,
                    l_covered_spikes=l_covered_spikes,
                    min_spikes=min_spikes,
                    min_occ=min_occ)

            elif intent2.issuperset(intent1_new):
                reject2, reject1 = _perform_combined_filtering(
                    occ_superset=occ2,
                    size_superset=size2,
                    dur_superset=dur2,
                    occ_subset=occ1,
                    size_subset=size1,
                    dur_subset=dur1,
                    spectrum=spectrum,
                    ns_signatures=ns_signatures,
                    h_subset_filtering=h_subset_filtering,
                    k_superset_filtering=k_superset_filtering,
                    l_covered_spikes=l_covered_spikes,
                    min_spikes=min_spikes,
                    min_occ=min_occ)

            else:
                # none of the intents is a superset of the other one
                # we compare both concepts to the intersection
                # if one of them is not significant given the
                # intersection, it is rejected
                inter_size = len(intent1_new & intent2)
                reject1 = _superset_filter(
                    occ_superset=occ1,
                    size_superset=size1,
                    dur_superset=dur1,
                    size_subset=inter_size,
                    spectrum=spectrum,
                    ns_signatures=ns_signatures,
                    k_superset_filtering=k_superset_filtering,
                    min_spikes=min_spikes)
                reject2 = _superset_filter(
                    occ_superset=occ2,
                    size_superset=size2,
                    dur_superset=dur2,
                    size_subset=inter_size,
                    spectrum=spectrum,
                    ns_signatures=ns_signatures,
                    k_superset_filtering=k_superset_filtering,
                    min_spikes=min_spikes)
                # Reject accordingly:
                if reject1 and reject2:
                    reject1, reject2 = _covered_spikes_criterion(
                        occ_superset=occ1,
                        size_superset=size1,
                        occ_subset=occ2,
                        size_subset=size2,
                        l_covered_spikes=l_covered_spikes)

            selected[id1] &= not reject1
            selected[id2] &= not reject2

            # skip remaining time-shifts if both concepts have been rejected
            if (not selected[id1]) and (not selected[id2]):
                break

    # Return the selected concepts
    return [p for i, p in enumerate(concepts) if selected[i]]


def _perform_combined_filtering(occ_superset,
                                size_superset,
                                dur_superset,
                                occ_subset,
                                size_subset,
                                dur_subset,
                                spectrum,
                                ns_signatures,
                                h_subset_filtering,
                                k_superset_filtering,
                                l_covered_spikes,
                                min_spikes,
                                min_occ):
    """
    perform combined filtering
    (see pattern_set_reduction)
    """
    reject_subset = _subset_filter(
        occ_superset=occ_superset,
        occ_subset=occ_subset,
        size_subset=size_subset,
        dur_subset=dur_subset,
        spectrum=spectrum,
        ns_signatures=ns_signatures,
        h_subset_filtering=h_subset_filtering,
        min_occ=min_occ)
    reject_superset = _superset_filter(
        occ_superset=occ_superset,
        size_superset=size_superset,
        dur_superset=dur_superset,
        size_subset=size_subset,
        spectrum=spectrum,
        ns_signatures=ns_signatures,
        k_superset_filtering=k_superset_filtering,
        min_spikes=min_spikes)
    # Reject the superset and/or the subset accordingly:
    if reject_superset and reject_subset:
        reject_superset, reject_subset = _covered_spikes_criterion(
            occ_superset=occ_superset,
            size_superset=size_superset,
            occ_subset=occ_subset,
            size_subset=size_subset,
            l_covered_spikes=l_covered_spikes)
    return reject_superset, reject_subset


def _subset_filter(occ_superset, occ_subset, size_subset, dur_subset, spectrum,
                   ns_signatures=None, h_subset_filtering=0, min_occ=2):
    """
    perform subset filtering
    (see pattern_set_reduction)
    """
    if ns_signatures is None:
        ns_signatures = []
    occ_diff = occ_subset - occ_superset + h_subset_filtering
    if spectrum == '#':
        signature_to_test = (size_subset, occ_diff)
    else:  # spectrum == '3d#':
        signature_to_test = (size_subset, occ_diff, dur_subset)
    reject_subset = occ_diff < min_occ or signature_to_test in ns_signatures
    return reject_subset


def _superset_filter(occ_superset, size_superset, dur_superset, size_subset,
                     spectrum, ns_signatures=None, k_superset_filtering=0,
                     min_spikes=2):
    """
    perform superset filtering
    (see pattern_set_reduction)
    """
    if ns_signatures is None:
        ns_signatures = []
    size_diff = size_superset - size_subset + k_superset_filtering
    if spectrum == '#':
        signature_to_test = (size_diff, occ_superset)
    else:  # spectrum == '3d#':
        signature_to_test = (size_diff, occ_superset, dur_superset)
    reject_superset = \
        size_diff < min_spikes or signature_to_test in ns_signatures
    return reject_superset


def _covered_spikes_criterion(occ_superset,
                              size_superset,
                              occ_subset,
                              size_subset,
                              l_covered_spikes):
    """
    evaluate covered spikes criterion
    (see pattern_set_reduction)
    """
    reject_superset = True
    reject_subset = True
    score_superset = (size_superset - l_covered_spikes) * occ_superset
    score_subset = (size_subset - l_covered_spikes) * occ_subset
    if score_superset >= score_subset:
        reject_superset = False
    else:
        reject_subset = False
    return reject_superset, reject_subset


def concept_output_to_patterns(concepts, winlen, binsize, pv_spec=None,
                               spectrum='#', t_start=0 * pq.ms):
    """
    Construction of dictionaries containing all the information about a pattern
    starting from a list of concepts and its associated pvalue_spectrum.

    Parameters
    ----------
    concepts: tuple
        Each element of the tuple corresponds to a pattern which it turn is a
        tuple of (spikes in the pattern, occurrences of the patterns)
    winlen: int
        Length (in bins) of the sliding window used for the analysis.
    binsize: pq.Quantity
        The time precision used to discretize the `spiketrains` (binning).
    pv_spec: None or tuple
        Contains a tuple of signatures and the corresponding p-value. If equal
        to None all p-values are set to -1.
    spectrum: {'#', '3d#'}
        '#': pattern spectrum using the as signature the pair:
            (number of spikes, number of occurrences)
        '3d#': pattern spectrum using the as signature the triplets:
            (number of spikes, number of occurrence, difference between last
            and first spike of the pattern)
        Default: '#'
    t_start: pq.Quantity
        t_start of the analyzed spike trains

    Returns
    -------
    output : list
        List of dictionaries. Each dictionary corresponds to a pattern and
        has the following entries:
            'itemset':
                A list of the spikes in the pattern, expressed in theform of
                itemset, each spike is encoded by
                `spiketrain_id * winlen + bin_id`.
            'windows_ids':
                The ids of the windows in which the pattern occurred
                in discretized time (given byt the binning).
            'neurons':
                An array containing the idx of the neurons of the pattern.
            'lags':
                An array containing the lags (integers corresponding to the
                number of bins) between the spikes of the patterns. The first
                lag is always assumed to be 0 and corresponds to the first
                spike.
            'times':
                An array containing the times (integers corresponding to the
                bin idx) of the occurrences of the patterns.
            'signature':
                A tuple containing two integers (number of spikes of the
                patterns, number of occurrences of the pattern).
            'pvalue':
                The p-value corresponding to the pattern. If `n_surr==0`,
                all p-values are set to -1.
    """
    if pv_spec is not None:
        pvalue_dict = defaultdict(float)
        # Creating a dictionary for the pvalue spectrum
        for entry in pv_spec:
            if spectrum == '3d#':
                pvalue_dict[(entry[0], entry[1], entry[2])] = entry[-1]
            if spectrum == '#':
                pvalue_dict[(entry[0], entry[1])] = entry[-1]
    # Initializing list containing all the patterns
    t_start = t_start.rescale(binsize.units)
    output = []
    for concept in concepts:
        itemset, window_ids = concept[:2]
        # Vocabulary for each of the patterns, containing:
        # - The pattern expressed in form of Itemset, each spike in the pattern
        # is represented as spiketrain_id * winlen + bin_id
        # - The ids of the windows in which the pattern occurred in discretized
        # time (clipping)
        output_dict = {'itemset': itemset, 'windows_ids': window_ids}
        # Bins relative to the sliding window in which the spikes of patt fall
        itemset = np.array(itemset)
        bin_ids_unsort = itemset % winlen
        order_bin_ids = np.argsort(bin_ids_unsort)
        bin_ids = bin_ids_unsort[order_bin_ids]
        # id of the neurons forming the pattern
        output_dict['neurons'] = list(itemset[order_bin_ids] // winlen)
        # Lags (in binsizes units) of the pattern
        output_dict['lags'] = bin_ids[1:] * binsize
        # Times (in binsize units) in which the pattern occurs
        output_dict['times'] = sorted(window_ids) * binsize + t_start

        # pattern dictionary appended to the output
        if spectrum == '#':
            # Signature (size, n occ) of the pattern
            signature = (len(itemset), len(window_ids))
        else:  # spectrum == '3d#':
            # Signature (size, n occ, duration) of the pattern
            # duration is position of the last bin
            signature = (len(itemset), len(window_ids), bin_ids[-1])

        output_dict['signature'] = signature
        # If None is given in input to the pval spectrum the pvalue
        # is set to -1 (pvalue spectrum not available)
        if pv_spec is None:
            output_dict['pvalue'] = -1
        else:
            # p-value assigned to the pattern from the pvalue spectrum
            output_dict['pvalue'] = pvalue_dict[signature]

        output.append(output_dict)
    return output<|MERGE_RESOLUTION|>--- conflicted
+++ resolved
@@ -60,12 +60,6 @@
 import operator
 import time
 import warnings
-<<<<<<< HEAD
-import statsmodels.stats.multitest as sm
-
-from elephant.spade_src import fast_fca
-=======
->>>>>>> 8ce0013d
 from collections import defaultdict
 from functools import reduce
 from itertools import chain, combinations
@@ -96,24 +90,6 @@
     HAVE_FIM = False
 
 
-<<<<<<< HEAD
-def spade(data, binsize, winlen, min_spikes=2, min_occ=2, max_spikes=None,
-          max_occ=None, min_neu=1, n_subsets=0, delta=0, epsilon=0,
-          stability_thresh=None, n_surr=0, dither=15 * pq.ms, spectrum='#',
-          alpha=1, stat_corr='fdr_bh', psr_param=None, output_format='concepts'):
-    """
-    Perform the SPADE [1,2] analysis for the parallel spike trains given in the
-    input. The data are discretized with a temporal resolution equal binsize
-    in a sliding window of winlen*binsize milliseconds.
-
-    First, spike patterns are mined from the data using a technique termed
-    frequent itemset mining (FIM) or formal concept analysis (FCA). In this
-    framework, a particular spatio-temporal spike pattern is termed a
-    "concept". It is then possible to compute the stability and the signature
-    significance of all pattern candidates. In a final step, it is possible to
-    select a stability threshold and the significance level to select only
-    stable/significant concepts.
-=======
 def spade(spiketrains, binsize, winlen, min_spikes=2, min_occ=2,
           max_spikes=None, max_occ=None, min_neu=1, approx_stab_pars=None,
           n_surr=0, dither=15 * pq.ms, spectrum='#',
@@ -130,7 +106,6 @@
     "concept". It is then possible to compute the stability and the p-value
     of all pattern candidates. In a final step, concepts are filtered
     according to a stability threshold and a significance level `alpha`.
->>>>>>> 8ce0013d
 
     Parameters
     ----------
@@ -215,24 +190,6 @@
         signature in the p-value spectrum.
         Default: None
     stat_corr: str
-<<<<<<< HEAD
-        Method used for testing and adjustment of pvalues.
-        Can be either the full name or initial letters.
-        Available methods are:
-            bonferroni : one-step correction
-            sidak : one-step correction
-            holm-sidak : step down method using Sidak adjustments
-            holm : step-down method using Bonferroni adjustments
-            simes-hochberg : step-up method (independent)
-            hommel : closed method based on Simes tests (non-negative)
-            fdr_bh : Benjamini/Hochberg (non-negative)
-            fdr_by : Benjamini/Yekutieli (negative)
-            fdr_tsbh : two stage fdr correction (non-negative)
-            fdr_tsbky : two stage fdr correction (non-negative)
-        Also possible as input:
-            '', 'no': no statistical correction
-        Default: 'fdr_bh'
-=======
         Method used for multiple testing.
         See: :func:`test_signature_significance`
         Default: 'fdr_bh'
@@ -240,7 +197,6 @@
         Method to generate surrogates. You can use every method defined in
         :func:`elephant.spike_train_surrogates.surrogates`.
         Default: 'dither_spikes'
->>>>>>> 8ce0013d
     psr_param: None or list of int
         This list contains parameters used in the pattern spectrum filtering:
             `psr_param[0]`: correction parameter for subset filtering
@@ -1353,10 +1309,6 @@
                             n_surr, winlen, spectrum)
 
 
-<<<<<<< HEAD
-def test_signature_significance(pvalue_spectrum, alpha, corr='',
-                                report='spectrum', spectrum='#'):
-=======
 def _get_pvalue_spec(max_occs, min_spikes, max_spikes, min_occ, n_surr, winlen,
                      spectrum):
     """
@@ -1501,7 +1453,6 @@
 def test_signature_significance(pv_spec, concepts, alpha, winlen,
                                 corr='fdr_bh', report='spectrum',
                                 spectrum='#'):
->>>>>>> 8ce0013d
     """
     Compute the significance spectrum of a pattern spectrum.
 
@@ -1521,27 +1472,6 @@
         Output of the concepts mining for the original data.
     alpha: float
         Significance level of the statistical test
-<<<<<<< HEAD
-    corr: str
-        Method used for testing and adjustment of pvalues.
-        Can be either the full name or initial letters.
-        Available methods are:
-            bonferroni : one-step correction
-            sidak : one-step correction
-            holm-sidak : step down method using Sidak adjustments
-            holm : step-down method using Bonferroni adjustments
-            simes-hochberg : step-up method (independent)
-            hommel : closed method based on Simes tests (non-negative)
-            fdr_bh : Benjamini/Hochberg (non-negative)
-            fdr_by : Benjamini/Yekutieli (negative)
-            fdr_tsbh : two stage fdr correction (non-negative)
-            fdr_tsbky : two stage fdr correction (non-negative)
-        Also possible as input:
-            '', 'no': no statistical correction
-        Default: 'fdr_bh'
-
-    report: str
-=======
     winlen: int
         Size (number of bins) of the sliding window used for the analysis
     corr: str, optional
@@ -1574,7 +1504,6 @@
         Default: 'fdr_bh'
 
     report: {'spectrum', 'significant', 'non_significant'}, optional
->>>>>>> 8ce0013d
         Format to be returned for the significance spectrum:
 
         'spectrum': list of triplets (z,c,b), where b is a boolean specifying
@@ -1604,39 +1533,6 @@
     # If alpha == 1 all signatures are significant
     if alpha == 1:
         return []
-<<<<<<< HEAD
-    if corr not in ['bonferroni', 'sidak', 'holm-sidak', 'holm',
-                    'simes-hochberg', 'hommel', 'fdr_bh', 'fdr_by',
-                    'fdr_tsbh', 'fdr_tsbky', '', 'no']:
-        raise AttributeError("Parameter corr not recognized")
-
-    x_array = np.array(pvalue_spectrum)
-    pvalues = x_array[:, -1]
-    # TODO: define epsilon for this
-    pvalues_totest = pvalues[(pvalues != 0) & (pvalues != 1)]
-
-    # Compute significance for only the non trivial tests
-    if corr in ['', 'no']:  # ...without statistical correction
-        tests_selected = pvalues_totest <= alpha
-    else:
-        tests_selected = sm.multipletests(pvalues_totest,
-                                 alpha=alpha,
-                                 method=corr)[0]
-
-    # Remerge test output
-    indexes_totest = np.where((~np.isclose(pvalues, [0])) &
-                              (~np.isclose(pvalues, [1])))[0]
-    indexes_zeros = np.where(np.isclose(pvalues, [0]))[0]
-
-    # Initialize test array to False
-    tests = [False for i in range(len(pvalues))]
-    # assign each corrected pvalue to its corresponding entry
-    for index, value in enumerate(indexes_totest):
-        tests[value] = tests_selected[index]
-    # assign
-    for index, value in enumerate(indexes_zeros):
-        tests[value] = True
-=======
 
     if spectrum not in ['#', '3d#']:
         raise ValueError("spectrum must be either '#' or '3d#', "
@@ -1677,7 +1573,6 @@
         # assign each corrected pvalue to its corresponding entry
         for index, value in zip(mask.nonzero()[0], tests_selected):
             tests[index] = value
->>>>>>> 8ce0013d
 
     # Return the specified results:
     if spectrum == '#':

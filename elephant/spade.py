--- conflicted
+++ resolved
@@ -530,16 +530,12 @@
         Binary matrix containing the binned spike trains
     winlen : int
         Length of the binsize used to bin the data
-<<<<<<< HEAD
     only_windows_with_first_spike : bool
         Whether to consider every wondow or only the one with a spike in the
         first bin
         Default: True
-    Returns:
-=======
 
     Returns
->>>>>>> 2310da1c
     --------
     context : list
         List of tuples containing one object (window position idx) and one of

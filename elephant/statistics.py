# -*- coding: utf-8 -*-
"""
Statistical measures of spike trains (e.g., Fano factor) and functions to
estimate firing rates.

Tutorial
--------

:doc:`View tutorial <../tutorials/statistics>`

Run tutorial interactively:

.. image:: https://mybinder.org/badge.svg
   :target: https://mybinder.org/v2/gh/NeuralEnsemble/elephant/master
            ?filepath=doc/tutorials/statistics.ipynb


.. current_module elephant.statistics

Functions overview
------------------

Rate estimation
~~~~~~~~~~~~~~~

.. autosummary::
    :toctree: toctree/statistics/

    mean_firing_rate
    instantaneous_rate
    time_histogram
    optimal_kernel_bandwidth


Spike interval statistics
~~~~~~~~~~~~~~~~~~~~~~~~~

.. autosummary::
    :toctree: toctree/statistics/

    isi
    cv
    cv2
    lv
    lvr


Statistics across spike trains
~~~~~~~~~~~~~~~~~~~~~~~~~~~~~~

.. autosummary::
    :toctree: toctree/statistics/

    fanofactor
    complexity_pdf
    Complexity

:copyright: Copyright 2014-2020 by the Elephant team, see `doc/authors.rst`.
:license: Modified BSD, see LICENSE.txt for details.
"""

from __future__ import division, print_function

import math
import warnings

import neo
import numpy as np
import quantities as pq
import scipy.stats

import elephant.conversion as conv
import elephant.kernels as kernels
from elephant.conversion import BinnedSpikeTrain
from elephant.utils import deprecated_alias, check_neo_consistency, \
    is_time_quantity, round_binning_errors

<<<<<<< HEAD
from elephant.buffalo.provenance import Provenance
from elephant.utils import is_time_quantity
=======
# do not import unicode_literals
# (quantities rescale does not work with unicodes)

__all__ = [
    "isi",
    "mean_firing_rate",
    "fanofactor",
    "cv",
    "cv2",
    "lv",
    "lvr",
    "instantaneous_rate",
    "time_histogram",
    "complexity_pdf",
    "Complexity",
    "fftkernel",
    "optimal_kernel_bandwidth"
]
>>>>>>> 6db2dce0

cv = Provenance(inputs=["a"])(scipy.stats.variation)


@Provenance(inputs=['spiketrain'])
def isi(spiketrain, axis=-1):
    """
    Return an array containing the inter-spike intervals of the spike train.

    Accepts a `neo.SpikeTrain`, a `pq.Quantity` array, a `np.ndarray`, or a
    list of time spikes. If either a `neo.SpikeTrain` or `pq.Quantity` is
    provided, the return value will be `pq.Quantity`, otherwise `np.ndarray`.
    The units of `pq.Quantity` will be the same as `spiketrain`.

    Visualization of this function is covered in Viziphant:
    :func:`viziphant.statistics.plot_isi_histogram`.

    Parameters
    ----------
    spiketrain : neo.SpikeTrain or pq.Quantity or array-like
        The spike times.
    axis : int, optional
        The axis along which the difference is taken.
        Default: the last axis.

    Returns
    -------
    intervals : np.ndarray or pq.Quantity
        The inter-spike intervals of the `spiketrain`.

    Warns
    -----
    UserWarning
        When the input array is not sorted, negative intervals are returned
        with a warning.

    """
    if isinstance(spiketrain, neo.SpikeTrain):
        intervals = np.diff(spiketrain.magnitude, axis=axis)
        # np.diff makes a copy
        intervals = pq.Quantity(intervals, units=spiketrain.units, copy=False)
    else:
        intervals = np.diff(spiketrain, axis=axis)
    if (intervals < 0).any():
        warnings.warn("ISI evaluated to negative values. "
                      "Please sort the input array.")

    return intervals


@Provenance(inputs=['spiketrain'])
def mean_firing_rate(spiketrain, t_start=None, t_stop=None, axis=None):
    """
    Return the firing rate of the spike train.

    The firing rate is calculated as the number of spikes in the spike train
    in the range `[t_start, t_stop]` divided by the time interval
    `t_stop - t_start`. See the description below for cases when `t_start` or
    `t_stop` is None.

    Accepts a `neo.SpikeTrain`, a `pq.Quantity` array, or a plain
    `np.ndarray`. If either a `neo.SpikeTrain` or `pq.Quantity` array is
    provided, the return value will be a `pq.Quantity` array, otherwise a
    plain `np.ndarray`. The units of the `pq.Quantity` array will be the
    inverse of the `spiketrain`.

    Parameters
    ----------
    spiketrain : neo.SpikeTrain or pq.Quantity or np.ndarray
        The spike times.
    t_start : float or pq.Quantity, optional
        The start time to use for the interval.
        If None, retrieved from the `t_start` attribute of `spiketrain`. If
        that is not present, default to 0. All spiketrain's spike times below
        this value are ignored.
        Default: None.
    t_stop : float or pq.Quantity, optional
        The stop time to use for the time points.
        If not specified, retrieved from the `t_stop` attribute of
        `spiketrain`. If that is not present, default to the maximum value of
        `spiketrain`. All spiketrain's spike times above this value are
        ignored.
        Default: None.
    axis : int, optional
        The axis over which to do the calculation; has no effect when the
        input is a neo.SpikeTrain, because a neo.SpikeTrain is always a 1-d
        vector. If None, do the calculation over the flattened array.
        Default: None.

    Returns
    -------
    float or pq.Quantity or np.ndarray
        The firing rate of the `spiketrain`

    Raises
    ------
    TypeError
        If the input spiketrain is a `np.ndarray` but `t_start` or `t_stop` is
        `pq.Quantity`.

        If the input spiketrain is a `neo.SpikeTrain` or `pq.Quantity` but
        `t_start` or `t_stop` is not `pq.Quantity`.
    ValueError
        If the input spiketrain is empty.

    """
    if isinstance(spiketrain, neo.SpikeTrain) and t_start is None \
            and t_stop is None and axis is None:
        # a faster approach for a typical use case
        n_spikes = len(spiketrain)
        time_interval = spiketrain.t_stop - spiketrain.t_start
        time_interval = time_interval.rescale(spiketrain.units)
        rate = n_spikes / time_interval
        return rate

    if isinstance(spiketrain, pq.Quantity):
        # Quantity or neo.SpikeTrain
        if not is_time_quantity(t_start, allow_none=True):
            raise TypeError("'t_start' must be a Quantity or None")
        if not is_time_quantity(t_stop, allow_none=True):
            raise TypeError("'t_stop' must be a Quantity or None")

        units = spiketrain.units
        if t_start is None:
            t_start = getattr(spiketrain, 't_start', 0 * units)
        t_start = t_start.rescale(units).magnitude
        if t_stop is None:
            t_stop = getattr(spiketrain, 't_stop',
                             np.max(spiketrain, axis=axis))
        t_stop = t_stop.rescale(units).magnitude

        # calculate as a numpy array
        rates = mean_firing_rate(spiketrain.magnitude, t_start=t_start,
                                 t_stop=t_stop, axis=axis)

        rates = pq.Quantity(rates, units=1. / units)
        return rates
    elif isinstance(spiketrain, (np.ndarray, list, tuple)):
        if isinstance(t_start, pq.Quantity) or isinstance(t_stop, pq.Quantity):
            raise TypeError("'t_start' and 't_stop' cannot be quantities if "
                            "'spiketrain' is not a Quantity.")
        spiketrain = np.asarray(spiketrain)
        if len(spiketrain) == 0:
            raise ValueError("Empty input spiketrain.")
        if t_start is None:
            t_start = 0
        if t_stop is None:
            t_stop = np.max(spiketrain, axis=axis)
        time_interval = t_stop - t_start
        if axis and isinstance(t_stop, np.ndarray):
            t_stop = np.expand_dims(t_stop, axis)
        rates = np.sum((spiketrain >= t_start) & (spiketrain <= t_stop),
                       axis=axis) / time_interval
        return rates
    else:
        raise TypeError("Invalid input spiketrain type: '{}'. Allowed: "
                        "neo.SpikeTrain, Quantity, ndarray".
                        format(type(spiketrain)))


<<<<<<< HEAD
@Provenance(inputs=['spiketrains'])
def fanofactor(spiketrains):
=======
def fanofactor(spiketrains, warn_tolerance=0.1 * pq.ms):
>>>>>>> 6db2dce0
    r"""
    Evaluates the empirical Fano factor F of the spike counts of
    a list of `neo.SpikeTrain` objects.

    Given the vector v containing the observed spike counts (one per
    spike train) in the time window [t0, t1], F is defined as:

    .. math::
        F := \frac{var(v)}{mean(v)}

    The Fano factor is typically computed for spike trains representing the
    activity of the same neuron over different trials. The higher F, the
    larger the cross-trial non-stationarity. In theory for a time-stationary
    Poisson process, F=1.

    Parameters
    ----------
    spiketrains : list
        List of `neo.SpikeTrain` or `pq.Quantity` or `np.ndarray` or list of
        spike times for which to compute the Fano factor of spike counts.
    warn_tolerance : pq.Quantity
        In case of a list of input neo.SpikeTrains, if their durations vary by
        more than `warn_tolerence` in their absolute values, throw a warning
        (see Notes).
        Default: 0.1 ms.

    Returns
    -------
    fano : float
        The Fano factor of the spike counts of the input spike trains.
        Returns np.NaN if an empty list is specified, or if all spike trains
        are empty.

    Raises
    ------
    TypeError
        If the input spiketrains are neo.SpikeTrain objects, but
        `warn_tolerance` is not a quantity.

    Notes
    -----
    The check for the equal duration of the input spike trains is performed
    only if the input is of type`neo.SpikeTrain`: if you pass a numpy array,
    please make sure that they all have the same duration manually.
    """
    # Build array of spike counts (one per spike train)
    spike_counts = np.array([len(st) for st in spiketrains])

    # Compute FF
    if all(count == 0 for count in spike_counts):
        # empty list of spiketrains reaches this branch, and NaN is returned
        return np.nan

    if all(isinstance(st, neo.SpikeTrain) for st in spiketrains):
        if not is_time_quantity(warn_tolerance):
            raise TypeError("'warn_tolerance' must be a time quantity.")
        durations = [(st.t_stop - st.t_start).simplified.item()
                     for st in spiketrains]
        durations_min = min(durations)
        durations_max = max(durations)
        if durations_max - durations_min > warn_tolerance.simplified.item():
            warnings.warn("Fano factor calculated for spike trains of "
                          "different duration (minimum: {_min}s, maximum "
                          "{_max}s).".format(_min=durations_min,
                                             _max=durations_max))

    fano = spike_counts.var() / spike_counts.mean()
    return fano


def __variation_check(v, with_nan):
    # ensure the input ia a vector
    if v.ndim != 1:
        raise ValueError("The input must be a vector, not a {}-dim matrix.".
                         format(v.ndim))

    # ensure we have enough entries
    if v.size < 2:
        if with_nan:
            warnings.warn("The input size is too small. Please provide"
                          "an input with more than 1 entry. Returning `NaN`"
                          "since the argument `with_nan` is `True`")
            return np.NaN
        else:
            raise ValueError("Input size is too small. Please provide "
                             "an input with more than 1 entry. Set 'with_nan' "
                             "to True to replace the error by a warning.")

    return None


@deprecated_alias(v='time_intervals')
<<<<<<< HEAD
@Provenance(inputs=["time_intervals"])
=======
def cv2(time_intervals, with_nan=False):
    r"""
    Calculate the measure of Cv2 for a sequence of time intervals between
    events.

    Given a vector :math:`I` containing a sequence of intervals, the Cv2 is
    defined as:

    .. math::
        Cv2 := \frac{1}{N} \sum_{i=1}^{N-1}
                           \frac{2|I_{i+1}-I_i|}
                          {|I_{i+1}+I_i|}

    The Cv2 is typically computed as a substitute for the classical
    coefficient of variation (Cv) for sequences of events which include some
    (relatively slow) rate fluctuation.  As with the Cv, Cv2=1 for a sequence
    of intervals generated by a Poisson process.

    Parameters
    ----------
    time_intervals : pq.Quantity or np.ndarray or list
        Vector of consecutive time intervals.
    with_nan : bool, optional
        If True, `cv2` of a spike train with less than two spikes results in a
        np.NaN value and a warning is raised.
        If False, `ValueError` exception is raised with a spike train with
        less than two spikes.
        Default: True.

    Returns
    -------
    float
        The Cv2 of the inter-spike interval of the input sequence.

    Raises
    ------
    ValueError
        If an empty list is specified, or if the sequence has less than two
        entries and `with_nan` is False.

        If a matrix is passed to the function. Only vector inputs are
        supported.

    Warns
    -----
    UserWarning
        If `with_nan` is True and `cv2` is calculated for a sequence with less
        than two entries, generating a np.NaN.

    References
    ----------
    .. [1] G. R. Holt, W. R. Softky, C. Koch, & R. J. Douglas, "Comparison of
           discharge variability in vitro and in vivo in cat visual cortex
           neurons," Journal of Neurophysiology, vol. 75, no. 5, pp. 1806-1814,
           1996.

    """
    # convert to array, cast to float
    time_intervals = np.asarray(time_intervals)
    np_nan = __variation_check(time_intervals, with_nan)
    if np_nan is not None:
        return np_nan

    # calculate Cv2 and return result
    cv_i = np.diff(time_intervals) / (time_intervals[:-1] + time_intervals[1:])
    return 2. * np.mean(np.abs(cv_i))


@deprecated_alias(v='time_intervals')
>>>>>>> 6db2dce0
def lv(time_intervals, with_nan=False):
    r"""
    Calculate the measure of local variation Lv for a sequence of time
    intervals between events.

    Given a vector :math:`I` containing a sequence of intervals, the Lv is
    defined as:

    .. math::
        Lv := \frac{1}{N} \sum_{i=1}^{N-1}
                          \frac{3(I_i-I_{i+1})^2}
                          {(I_i+I_{i+1})^2}

    The Lv is typically computed as a substitute for the classical coefficient
    of variation for sequences of events which include some (relatively slow)
    rate fluctuation.  As with the Cv, Lv=1 for a sequence of intervals
    generated by a Poisson process.

    Parameters
    ----------
    time_intervals : pq.Quantity or np.ndarray or list
        Vector of consecutive time intervals.
    with_nan : bool, optional
        If True, the Lv of a spike train with less than two spikes results in a
        `np.NaN` value and a warning is raised.
        If False, a `ValueError` exception is raised with a spike train with
        less than two spikes.
        Default: True.

    Returns
    -------
    float
        The Lv of the inter-spike interval of the input sequence.

    Raises
    ------
    ValueError
        If an empty list is specified, or if the sequence has less than two
        entries and `with_nan` is False.

        If a matrix is passed to the function. Only vector inputs are
        supported.

    Warns
    -----
    UserWarning
        If `with_nan` is True and the Lv is calculated for a spike train
        with less than two spikes, generating a np.NaN.

    References
    ----------
    .. [1] S. Shinomoto, K. Shima, & J. Tanji, "Differences in spiking
           patterns among cortical neurons," Neural Computation, vol. 15,
           pp. 2823–2842, 2003.

    """
    # convert to array, cast to float
    time_intervals = np.asarray(time_intervals)
    np_nan = __variation_check(time_intervals, with_nan)
    if np_nan is not None:
        return np_nan

    cv_i = np.diff(time_intervals) / (time_intervals[:-1] + time_intervals[1:])
    return 3. * np.mean(np.power(cv_i, 2))


<<<<<<< HEAD
@deprecated_alias(v='time_intervals')
@Provenance(inputs=["time_intervals"])
def cv2(time_intervals, with_nan=False):
=======
def lvr(time_intervals, R=5*pq.ms, with_nan=False):
>>>>>>> 6db2dce0
    r"""
    Calculate the measure of revised local variation LvR for a sequence of time
    intervals between events.

    Given a vector :math:`I` containing a sequence of intervals, the LvR is
    defined as:

    .. math::
        LvR := \frac{3}{N-1} \sum_{i=1}^{N-1}
                            \left(1-\frac{4 I_i I_{i+1}}
                            {(I_i+I_{i+1})^2}\right)
                            \left(1+\frac{4 R}{I_i+I_{i+1}}\right)

    The LvR is a revised version of the Lv, with enhanced invariance to firing
    rate fluctuations by introducing a refractoriness constant R. The LvR with
    `R=5ms` was shown to outperform other ISI variability measures in spike
    trains with firing rate fluctuatins and sensory stimuli [1]_.

    Parameters
    ----------
    time_intervals : pq.Quantity or np.ndarray or list
        Vector of consecutive time intervals. Must have time units, if not unit
        is passed `ms` are assumed.
    R : pq.Quantity or int or float
        Refractoriness constant (R >= 0). If no quantity is passed `ms` are
        assumed.
        Default: 5 ms.
    with_nan : bool, optional
        If True, LvR of a spike train with less than two spikes results in a
        np.NaN value and a warning is raised.
        If False, a `ValueError` exception is raised with a spike train with
        less than two spikes.
        Default: True.

    Returns
    -------
    float
        The LvR of the inter-spike interval of the input sequence.

    Raises
    ------
    ValueError
        If an empty list is specified, or if the sequence has less than two
        entries and `with_nan` is False.

        If a matrix is passed to the function. Only vector inputs are
        supported.

    Warns
    -----
    UserWarning
        If `with_nan` is True and the `lvr` is calculated for a spike train
        with less than two spikes, generating a np.NaN.
        If R is passed without any units attached milliseconds are assumed.

    References
    ----------
    .. [1] S. Shinomoto, H. Kim, T. Shimokawa et al. "Relating Neuronal Firing
           Patterns to Functional Differentiation of Cerebral Cortex" PLOS
           Computational Biology 5(7): e1000433, 2009.

    """
    if isinstance(R, pq.Quantity):
        R = R.rescale('ms').magnitude
    else:
        warnings.warn('No units specified for R, assuming milliseconds (ms)')

    if R < 0:
        raise ValueError('R must be >= 0')

    # check units of intervals if available
    if isinstance(time_intervals, pq.Quantity):
        time_intervals = time_intervals.rescale('ms').magnitude
    else:
        warnings.warn('No units specified for time_intervals,'
                      ' assuming milliseconds (ms)')

    # convert to array, cast to float
    time_intervals = np.asarray(time_intervals)
    np_nan = __variation_check(time_intervals, with_nan)
    if np_nan is not None:
        return np_nan

    N = len(time_intervals)
    t = time_intervals[:-1] + time_intervals[1:]
    frac1 = 4 * time_intervals[:-1] * time_intervals[1:] / t**2
    frac2 = 4 * R / t
    lvr = (3 / (N-1)) * np.sum((1-frac1) * (1+frac2))
    return lvr


<<<<<<< HEAD
@Provenance(inputs=["spiketrain"])
def instantaneous_rate(spiketrain, sampling_period, kernel='auto',
=======
@deprecated_alias(spiketrain='spiketrains')
def instantaneous_rate(spiketrains, sampling_period, kernel='auto',
>>>>>>> 6db2dce0
                       cutoff=5.0, t_start=None, t_stop=None, trim=False,
                       center_kernel=True):
    """
    Estimates instantaneous firing rate by kernel convolution.

    Visualization of this function is covered in Viziphant:
    :func:`viziphant.statistics.plot_instantaneous_rates_colormesh`.


    Parameters
    ----------
    spiketrains : neo.SpikeTrain or list of neo.SpikeTrain
        Neo object(s) that contains spike times, the unit of the time stamps,
        and `t_start` and `t_stop` of the spike train.
    sampling_period : pq.Quantity
        Time stamp resolution of the spike times. The same resolution will
        be assumed for the kernel.
    kernel : 'auto' or Kernel, optional
        The string 'auto' or callable object of class `kernels.Kernel`.
        The kernel is used for convolution with the spike train and its
        standard deviation determines the time resolution of the instantaneous
        rate estimation. Currently implemented kernel forms are rectangular,
        triangular, epanechnikovlike, gaussian, laplacian, exponential, and
        alpha function.
        If 'auto', the optimized kernel width for the rate estimation is
        calculated according to [1]_ and with this width a gaussian kernel is
        constructed. Automatized calculation of the kernel width is not
        available for other than gaussian kernel shapes.
        Default: 'auto'.
    cutoff : float, optional
        This factor determines the cutoff of the probability distribution of
        the kernel, i.e., the considered width of the kernel in terms of
        multiples of the standard deviation sigma.
        Default: 5.0.
    t_start : pq.Quantity, optional
        Start time of the interval used to compute the firing rate.
        If None, `t_start` is assumed equal to `t_start` attribute of
        `spiketrain`.
        Default: None.
    t_stop : pq.Quantity, optional
        End time of the interval used to compute the firing rate (included).
        If None, `t_stop` is assumed equal to `t_stop` attribute of
        `spiketrain`.
        Default: None.
    trim : bool, optional
        Accounts for the asymmetry of a kernel.
        If False, the output of the Fast Fourier Transformation being a longer
        vector than the input vector by the size of the kernel is reduced back
        to the original size of the considered time interval of the
        `spiketrain` using the median of the kernel. False (no trimming) is
        equivalent to 'same' convolution mode for symmetrical kernels.
        If True, only the region of the convolved signal is returned, where
        there is complete overlap between kernel and spike train. This is
        achieved by reducing the length of the output of the Fast Fourier
        Transformation by a total of two times the size of the kernel, and
        `t_start` and `t_stop` are adjusted. True (trimming) is equivalent to
        'valid' convolution mode for symmetrical kernels.
        Default: False.
    center_kernel : bool, optional
        If set to True, the kernel will be translated such that its median is
        centered on the spike, thus putting equal weight before and after the
        spike. If False, no adjustment is performed such that the spike sits at
        the origin of the kernel.
        Default: True

    Returns
    -------
    rate : neo.AnalogSignal
        2D matrix that contains the rate estimation in unit hertz (Hz) of shape
        ``(time, len(spiketrains))`` or ``(time, 1)`` in case of a single
        input spiketrain. `rate.times` contains the time axis of the rate
        estimate: the unit of this property is the same as the resolution that
        is given via the argument `sampling_period` to the function.

    Raises
    ------
    TypeError
        If `spiketrain` is not an instance of `neo.SpikeTrain`.

        If `sampling_period` is not a `pq.Quantity`.

        If `sampling_period` is not larger than zero.

        If `kernel` is neither instance of `kernels.Kernel` nor string 'auto'.

        If `cutoff` is neither `float` nor `int`.

        If `t_start` and `t_stop` are neither None nor a `pq.Quantity`.

        If `trim` is not `bool`.
    ValueError
        If `sampling_period` is smaller than zero.

        If `kernel` is 'auto' and the function was unable to calculate optimal
        kernel width for instantaneous rate from input data.

    Warns
    -----
    UserWarning
        If `cutoff` is less than `min_cutoff` attribute of `kernel`, the width
        of the kernel is adjusted to a minimally allowed width.

    Notes
    -----
    The resulting instantaneous firing rate values smaller than ``0``, which
    can happen due to machine precision errors, are clipped to zero.

    References
    ----------
    .. [1] H. Shimazaki, & S. Shinomoto, "Kernel bandwidth optimization in
           spike rate estimation," J Comput Neurosci, vol. 29, pp. 171–182,
           2010.

    Examples
    --------
    >>> import quantities as pq
    >>> from elephant import kernels
    >>> from elephant.spike_train_generation import homogeneous_poisson_process
    >>> spiketrain = homogeneous_poisson_process(rate=10*pq.Hz, t_stop=5*pq.s)
    >>> kernel = kernels.AlphaKernel(sigma=0.05*pq.s, invert=True)
    >>> rate = instantaneous_rate(spiketrain, sampling_period=2*pq.ms,
    ...        kernel=kernel)

    """
    def optimal_kernel(st):
        width_sigma = None
        if len(st) > 0:
            width_sigma = optimal_kernel_bandwidth(
                st.magnitude, times=None, bootstrap=False)['optw']
        if width_sigma is None:
            raise ValueError("Unable to calculate optimal kernel width for "
                             "instantaneous rate from input data.")
        return kernels.GaussianKernel(width_sigma * st.units)

    if isinstance(spiketrains, neo.SpikeTrain):
        if kernel == 'auto':
            kernel = optimal_kernel(spiketrains)
        spiketrains = [spiketrains]
    elif not isinstance(spiketrains, (list, tuple)):
        raise TypeError(
            "'spiketrains' must be a list of neo.SpikeTrain's or a single "
            "neo.SpikeTrain. Found: '{}'".format(type(spiketrains)))

    if not is_time_quantity(sampling_period):
        raise TypeError(
            "The 'sampling_period' must be a time Quantity. \n"
            "Found: {}".format(type(sampling_period)))

    if sampling_period.magnitude < 0:
        raise ValueError("The 'sampling_period' ({}) must be non-negative.".
                         format(sampling_period))

    if not (isinstance(kernel, kernels.Kernel) or kernel == 'auto'):
        raise TypeError(
            "'kernel' must be either instance of class elephant.kernels.Kernel"
            " or the string 'auto'. Found: %s, value %s" % (type(kernel),
                                                            str(kernel)))

    if not isinstance(cutoff, (float, int)):
        raise TypeError("'cutoff' must be float or integer")

    if not is_time_quantity(t_start, allow_none=True):
        raise TypeError("'t_start' must be a time Quantity")

    if not is_time_quantity(t_stop, allow_none=True):
        raise TypeError("'t_stop' must be a time Quantity")

    if not isinstance(trim, bool):
        raise TypeError("'trim' must be bool")

    check_neo_consistency(spiketrains,
                          object_type=neo.SpikeTrain,
                          t_start=t_start, t_stop=t_stop)
    if kernel == 'auto':
        if len(spiketrains) == 1:
            kernel = optimal_kernel(spiketrains[0])
        else:
            raise ValueError("Cannot estimate a kernel for a list of spike "
                             "trains. Please provide a kernel explicitly "
                             "rather than 'auto'.")

    if t_start is None:
        t_start = spiketrains[0].t_start
    if t_stop is None:
        t_stop = spiketrains[0].t_stop

    units = pq.CompoundUnit(
        "{}*s".format(sampling_period.rescale('s').item()))
    t_start = t_start.rescale(spiketrains[0].units)
    t_stop = t_stop.rescale(spiketrains[0].units)

    n_bins = int(((t_stop - t_start) / sampling_period).simplified) + 1
    time_vectors = np.zeros((len(spiketrains), n_bins), dtype=np.float64)
    hist_range_end = t_stop + sampling_period.rescale(spiketrains[0].units)
    hist_range = (t_start.item(), hist_range_end.item())
    for i, st in enumerate(spiketrains):
        time_vectors[i], _ = np.histogram(st.magnitude, bins=n_bins,
                                          range=hist_range)

    if cutoff < kernel.min_cutoff:
        cutoff = kernel.min_cutoff
        warnings.warn("The width of the kernel was adjusted to a minimally "
                      "allowed width.")

    # An odd number of points correctly resolves the median index and the
    # fact that the peak of an instantaneous rate should be centered at t=0
    # for symmetric kernels applied on a single spike at t=0.
    # See issue https://github.com/NeuralEnsemble/elephant/issues/360
    n_half = math.ceil(cutoff * (
            kernel.sigma / sampling_period).simplified.item())
    cutoff_sigma = cutoff * kernel.sigma.rescale(units).magnitude
    if center_kernel:
        # t_arr must be centered at the kernel median.
        # Not centering on the kernel median leads to underestimating the
        # instantaneous rate in cases when sampling_period >> kernel.sigma.
        median = kernel.icdf(0.5).rescale(units).item()
    else:
        median = 0
    t_arr = np.linspace(-cutoff_sigma + median, stop=cutoff_sigma + median,
                        num=2 * n_half + 1, endpoint=True) * units

    if center_kernel:
        # keep the full convolve range and do the trimming afterwards;
        # trimming is performed according to the kernel median index
        fft_mode = 'full'
    elif trim:
        # no median index trimming is involved
        fft_mode = 'valid'
    else:
        # no median index trimming is involved
        fft_mode = 'same'

    time_vectors = time_vectors.T  # make it (time, units)
    kernel_arr = np.expand_dims(kernel(t_arr).rescale(pq.Hz).magnitude, axis=1)
    rate = scipy.signal.fftconvolve(time_vectors,
                                    kernel_arr,
                                    mode=fft_mode)
    # the convolution of non-negative vectors is non-negative
    rate = np.clip(rate, a_min=0, a_max=None, out=rate)

    if center_kernel:  # account for the kernel asymmetry
        median_id = kernel.median_index(t_arr)
        # the size of kernel() output matches the input size, len(t_arr)
        kernel_array_size = len(t_arr)
        if not trim:
            rate = rate[median_id: -kernel_array_size + median_id]
        else:
            rate = rate[2 * median_id: -2 * (kernel_array_size - median_id)]
            t_start = t_start + median_id * units
            t_stop = t_stop - (kernel_array_size - median_id) * units
    else:
        # FIXME: don't shrink the output array
        # (to be consistent with center_kernel=True)
        # n points have n-1 intervals;
        # instantaneous rate is a list of intervals;
        # hence, the last element is excluded
        rate = rate[:-1]

    kernel_annotation = dict(type=type(kernel).__name__,
                             sigma=str(kernel.sigma),
                             invert=kernel.invert)

    rate = neo.AnalogSignal(signal=rate,
                            sampling_period=sampling_period,
                            units=pq.Hz, t_start=t_start, t_stop=t_stop,
                            kernel=kernel_annotation)

    return rate


@deprecated_alias(binsize='bin_size')
@Provenance(inputs=["spiketrains"])
def time_histogram(spiketrains, bin_size, t_start=None, t_stop=None,
                   output='counts', binary=False):
    """
    Time Histogram of a list of `neo.SpikeTrain` objects.

    Visualization of this function is covered in Viziphant:
    :func:`viziphant.statistics.plot_time_histogram`.

    Parameters
    ----------
    spiketrains : list of neo.SpikeTrain
        `neo.SpikeTrain`s with a common time axis (same `t_start` and `t_stop`)
    bin_size : pq.Quantity
        Width of the histogram's time bins.
    t_start : pq.Quantity, optional
        Start time of the histogram. Only events in `spiketrains` falling
        between `t_start` and `t_stop` (both included) are considered in the
        histogram.
        If None, the maximum `t_start` of all `neo.SpikeTrain`s is used as
        `t_start`.
        Default: None
    t_stop : pq.Quantity, optional
        Stop time of the histogram. Only events in `spiketrains` falling
        between `t_start` and `t_stop` (both included) are considered in the
        histogram.
        If None, the minimum `t_stop` of all `neo.SpikeTrain`s is used as
        `t_stop`.
        Default: None
    output : {'counts', 'mean', 'rate'}, optional
        Normalization of the histogram. Can be one of:
        * 'counts': spike counts at each bin (as integer numbers)
        * 'mean': mean spike counts per spike train
        * 'rate': mean spike rate per spike train. Like 'mean', but the
          counts are additionally normalized by the bin width.
        Default: 'counts'
    binary : bool, optional
        If True, indicates whether all `neo.SpikeTrain` objects should first
        be binned to a binary representation (using the
        `conversion.BinnedSpikeTrain` class) and the calculation of the
        histogram is based on this representation.
        Note that the output is not binary, but a histogram of the converted,
        binary representation.
        Default: False

    Returns
    -------
    neo.AnalogSignal
        A `neo.AnalogSignal` object containing the histogram values.
        `neo.AnalogSignal[j]` is the histogram computed between
        `t_start + j * bin_size` and `t_start + (j + 1) * bin_size`.

    Raises
    ------
    ValueError
        If `output` is not 'counts', 'mean' or 'rate'.

    Warns
    -----
    UserWarning
        If `t_start` is None and the objects in `spiketrains` have different
        `t_start` values.
        If `t_stop` is None and the objects in `spiketrains` have different
        `t_stop` values.

    See also
    --------
    elephant.conversion.BinnedSpikeTrain

    """
    # Bin the spike trains and sum across columns
    bs = BinnedSpikeTrain(spiketrains, t_start=t_start, t_stop=t_stop,
                          bin_size=bin_size)

    if binary:
        bs = bs.binarize()
    bin_hist = bs.get_num_of_spikes(axis=0)
    # Flatten array
    bin_hist = np.ravel(bin_hist)
    # Renormalise the histogram
    if output == 'counts':
        # Raw
        bin_hist = pq.Quantity(bin_hist, units=pq.dimensionless, copy=False)
    elif output == 'mean':
        # Divide by number of input spike trains
        bin_hist = pq.Quantity(bin_hist / len(spiketrains),
                               units=pq.dimensionless, copy=False)
    elif output == 'rate':
        # Divide by number of input spike trains and bin width
        bin_hist = bin_hist / (len(spiketrains) * bin_size)
    else:
        raise ValueError(f'Parameter output ({output}) is not valid.')

    return neo.AnalogSignal(signal=np.expand_dims(bin_hist, axis=1),
                            sampling_period=bin_size, units=bin_hist.units,
                            t_start=bs.t_start, normalization=output,
                            copy=False)


@deprecated_alias(binsize='bin_size')
@Provenance(inputs=["spiketrains"])
def complexity_pdf(spiketrains, bin_size):
    """
    Deprecated in favor of the complexity class which has a pdf attribute.
    Will be removed in the next release!

    Complexity Distribution of a list of `neo.SpikeTrain` objects.

    Probability density computed from the complexity histogram which is the
    histogram of the entries of the population histogram of clipped (binary)
    spike trains computed with a bin width of `bin_size`.
    It provides for each complexity (== number of active neurons per bin) the
    number of occurrences. The normalization of that histogram to 1 is the
    probability density.

    Implementation is based on [1]_.

    Parameters
    ----------
    spiketrains : list of neo.SpikeTrain
        Spike trains with a common time axis (same `t_start` and `t_stop`)
    bin_size : pq.Quantity
        Width of the histogram's time bins.

    Returns
    -------
    complexity_distribution : neo.AnalogSignal
        A `neo.AnalogSignal` object containing the histogram values.
        `neo.AnalogSignal[j]` is the histogram computed between
        `t_start + j * bin_size` and `t_start + (j + 1) * bin_size`.

    See also
    --------
    elephant.conversion.BinnedSpikeTrain

    References
    ----------
    .. [1] S. Gruen, M. Abeles, & M. Diesmann, "Impact of higher-order
           correlations on coincidence distributions of massively parallel
           data," In "Dynamic Brain - from Neural Spikes to Behaviors",
           pp. 96-114, Springer Berlin Heidelberg, 2008.

    """
    warnings.warn("complexity_pdf is deprecated in favor of the complexity "
                  "class which has a pdf attribute. complexity_pdf will be "
                  "removed in the next Elephant release.", DeprecationWarning)

    complexity = Complexity(spiketrains, bin_size=bin_size)

    return complexity.pdf()


class Complexity(object):
    """
    Class for complexity distribution (i.e. number of synchronous spikes found)
    of a list of `neo.SpikeTrain` objects.

    Complexity is calculated by counting the number of spikes (i.e. non-empty
    bins) that occur separated by `spread - 1` or less empty bins, within and
    across spike trains in the `spiketrains` list.

    Implementation (without spread) is based on [1]_.

    Parameters
    ----------
    spiketrains : list of neo.SpikeTrain
        Spike trains with a common time axis (same `t_start` and `t_stop`)
    sampling_rate : pq.Quantity or None, optional
        Sampling rate of the spike trains with units of 1/time.
        Used to shift the epoch edges in order to avoid rounding errors.
        If None using the epoch to slice spike trains may introduce
        rounding errors.
        Default: None
    bin_size : pq.Quantity or None, optional
        Width of the histogram's time bins with units of time.
        The user must specify the `bin_size` or the `sampling_rate`.
          * If None and the `sampling_rate` is available
          1/`sampling_rate` is used.
          * If both are given then `bin_size` is used.
        Default: None
    binary : bool, optional
          * If True then the time histograms will be binary.
          * If False the total number of synchronous spikes is counted in the
            time histogram.
        Default: True
    spread : int, optional
        Number of bins in which to check for synchronous spikes.
        Spikes that occur separated by `spread - 1` or less empty bins are
        considered synchronous.
          * ``spread = 0`` corresponds to a bincount accross spike trains.
          * ``spread = 1`` corresponds to counting consecutive spikes.
          * ``spread = 2`` corresponds to counting consecutive spikes and
            spikes separated by exactly 1 empty bin.
          * ``spread = n`` corresponds to counting spikes separated by exactly
            or less than `n - 1` empty bins.
        Default: 0
    tolerance : float or None, optional
        Tolerance for rounding errors in the binning process and in the input
        data.
        If None possible binning errors are not accounted for.
        Default: 1e-8

    Attributes
    ----------
    epoch : neo.Epoch
        An epoch object containing complexity values, left edges and durations
        of all intervals with at least one spike.
          * ``epoch.array_annotations['complexity']`` contains the
            complexity values per spike.
          * ``epoch.times`` contains the left edges.
          * ``epoch.durations`` contains the durations.
    time_histogram : neo.Analogsignal
        A `neo.AnalogSignal` object containing the histogram values.
        `neo.AnalogSignal[j]` is the histogram computed between
        `t_start + j * binsize` and `t_start + (j + 1) * binsize`.
          * If ``binary = True`` : Number of neurons that spiked in each bin,
            regardless of the number of spikes.
          * If ``binary = False`` : Number of neurons and spikes per neurons
            in each bin.
    complexity_histogram : np.ndarray
        The number of occurrences of events of different complexities.
        `complexity_hist[i]` corresponds to the number of events of
        complexity `i` for `i > 0`.

    Raises
    ------
    ValueError
        When `t_stop` is smaller than `t_start`.

        When both `sampling_rate` and `bin_size` are not specified.

        When `spread` is not a positive integer.

        When `spiketrains` is an empty list.

        When `t_start` is not the same for all spiketrains

        When `t_stop` is not the same for all spiketrains

    TypeError
        When `spiketrains` is not a list.

        When the elements in `spiketrains` are not instances of neo.SpikeTrain

    Warns
    -----
    UserWarning
        If no sampling rate is supplied which may lead to rounding errors
        when using the epoch to slice spike trains.

    Notes
    -----
    * Note that with most common parameter combinations spike times can end up
      on bin edges. This makes the binning susceptible to rounding errors which
      is accounted for by moving spikes which are within tolerance of the next
      bin edge into the following bin. This can be adjusted using the tolerance
      parameter and turned off by setting `tolerance=None`.

    See also
    --------
    elephant.conversion.BinnedSpikeTrain
    elephant.spike_train_synchrony.Synchrotool

    References
    ----------
    .. [1] S. Gruen, M. Abeles, & M. Diesmann, "Impact of higher-order
           correlations on coincidence distributions of massively parallel
           data," In "Dynamic Brain - from Neural Spikes to Behaviors",
           pp. 96-114, Springer Berlin Heidelberg, 2008.

    Examples
    --------
    >>> import neo
    >>> import quantities as pq
    >>> from elephant.statistics import Complexity

    >>> sr = 1/pq.ms

    >>> st1 = neo.SpikeTrain([1, 4, 6] * pq.ms, t_stop=10.0 * pq.ms)
    >>> st2 = neo.SpikeTrain([1, 5, 8] * pq.ms, t_stop=10.0 * pq.ms)
    >>> sts = [st1, st2]

    >>> # spread = 0, a simple bincount
    >>> cpx = Complexity(sts, sampling_rate=sr)
    Complexity calculated at sampling rate precision
    >>> print(cpx.complexity_histogram)
    [5 4 1]
    >>> print(cpx.time_histogram.flatten())
    [0 2 0 0 1 1 1 0 1 0] dimensionless
    >>> print(cpx.time_histogram.times)
    [0. 1. 2. 3. 4. 5. 6. 7. 8. 9.] ms

    >>> # spread = 1, consecutive spikes
    >>> cpx = Complexity(sts, sampling_rate=sr, spread=1)
    Complexity calculated at sampling rate precision
    >>> print(cpx.complexity_histogram)
    [5 4 1]
    >>> print(cpx.time_histogram.flatten())
    [0 2 0 0 3 3 3 0 1 0] dimensionless

    >>> # spread = 2, consecutive spikes and separated by 1 empty bin
    >>> cpx = Complexity(sts, sampling_rate=sr, spread=2)
    Complexity calculated at sampling rate precision
    >>> print(cpx.complexity_histogram)
    [4 0 1 0 1]
    >>> print(cpx.time_histogram.flatten())
    [0 2 0 0 4 4 4 4 4 0] dimensionless
    """

    def __init__(self, spiketrains,
                 sampling_rate=None,
                 bin_size=None,
                 binary=True,
                 spread=0,
                 tolerance=1e-8):

        check_neo_consistency(spiketrains, object_type=neo.SpikeTrain)

        if bin_size is None and sampling_rate is None:
            raise ValueError('No bin_size or sampling_rate was specified!')

        if spread < 0:
            raise ValueError('Spread must be >=0')

        self.input_spiketrains = spiketrains
        self.t_start = spiketrains[0].t_start
        self.t_stop = spiketrains[0].t_stop
        self.sampling_rate = sampling_rate
        self.bin_size = bin_size
        self.binary = binary
        self.spread = spread
        self.tolerance = tolerance

        if bin_size is None and sampling_rate is not None:
            self.bin_size = 1 / self.sampling_rate

        if spread == 0:
            self.time_histogram, self.complexity_histogram = \
                self._histogram_no_spread()
            self.epoch = self._epoch_no_spread()
        else:
            self.epoch = self._epoch_with_spread()
            self.time_histogram, self.complexity_histogram = \
                self._histogram_with_spread()

    def pdf(self):
        """
        Probability density computed from the complexity histogram.

        Returns
        -------
        pdf : neo.AnalogSignal
            A `neo.AnalogSignal` object containing the pdf values.
            `neo.AnalogSignal[j]` is the histogram computed between
            `t_start + j * binsize` and `t_start + (j + 1) * binsize`.
        """
        norm_hist = self.complexity_histogram / self.complexity_histogram.sum()
        # Convert the Complexity pdf to an neo.AnalogSignal
        pdf = neo.AnalogSignal(
            np.expand_dims(norm_hist, axis=1),
            units=pq.dimensionless,
            t_start=0 * pq.dimensionless,
            sampling_period=1 * pq.dimensionless)
        return pdf

    def _histogram_no_spread(self):
        """
        Calculate the complexity histogram and time histogram for `spread` = 0
        """
        # Computing the population histogram with parameter binary=True to
        # clip the spike trains before summing
        time_hist = time_histogram(self.input_spiketrains,
                                   self.bin_size,
                                   binary=self.binary)

        # Computing the histogram of the entries of pophist
        complexity_hist = np.histogram(
            time_hist.magnitude,
            bins=range(0, len(self.input_spiketrains) + 2))[0]

        return time_hist, complexity_hist

    def _histogram_with_spread(self):
        """
        Calculate the complexity histogram and time histogram for `spread` > 0
        """
        complexity_hist = np.bincount(
            self.epoch.array_annotations['complexity'])
        num_bins = (self.t_stop - self.t_start).rescale(
            self.bin_size.units).item() / self.bin_size.item()
        num_bins = round_binning_errors(num_bins, tolerance=self.tolerance)
        time_hist = np.zeros(num_bins, dtype=int)

        start_bins = (self.epoch.times - self.t_start).rescale(
            self.bin_size.units).magnitude / self.bin_size.item()
        stop_bins = (self.epoch.times + self.epoch.durations - self.t_start
                     ).rescale(self.bin_size.units
                               ).magnitude / self.bin_size.item()

        if self.sampling_rate is not None:
            shift = (.5 / self.sampling_rate / self.bin_size).simplified.item()
            # account for the first bin not being shifted in the epoch creation
            # if the shift would move it past t_start
            if self.epoch.times[0] == self.t_start:
                start_bins[1:] += shift
            else:
                start_bins += shift
            stop_bins += shift

        start_bins = round_binning_errors(start_bins, tolerance=self.tolerance)
        stop_bins = round_binning_errors(stop_bins, tolerance=self.tolerance)

        for idx, (start, stop) in enumerate(zip(start_bins, stop_bins)):
            time_hist[start:stop] = \
                    self.epoch.array_annotations['complexity'][idx]

        time_hist = neo.AnalogSignal(
            signal=np.expand_dims(time_hist, axis=1),
            sampling_period=self.bin_size, units=pq.dimensionless,
            t_start=self.t_start)

        empty_bins = (self.t_stop - self.t_start - self.epoch.durations.sum())
        empty_bins = empty_bins.rescale(self.bin_size.units
                                        ).magnitude / self.bin_size.item()
        empty_bins = round_binning_errors(empty_bins, tolerance=self.tolerance)
        complexity_hist[0] = empty_bins

        return time_hist, complexity_hist

    def _epoch_no_spread(self):
        """
        Get an epoch object of the complexity distribution with `spread` = 0
        """
        left_edges = self.time_histogram.times
        durations = self.bin_size * np.ones(self.time_histogram.shape)

        if self.sampling_rate:
            # ensure that spikes are not on the bin edges
            bin_shift = .5 / self.sampling_rate
            left_edges -= bin_shift

            # Ensure that an epoch does not start before the minimum t_start.
            # Note: all spike trains share the same t_start and t_stop.
            if left_edges[0] < self.t_start:
                left_edges[0] = self.t_start
                durations[0] -= bin_shift
        else:
            warnings.warn('No sampling rate specified. '
                          'Note that using the complexity epoch to get '
                          'precise spike times can lead to rounding errors.')

        epoch = neo.Epoch(left_edges,
                          durations=durations,
                          array_annotations={
                              'complexity':
                              self.time_histogram.magnitude.flatten()})
        return epoch

    def _epoch_with_spread(self):
        """
        Get an epoch object of the complexity distribution with `spread` > 0
        """
        bst = conv.BinnedSpikeTrain(self.input_spiketrains,
                                    binsize=self.bin_size,
                                    tolerance=self.tolerance)

        if self.binary:
            bst = bst.binarize()
        bincount = bst.get_num_of_spikes(axis=0)

        nonzero_indices = np.nonzero(bincount)[0]
        left_diff = np.diff(nonzero_indices,
                            prepend=-self.spread - 1)
        right_diff = np.diff(nonzero_indices,
                             append=len(bincount) + self.spread + 1)

        # standalone bins (no merging required)
        single_bin_indices = np.logical_and(left_diff > self.spread,
                                            right_diff > self.spread)
        single_bins = nonzero_indices[single_bin_indices]

        # bins separated by fewer than spread bins form clusters
        # that have to be merged
        cluster_start_indices = np.logical_and(left_diff > self.spread,
                                               right_diff <= self.spread)
        cluster_starts = nonzero_indices[cluster_start_indices]
        cluster_stop_indices = np.logical_and(left_diff <= self.spread,
                                              right_diff > self.spread)
        cluster_stops = nonzero_indices[cluster_stop_indices] + 1

        single_bin_complexities = bincount[single_bins]
        cluster_complexities = [bincount[start:stop].sum()
                                for start, stop in zip(cluster_starts,
                                                       cluster_stops)]

        # merge standalone bins and clusters and sort them
        combined_starts = np.concatenate((single_bins, cluster_starts))
        combined_stops = np.concatenate((single_bins + 1, cluster_stops))
        combined_complexities = np.concatenate((single_bin_complexities,
                                                cluster_complexities))
        sorting = np.argsort(combined_starts, kind='mergesort')
        left_edges = bst.bin_edges[combined_starts[sorting]]
        right_edges = bst.bin_edges[combined_stops[sorting]]
        complexities = combined_complexities[sorting].astype(int)

        if self.sampling_rate:
            # ensure that spikes are not on the bin edges
            bin_shift = .5 / self.sampling_rate
            left_edges -= bin_shift
            right_edges -= bin_shift
        else:
            warnings.warn('No sampling rate specified. '
                          'Note that using the complexity epoch to get '
                          'precise spike times can lead to rounding errors.')

        # Ensure that an epoch does not start before the minimum t_start.
        # Note: all spike trains share the same t_start and t_stop.
        left_edges[0] = max(self.t_start, left_edges[0])

        complexity_epoch = neo.Epoch(times=left_edges,
                                     durations=right_edges - left_edges,
                                     array_annotations={'complexity':
                                                        complexities})

        return complexity_epoch


"""
Kernel Bandwidth Optimization.

Python implementation by Subhasis Ray.

Original matlab code (sskernel.m) here:
http://2000.jukuin.keio.ac.jp/shimazaki/res/kernel.html

This was translated into Python by Subhasis Ray, NCBS. Tue Jun 10
23:01:43 IST 2014

"""


def nextpow2(x):
    """
    Return the smallest integral power of 2 that is equal or larger than `x`.
    """
    log2_n = math.ceil(math.log2(x))
    n = 2 ** log2_n
    return n


def fftkernel(x, w):
    """
    Applies the Gauss kernel smoother to an input signal using FFT algorithm.

    Parameters
    ----------
    x : np.ndarray
        Vector with sample signal.
    w : float
        Kernel bandwidth (the standard deviation) in unit of the sampling
        resolution of `x`.

    Returns
    -------
    y : np.ndarray
        The smoothed signal.

    Notes
    -----
    1. MAY 5/23, 2012 Author Hideaki Shimazaki
       RIKEN Brain Science Insitute
       http://2000.jukuin.keio.ac.jp/shimazaki
    2. Ported to Python: Subhasis Ray, NCBS. Tue Jun 10 10:42:38 IST 2014

    """
    L = len(x)
    Lmax = L + 3 * w
    n = nextpow2(Lmax)
    X = np.fft.fft(x, n)
    f = np.arange(0, n, 1.0) / n
    f = np.concatenate((-f[:int(n / 2)], f[int(n / 2):0:-1]))
    K = np.exp(-0.5 * (w * 2 * np.pi * f) ** 2)
    y = np.fft.ifft(X * K, n)
    y = y[:L].copy()
    return y


def logexp(x):
    if x < 1e2:
        y = np.log(1 + np.exp(x))
    else:
        y = x
    return y


def ilogexp(x):
    if x < 1e2:
        y = np.log(np.exp(x) - 1)
    else:
        y = x
    return y


def cost_function(x, N, w, dt):
    """
    Computes the cost function for `sskernel`.

    Cn(w) = sum_{i,j} int k(x - x_i) k(x - x_j) dx - 2 sum_{i~=j} k(x_i - x_j)

    """
    yh = np.abs(fftkernel(x, w / dt))  # density
    # formula for density
    C = np.sum(yh ** 2) * dt - 2 * np.sum(yh * x) * \
        dt + 2 / np.sqrt(2 * np.pi) / w / N
    C = C * N * N
    # formula for rate
    # C = dt*sum( yh.^2 - 2*yh.*y_hist + 2/sqrt(2*pi)/w*y_hist )
    return C, yh


@deprecated_alias(tin='times', w='bandwidth')
def optimal_kernel_bandwidth(spiketimes, times=None, bandwidth=None,
                             bootstrap=False):
    """
    Calculates optimal fixed kernel bandwidth, given as the standard deviation
    sigma.

    Parameters
    ----------
    spiketimes : np.ndarray
        Sequence of spike times (sorted to be ascending).
    times : np.ndarray, optional
        Time points at which the kernel bandwidth is to be estimated.
        If None, `spiketimes` is used.
        Default: None.
    bandwidth : np.ndarray, optional
        Vector of kernel bandwidths (standard deviation sigma).
        If specified, optimal bandwidth is selected from this.
        If None, `bandwidth` is obtained through a golden-section search on a
        log-exp scale.
        Default: None.
    bootstrap : bool, optional
        If True, calculates the 95% confidence interval using Bootstrap.
        Default: False.

    Returns
    -------
    dict
        'y' : np.ndarray
            Estimated density.
        't' : np.ndarray
            Points at which estimation was computed.
        'optw' : float
            Optimal kernel bandwidth given as standard deviation sigma
        'w' : np.ndarray
            Kernel bandwidths examined (standard deviation sigma).
        'C' : np.ndarray
            Cost functions of `bandwidth`.
        'confb95' : tuple of np.ndarray
            Bootstrap 95% confidence interval: (lower level, upper level).
            If `bootstrap` is False, `confb95` is None.
        'yb' : np.ndarray
            Bootstrap samples.
            If `bootstrap` is False, `yb` is None.

        If no optimal kernel could be found, all entries of the dictionary are
        set to None.

    References
    ----------
    .. [1] H. Shimazaki, & S. Shinomoto, "Kernel bandwidth optimization in
           spike rate estimation," Journal of Computational Neuroscience,
           vol. 29, no. 1-2, pp. 171-82, 2010. doi:10.1007/s10827-009-0180-4.

    """

    if times is None:
        time = np.max(spiketimes) - np.min(spiketimes)
        isi = np.diff(spiketimes)
        isi = isi[isi > 0].copy()
        dt = np.min(isi)
        times = np.linspace(np.min(spiketimes),
                            np.max(spiketimes),
                            min(int(time / dt + 0.5),
                                1000))  # The 1000 seems somewhat arbitrary
        t = times
    else:
        time = np.max(times) - np.min(times)
        spiketimes = spiketimes[(spiketimes >= np.min(times)) &
                                (spiketimes <= np.max(times))].copy()
        isi = np.diff(spiketimes)
        isi = isi[isi > 0].copy()
        dt = np.min(isi)
        if dt > np.min(np.diff(times)):
            t = np.linspace(np.min(times), np.max(times),
                            min(int(time / dt + 0.5), 1000))
        else:
            t = times
    dt = np.min(np.diff(times))
    yhist, bins = np.histogram(spiketimes, np.r_[t - dt / 2, t[-1] + dt / 2])
    N = np.sum(yhist)
    yhist = yhist / (N * dt)  # density
    optw = None
    y = None
    if bandwidth is not None:
        C = np.zeros(len(bandwidth))
        Cmin = np.inf
        for k, w_ in enumerate(bandwidth):
            C[k], yh = cost_function(yhist, N, w_, dt)
            if C[k] < Cmin:
                Cmin = C[k]
                optw = w_
                y = yh
    else:
        # Golden section search on a log-exp scale
        wmin = 2 * dt
        wmax = max(spiketimes) - min(spiketimes)
        imax = 20  # max iterations
        bandwidth = np.zeros(imax)
        C = np.zeros(imax)
        tolerance = 1e-5
        phi = 0.5 * (np.sqrt(5) + 1)  # The Golden ratio
        a = ilogexp(wmin)
        b = ilogexp(wmax)
        c1 = (phi - 1) * a + (2 - phi) * b
        c2 = (2 - phi) * a + (phi - 1) * b
        f1, y1 = cost_function(yhist, N, logexp(c1), dt)
        f2, y2 = cost_function(yhist, N, logexp(c2), dt)
        k = 0
        while (np.abs(b - a) > (tolerance * (np.abs(c1) + np.abs(c2)))) \
                and (k < imax):
            if f1 < f2:
                b = c2
                c2 = c1
                c1 = (phi - 1) * a + (2 - phi) * b
                f2 = f1
                f1, y1 = cost_function(yhist, N, logexp(c1), dt)
                bandwidth[k] = logexp(c1)
                C[k] = f1
                optw = logexp(c1)
                y = y1 / (np.sum(y1 * dt))
            else:
                a = c1
                c1 = c2
                c2 = (2 - phi) * a + (phi - 1) * b
                f1 = f2
                f2, y2 = cost_function(yhist, N, logexp(c2), dt)
                bandwidth[k] = logexp(c2)
                C[k] = f2
                optw = logexp(c2)
                y = y2 / np.sum(y2 * dt)
            k = k + 1
    # Bootstrap confidence intervals
    confb95 = None
    yb = None
    # If bootstrap is requested, and an optimal kernel was found
    if bootstrap and optw:
        nbs = 1000
        yb = np.zeros((nbs, len(times)))
        for ii in range(nbs):
            idx = np.floor(np.random.rand(N) * N).astype(int)
            xb = spiketimes[idx]
            y_histb, bins = np.histogram(
                xb, np.r_[t - dt / 2, t[-1] + dt / 2]) / dt / N
            yb_buf = fftkernel(y_histb, optw / dt).real
            yb_buf = yb_buf / np.sum(yb_buf * dt)
            yb[ii, :] = np.interp(times, t, yb_buf)
        ybsort = np.sort(yb, axis=0)
        y95b = ybsort[np.floor(0.05 * nbs).astype(int), :]
        y95u = ybsort[np.floor(0.95 * nbs).astype(int), :]
        confb95 = (y95b, y95u)
    # Only perform interpolation if y could be calculated
    if y is not None:
        y = np.interp(times, t, y)
    return {'y': y,
            't': times,
            'optw': optw,
            'w': bandwidth,
            'C': C,
            'confb95': confb95,
            'yb': yb}


def sskernel(*args, **kwargs):
    warnings.warn("'sskernel' function is deprecated; "
                  "use 'optimal_kernel_bandwidth'", DeprecationWarning)
    return optimal_kernel_bandwidth(*args, **kwargs)<|MERGE_RESOLUTION|>--- conflicted
+++ resolved
@@ -75,10 +75,6 @@
 from elephant.utils import deprecated_alias, check_neo_consistency, \
     is_time_quantity, round_binning_errors
 
-<<<<<<< HEAD
-from elephant.buffalo.provenance import Provenance
-from elephant.utils import is_time_quantity
-=======
 # do not import unicode_literals
 # (quantities rescale does not work with unicodes)
 
@@ -97,7 +93,8 @@
     "fftkernel",
     "optimal_kernel_bandwidth"
 ]
->>>>>>> 6db2dce0
+from elephant.buffalo.provenance import Provenance
+from elephant.utils import is_time_quantity
 
 cv = Provenance(inputs=["a"])(scipy.stats.variation)
 
@@ -258,12 +255,8 @@
                         format(type(spiketrain)))
 
 
-<<<<<<< HEAD
 @Provenance(inputs=['spiketrains'])
-def fanofactor(spiketrains):
-=======
 def fanofactor(spiketrains, warn_tolerance=0.1 * pq.ms):
->>>>>>> 6db2dce0
     r"""
     Evaluates the empirical Fano factor F of the spike counts of
     a list of `neo.SpikeTrain` objects.
@@ -356,9 +349,6 @@
 
 
 @deprecated_alias(v='time_intervals')
-<<<<<<< HEAD
-@Provenance(inputs=["time_intervals"])
-=======
 def cv2(time_intervals, with_nan=False):
     r"""
     Calculate the measure of Cv2 for a sequence of time intervals between
@@ -428,7 +418,7 @@
 
 
 @deprecated_alias(v='time_intervals')
->>>>>>> 6db2dce0
+@Provenance(inputs=["time_intervals"])
 def lv(time_intervals, with_nan=False):
     r"""
     Calculate the measure of local variation Lv for a sequence of time
@@ -495,13 +485,7 @@
     return 3. * np.mean(np.power(cv_i, 2))
 
 
-<<<<<<< HEAD
-@deprecated_alias(v='time_intervals')
-@Provenance(inputs=["time_intervals"])
-def cv2(time_intervals, with_nan=False):
-=======
 def lvr(time_intervals, R=5*pq.ms, with_nan=False):
->>>>>>> 6db2dce0
     r"""
     Calculate the measure of revised local variation LvR for a sequence of time
     intervals between events.
@@ -593,13 +577,9 @@
     return lvr
 
 
-<<<<<<< HEAD
-@Provenance(inputs=["spiketrain"])
-def instantaneous_rate(spiketrain, sampling_period, kernel='auto',
-=======
 @deprecated_alias(spiketrain='spiketrains')
+@Provenance(inputs=["spiketrains"])
 def instantaneous_rate(spiketrains, sampling_period, kernel='auto',
->>>>>>> 6db2dce0
                        cutoff=5.0, t_start=None, t_stop=None, trim=False,
                        center_kernel=True):
     """

# -*- coding: utf-8 -*-
"""
Statistical measures of spike trains (e.g., Fano factor) and functions to
estimate firing rates.

Tutorial
--------

:doc:`View tutorial <../tutorials/statistics>`

Run tutorial interactively:

.. image:: https://mybinder.org/badge.svg
   :target: https://mybinder.org/v2/gh/NeuralEnsemble/elephant/master
            ?filepath=doc/tutorials/statistics.ipynb


.. current_module elephant.statistics

Functions overview
------------------

Rate estimation
~~~~~~~~~~~~~~~

.. autosummary::
    :toctree: toctree/statistics/

    mean_firing_rate
    instantaneous_rate
    time_histogram
    optimal_kernel_bandwidth


Spike interval statistics
~~~~~~~~~~~~~~~~~~~~~~~~~

.. autosummary::
    :toctree: toctree/statistics/

    isi
    cv
    cv2
    lv
    lvr


Statistics across spike trains
~~~~~~~~~~~~~~~~~~~~~~~~~~~~~~

.. autosummary::
    :toctree: toctree/statistics/

    fanofactor
    complexity_pdf
    Complexity

:copyright: Copyright 2014-2020 by the Elephant team, see `doc/authors.rst`.
:license: Modified BSD, see LICENSE.txt for details.
"""

from __future__ import division, print_function

import math
import warnings

import neo
import numpy as np
import quantities as pq
import scipy.stats
from neo.core import SpikeTrain

<<<<<<< HEAD
import elephant.conversion as conv
from elephant.utils import deprecated_alias, \
    _check_consistency_of_spiketrainlist, is_time_quantity
from elephant import kernels
=======
import elephant.kernels as kernels
from elephant.conversion import BinnedSpikeTrain
from elephant.utils import deprecated_alias, get_common_start_stop_times, \
    check_neo_consistency
>>>>>>> fa5e8ebf

# do not import unicode_literals
# (quantities rescale does not work with unicodes)

__all__ = [
    "isi",
    "mean_firing_rate",
    "fanofactor",
    "cv",
    "cv2",
    "lv",
    "lvr",
    "instantaneous_rate",
    "time_histogram",
    "complexity_pdf",
    "Complexity",
    "fftkernel",
    "optimal_kernel_bandwidth"
]

cv = scipy.stats.variation


def isi(spiketrain, axis=-1):
    """
    Return an array containing the inter-spike intervals of the spike train.

    Accepts a `neo.SpikeTrain`, a `pq.Quantity` array, a `np.ndarray`, or a
    list of time spikes. If either a `neo.SpikeTrain` or `pq.Quantity` is
    provided, the return value will be `pq.Quantity`, otherwise `np.ndarray`.
    The units of `pq.Quantity` will be the same as `spiketrain`.

    Parameters
    ----------
    spiketrain : neo.SpikeTrain or pq.Quantity or array-like
        The spike times.
    axis : int, optional
        The axis along which the difference is taken.
        Default: the last axis.

    Returns
    -------
    intervals : np.ndarray or pq.Quantity
        The inter-spike intervals of the `spiketrain`.

    Warns
    -----
    UserWarning
        When the input array is not sorted, negative intervals are returned
        with a warning.

    """
    if isinstance(spiketrain, neo.SpikeTrain):
        intervals = np.diff(spiketrain.magnitude, axis=axis)
        # np.diff makes a copy
        intervals = pq.Quantity(intervals, units=spiketrain.units, copy=False)
    else:
        intervals = np.diff(spiketrain, axis=axis)
    if (intervals < 0).any():
        warnings.warn("ISI evaluated to negative values. "
                      "Please sort the input array.")

    return intervals


def mean_firing_rate(spiketrain, t_start=None, t_stop=None, axis=None):
    """
    Return the firing rate of the spike train.

    The firing rate is calculated as the number of spikes in the spike train
    in the range `[t_start, t_stop]` divided by the time interval
    `t_stop - t_start`. See the description below for cases when `t_start` or
    `t_stop` is None.

    Accepts a `neo.SpikeTrain`, a `pq.Quantity` array, or a plain
    `np.ndarray`. If either a `neo.SpikeTrain` or `pq.Quantity` array is
    provided, the return value will be a `pq.Quantity` array, otherwise a
    plain `np.ndarray`. The units of the `pq.Quantity` array will be the
    inverse of the `spiketrain`.

    Parameters
    ----------
    spiketrain : neo.SpikeTrain or pq.Quantity or np.ndarray
        The spike times.
    t_start : float or pq.Quantity, optional
        The start time to use for the interval.
        If None, retrieved from the `t_start` attribute of `spiketrain`. If
        that is not present, default to 0. All spiketrain's spike times below
        this value are ignored.
        Default: None.
    t_stop : float or pq.Quantity, optional
        The stop time to use for the time points.
        If not specified, retrieved from the `t_stop` attribute of
        `spiketrain`. If that is not present, default to the maximum value of
        `spiketrain`. All spiketrain's spike times above this value are
        ignored.
        Default: None.
    axis : int, optional
        The axis over which to do the calculation; has no effect when the
        input is a neo.SpikeTrain, because a neo.SpikeTrain is always a 1-d
        vector. If None, do the calculation over the flattened array.
        Default: None.

    Returns
    -------
    float or pq.Quantity or np.ndarray
        The firing rate of the `spiketrain`

    Raises
    ------
    TypeError
        If the input spiketrain is a `np.ndarray` but `t_start` or `t_stop` is
        `pq.Quantity`.

        If the input spiketrain is a `neo.SpikeTrain` or `pq.Quantity` but
        `t_start` or `t_stop` is not `pq.Quantity`.
    ValueError
        If the input spiketrain is empty.

    """
    if isinstance(spiketrain, neo.SpikeTrain) and t_start is None \
            and t_stop is None and axis is None:
        # a faster approach for a typical use case
        n_spikes = len(spiketrain)
        time_interval = spiketrain.t_stop - spiketrain.t_start
        time_interval = time_interval.rescale(spiketrain.units)
        rate = n_spikes / time_interval
        return rate

    if isinstance(spiketrain, pq.Quantity):
        # Quantity or neo.SpikeTrain
        if not is_time_quantity(t_start, allow_none=True):
            raise TypeError("'t_start' must be a Quantity or None")
        if not is_time_quantity(t_stop, allow_none=True):
            raise TypeError("'t_stop' must be a Quantity or None")

        units = spiketrain.units
        if t_start is None:
            t_start = getattr(spiketrain, 't_start', 0 * units)
        t_start = t_start.rescale(units).magnitude
        if t_stop is None:
            t_stop = getattr(spiketrain, 't_stop',
                             np.max(spiketrain, axis=axis))
        t_stop = t_stop.rescale(units).magnitude

        # calculate as a numpy array
        rates = mean_firing_rate(spiketrain.magnitude, t_start=t_start,
                                 t_stop=t_stop, axis=axis)

        rates = pq.Quantity(rates, units=1. / units)
        return rates
    elif isinstance(spiketrain, (np.ndarray, list, tuple)):
        if isinstance(t_start, pq.Quantity) or isinstance(t_stop, pq.Quantity):
            raise TypeError("'t_start' and 't_stop' cannot be quantities if "
                            "'spiketrain' is not a Quantity.")
        spiketrain = np.asarray(spiketrain)
        if len(spiketrain) == 0:
            raise ValueError("Empty input spiketrain.")
        if t_start is None:
            t_start = 0
        if t_stop is None:
            t_stop = np.max(spiketrain, axis=axis)
        time_interval = t_stop - t_start
        if axis and isinstance(t_stop, np.ndarray):
            t_stop = np.expand_dims(t_stop, axis)
        rates = np.sum((spiketrain >= t_start) & (spiketrain <= t_stop),
                       axis=axis) / time_interval
        return rates
    else:
        raise TypeError("Invalid input spiketrain type: '{}'. Allowed: "
                        "neo.SpikeTrain, Quantity, ndarray".
                        format(type(spiketrain)))


def fanofactor(spiketrains, warn_tolerance=0.1 * pq.ms):
    r"""
    Evaluates the empirical Fano factor F of the spike counts of
    a list of `neo.SpikeTrain` objects.

    Given the vector v containing the observed spike counts (one per
    spike train) in the time window [t0, t1], F is defined as:

    .. math::
        F := \frac{var(v)}{mean(v)}

    The Fano factor is typically computed for spike trains representing the
    activity of the same neuron over different trials. The higher F, the
    larger the cross-trial non-stationarity. In theory for a time-stationary
    Poisson process, F=1.

    Parameters
    ----------
    spiketrains : list
        List of `neo.SpikeTrain` or `pq.Quantity` or `np.ndarray` or list of
        spike times for which to compute the Fano factor of spike counts.
    warn_tolerance : pq.Quantity
        In case of a list of input neo.SpikeTrains, if their durations vary by
        more than `warn_tolerence` in their absolute values, throw a warning
        (see Notes).
        Default: 0.1 ms.

    Returns
    -------
    fano : float
        The Fano factor of the spike counts of the input spike trains.
        Returns np.NaN if an empty list is specified, or if all spike trains
        are empty.

    Raises
    ------
    TypeError
        If the input spiketrains are neo.SpikeTrain objects, but
        `warn_tolerance` is not a quantity.

    Notes
    -----
    The check for the equal duration of the input spike trains is performed
    only if the input is of type`neo.SpikeTrain`: if you pass a numpy array,
    please make sure that they all have the same duration manually.
    """
    # Build array of spike counts (one per spike train)
    spike_counts = np.array([len(st) for st in spiketrains])

    # Compute FF
    if all(count == 0 for count in spike_counts):
        # empty list of spiketrains reaches this branch, and NaN is returned
        return np.nan

    if all(isinstance(st, neo.SpikeTrain) for st in spiketrains):
        if not is_time_quantity(warn_tolerance):
            raise TypeError("'warn_tolerance' must be a time quantity.")
        durations = [(st.t_stop - st.t_start).simplified.item()
                     for st in spiketrains]
        durations_min = min(durations)
        durations_max = max(durations)
        if durations_max - durations_min > warn_tolerance.simplified.item():
            warnings.warn("Fano factor calculated for spike trains of "
                          "different duration (minimum: {_min}s, maximum "
                          "{_max}s).".format(_min=durations_min,
                                             _max=durations_max))

    fano = spike_counts.var() / spike_counts.mean()
    return fano


def __variation_check(v, with_nan):
    # ensure the input ia a vector
    if v.ndim != 1:
        raise ValueError("The input must be a vector, not a {}-dim matrix.".
                         format(v.ndim))

    # ensure we have enough entries
    if v.size < 2:
        if with_nan:
            warnings.warn("The input size is too small. Please provide"
                          "an input with more than 1 entry. Returning `NaN`"
                          "since the argument `with_nan` is `True`")
            return np.NaN
        else:
            raise ValueError("Input size is too small. Please provide "
                             "an input with more than 1 entry. Set 'with_nan' "
                             "to True to replace the error by a warning.")

    return None


@deprecated_alias(v='time_intervals')
def cv2(time_intervals, with_nan=False):
    r"""
    Calculate the measure of Cv2 for a sequence of time intervals between
    events.

    Given a vector :math:`I` containing a sequence of intervals, the Cv2 is
    defined as:

    .. math::
        Cv2 := \frac{1}{N} \sum_{i=1}^{N-1}
                           \frac{2|I_{i+1}-I_i|}
                          {|I_{i+1}+I_i|}

    The Cv2 is typically computed as a substitute for the classical
    coefficient of variation (Cv) for sequences of events which include some
    (relatively slow) rate fluctuation.  As with the Cv, Cv2=1 for a sequence
    of intervals generated by a Poisson process.

    Parameters
    ----------
    time_intervals : pq.Quantity or np.ndarray or list
        Vector of consecutive time intervals.
    with_nan : bool, optional
        If True, `cv2` of a spike train with less than two spikes results in a
        np.NaN value and a warning is raised.
        If False, `ValueError` exception is raised with a spike train with
        less than two spikes.
        Default: True.

    Returns
    -------
    float
        The Cv2 of the inter-spike interval of the input sequence.

    Raises
    ------
    ValueError
        If an empty list is specified, or if the sequence has less than two
        entries and `with_nan` is False.

        If a matrix is passed to the function. Only vector inputs are
        supported.

    Warns
    -----
    UserWarning
        If `with_nan` is True and `cv2` is calculated for a sequence with less
        than two entries, generating a np.NaN.

    References
    ----------
    .. [1] G. R. Holt, W. R. Softky, C. Koch, & R. J. Douglas, "Comparison of
           discharge variability in vitro and in vivo in cat visual cortex
           neurons," Journal of Neurophysiology, vol. 75, no. 5, pp. 1806-1814,
           1996.

    """
    # convert to array, cast to float
    time_intervals = np.asarray(time_intervals)
    np_nan = __variation_check(time_intervals, with_nan)
    if np_nan is not None:
        return np_nan

    # calculate Cv2 and return result
    cv_i = np.diff(time_intervals) / (time_intervals[:-1] + time_intervals[1:])
    return 2. * np.mean(np.abs(cv_i))


@deprecated_alias(v='time_intervals')
def lv(time_intervals, with_nan=False):
    r"""
    Calculate the measure of local variation Lv for a sequence of time
    intervals between events.

    Given a vector :math:`I` containing a sequence of intervals, the Lv is
    defined as:

    .. math::
        Lv := \frac{1}{N} \sum_{i=1}^{N-1}
                          \frac{3(I_i-I_{i+1})^2}
                          {(I_i+I_{i+1})^2}

    The Lv is typically computed as a substitute for the classical coefficient
    of variation for sequences of events which include some (relatively slow)
    rate fluctuation.  As with the Cv, Lv=1 for a sequence of intervals
    generated by a Poisson process.

    Parameters
    ----------
    time_intervals : pq.Quantity or np.ndarray or list
        Vector of consecutive time intervals.
    with_nan : bool, optional
        If True, the Lv of a spike train with less than two spikes results in a
        `np.NaN` value and a warning is raised.
        If False, a `ValueError` exception is raised with a spike train with
        less than two spikes.
        Default: True.

    Returns
    -------
    float
        The Lv of the inter-spike interval of the input sequence.

    Raises
    ------
    ValueError
        If an empty list is specified, or if the sequence has less than two
        entries and `with_nan` is False.

        If a matrix is passed to the function. Only vector inputs are
        supported.

    Warns
    -----
    UserWarning
        If `with_nan` is True and the Lv is calculated for a spike train
        with less than two spikes, generating a np.NaN.

    References
    ----------
    .. [1] S. Shinomoto, K. Shima, & J. Tanji, "Differences in spiking
           patterns among cortical neurons," Neural Computation, vol. 15,
           pp. 2823–2842, 2003.

    """
    # convert to array, cast to float
    time_intervals = np.asarray(time_intervals)
    np_nan = __variation_check(time_intervals, with_nan)
    if np_nan is not None:
        return np_nan

    cv_i = np.diff(time_intervals) / (time_intervals[:-1] + time_intervals[1:])
    return 3. * np.mean(np.power(cv_i, 2))


def lvr(time_intervals, R=5*pq.ms, with_nan=False):
    r"""
    Calculate the measure of revised local variation LvR for a sequence of time
    intervals between events.

    Given a vector :math:`I` containing a sequence of intervals, the LvR is
    defined as:

    .. math::
        LvR := \frac{3}{N-1} \sum_{i=1}^{N-1}
                            \left(1-\frac{4 I_i I_{i+1}}
                            {(I_i+I_{i+1})^2}\right)
                            \left(1+\frac{4 R}{I_i+I_{i+1}}\right)

    The LvR is a revised version of the Lv, with enhanced invariance to firing
    rate fluctuations by introducing a refractoriness constant R. The LvR with
    `R=5ms` was shown to outperform other ISI variability measures in spike
    trains with firing rate fluctuatins and sensory stimuli [1]_.

    Parameters
    ----------
    time_intervals : pq.Quantity or np.ndarray or list
        Vector of consecutive time intervals.
    R : pq.Quantity or int or float
        Refractoriness constant (R >= 0). If no quantity is passed `ms` are
        assumed.
        Default: 5 ms.
    with_nan : bool, optional
        If True, LvR of a spike train with less than two spikes results in a
        np.NaN value and a warning is raised.
        If False, a `ValueError` exception is raised with a spike train with
        less than two spikes.
        Default: True.

    Returns
    -------
    float
        The LvR of the inter-spike interval of the input sequence.

    Raises
    ------
    ValueError
        If an empty list is specified, or if the sequence has less than two
        entries and `with_nan` is False.

        If a matrix is passed to the function. Only vector inputs are
        supported.

    Warns
    -----
    UserWarning
        If `with_nan` is True and the `lvr` is calculated for a spike train
        with less than two spikes, generating a np.NaN.
        If R is passed without any units attached milliseconds are assumed.

    References
    ----------
    .. [1] S. Shinomoto, H. Kim, T. Shimokawa et al. "Relating Neuronal Firing
           Patterns to Functional Differentiation of Cerebral Cortex" PLOS
           Computational Biology 5(7): e1000433, 2009.

    """
    if isinstance(R, pq.Quantity):
        R = R.rescale('ms').magnitude
    else:
        warnings.warn('No units specified for R, assuming milliseconds (ms)')

    if R < 0:
        raise ValueError('R must be >= 0')

    # convert to array, cast to float
    time_intervals = np.asarray(time_intervals)
    np_nan = __variation_check(time_intervals, with_nan)
    if np_nan is not None:
        return np_nan

    N = len(time_intervals)
    t = time_intervals[:-1] + time_intervals[1:]
    frac1 = 4 * time_intervals[:-1] * time_intervals[1:] / t**2
    frac2 = 4 * R / t
    lvr = (3 / (N-1)) * np.sum((1-frac1) * (1+frac2))
    return lvr


@deprecated_alias(spiketrain='spiketrains')
def instantaneous_rate(spiketrains, sampling_period, kernel='auto',
                       cutoff=5.0, t_start=None, t_stop=None, trim=False,
                       center_kernel=True):
    """
    Estimates instantaneous firing rate by kernel convolution.

    Parameters
    ----------
    spiketrains : neo.SpikeTrain or list of neo.SpikeTrain
        Neo object(s) that contains spike times, the unit of the time stamps,
        and `t_start` and `t_stop` of the spike train.
    sampling_period : pq.Quantity
        Time stamp resolution of the spike times. The same resolution will
        be assumed for the kernel.
    kernel : 'auto' or Kernel, optional
        The string 'auto' or callable object of class `kernels.Kernel`.
        The kernel is used for convolution with the spike train and its
        standard deviation determines the time resolution of the instantaneous
        rate estimation. Currently implemented kernel forms are rectangular,
        triangular, epanechnikovlike, gaussian, laplacian, exponential, and
        alpha function.
        If 'auto', the optimized kernel width for the rate estimation is
        calculated according to [1]_ and with this width a gaussian kernel is
        constructed. Automatized calculation of the kernel width is not
        available for other than gaussian kernel shapes.
        Default: 'auto'.
    cutoff : float, optional
        This factor determines the cutoff of the probability distribution of
        the kernel, i.e., the considered width of the kernel in terms of
        multiples of the standard deviation sigma.
        Default: 5.0.
    t_start : pq.Quantity, optional
        Start time of the interval used to compute the firing rate.
        If None, `t_start` is assumed equal to `t_start` attribute of
        `spiketrain`.
        Default: None.
    t_stop : pq.Quantity, optional
        End time of the interval used to compute the firing rate (included).
        If None, `t_stop` is assumed equal to `t_stop` attribute of
        `spiketrain`.
        Default: None.
    trim : bool, optional
        Accounts for the asymmetry of a kernel.
        If False, the output of the Fast Fourier Transformation being a longer
        vector than the input vector by the size of the kernel is reduced back
        to the original size of the considered time interval of the
        `spiketrain` using the median of the kernel. False (no trimming) is
        equivalent to 'same' convolution mode for symmetrical kernels.
        If True, only the region of the convolved signal is returned, where
        there is complete overlap between kernel and spike train. This is
        achieved by reducing the length of the output of the Fast Fourier
        Transformation by a total of two times the size of the kernel, and
        `t_start` and `t_stop` are adjusted. True (trimming) is equivalent to
        'valid' convolution mode for symmetrical kernels.
        Default: False.
    center_kernel : bool, optional
        If set to True, the kernel will be translated such that its median is
        centered on the spike, thus putting equal weight before and after the
        spike. If False, no adjustment is performed such that the spike sits at
        the origin of the kernel.
        Default: True

    Returns
    -------
    rate : neo.AnalogSignal
        2D matrix that contains the rate estimation in unit hertz (Hz) of shape
        ``(time, len(spiketrains))`` or ``(time, 1)`` in case of a single
        input spiketrain. `rate.times` contains the time axis of the rate
        estimate: the unit of this property is the same as the resolution that
        is given via the argument `sampling_period` to the function.

    Raises
    ------
    TypeError
        If `spiketrain` is not an instance of `neo.SpikeTrain`.

        If `sampling_period` is not a `pq.Quantity`.

        If `sampling_period` is not larger than zero.

        If `kernel` is neither instance of `kernels.Kernel` nor string 'auto'.

        If `cutoff` is neither `float` nor `int`.

        If `t_start` and `t_stop` are neither None nor a `pq.Quantity`.

        If `trim` is not `bool`.
    ValueError
        If `sampling_period` is smaller than zero.

        If `kernel` is 'auto' and the function was unable to calculate optimal
        kernel width for instantaneous rate from input data.

    Warns
    -----
    UserWarning
        If `cutoff` is less than `min_cutoff` attribute of `kernel`, the width
        of the kernel is adjusted to a minimally allowed width.

    Notes
    -----
    The resulting instantaneous firing rate values smaller than ``0``, which
    can happen due to machine precision errors, are clipped to zero.

    References
    ----------
    .. [1] H. Shimazaki, & S. Shinomoto, "Kernel bandwidth optimization in
           spike rate estimation," J Comput Neurosci, vol. 29, pp. 171–182,
           2010.

    Examples
    --------
    >>> import quantities as pq
    >>> from elephant import kernels
    >>> from elephant.spike_train_generation import homogeneous_poisson_process
    >>> spiketrain = homogeneous_poisson_process(rate=10*pq.Hz, t_stop=5*pq.s)
    >>> kernel = kernels.AlphaKernel(sigma=0.05*pq.s, invert=True)
    >>> rate = instantaneous_rate(spiketrain, sampling_period=2*pq.ms,
    ...        kernel=kernel)

    """
<<<<<<< HEAD
    # Merge spike trains if list of spike trains given:
    if isinstance(spiketrain, list):
        _check_consistency_of_spiketrainlist(spiketrain,
                                             same_t_start=t_start,
                                             same_t_stop=t_stop,
                                             same_units=True)
        if t_start is None:
            t_start = spiketrain[0].t_start
        if t_stop is None:
            t_stop = spiketrain[0].t_stop
        spikes = np.concatenate([st.magnitude for st in spiketrain])
        merged_spiketrain = SpikeTrain(np.sort(spikes),
                                       units=spiketrain[0].units,
                                       t_start=t_start, t_stop=t_stop)
        return instantaneous_rate(merged_spiketrain,
                                  sampling_period=sampling_period,
                                  kernel=kernel, cutoff=cutoff,
                                  t_start=t_start,
                                  t_stop=t_stop, trim=trim)

    # Checks of input variables:
    if not isinstance(spiketrain, SpikeTrain):
=======
    def optimal_kernel(st):
        width_sigma = None
        if len(st) > 0:
            width_sigma = optimal_kernel_bandwidth(
                st.magnitude, times=None, bootstrap=False)['optw']
        if width_sigma is None:
            raise ValueError("Unable to calculate optimal kernel width for "
                             "instantaneous rate from input data.")
        return kernels.GaussianKernel(width_sigma * st.units)

    if isinstance(spiketrains, neo.SpikeTrain):
        if kernel == 'auto':
            kernel = optimal_kernel(spiketrains)
        spiketrains = [spiketrains]
    elif not isinstance(spiketrains, (list, tuple)):
>>>>>>> fa5e8ebf
        raise TypeError(
            "'spiketrains' must be a list of neo.SpikeTrain's or a single "
            "neo.SpikeTrain. Found: '{}'".format(type(spiketrains)))

    if not is_time_quantity(sampling_period):
        raise TypeError(
            "The 'sampling_period' must be a time Quantity. \n"
            "Found: {}".format(type(sampling_period)))

    if sampling_period.magnitude < 0:
        raise ValueError("The 'sampling_period' ({}) must be non-negative.".
                         format(sampling_period))

    if not (isinstance(kernel, kernels.Kernel) or kernel == 'auto'):
        raise TypeError(
            "'kernel' must be either instance of class elephant.kernels.Kernel"
            " or the string 'auto'. Found: %s, value %s" % (type(kernel),
                                                            str(kernel)))

    if not isinstance(cutoff, (float, int)):
        raise TypeError("'cutoff' must be float or integer")

    if not is_time_quantity(t_start, allow_none=True):
        raise TypeError("'t_start' must be a time Quantity")

    if not is_time_quantity(t_stop, allow_none=True):
        raise TypeError("'t_stop' must be a time Quantity")

    if not isinstance(trim, bool):
        raise TypeError("'trim' must be bool")

    check_neo_consistency(spiketrains,
                          object_type=neo.SpikeTrain,
                          t_start=t_start, t_stop=t_stop)
    if kernel == 'auto':
        if len(spiketrains) == 1:
            kernel = optimal_kernel(spiketrains[0])
        else:
            raise ValueError("Cannot estimate a kernel for a list of spike "
                             "trains. Please provide a kernel explicitly "
                             "rather than 'auto'.")

    if t_start is None:
        t_start = spiketrains[0].t_start
    if t_stop is None:
        t_stop = spiketrains[0].t_stop

    units = pq.CompoundUnit(
        "{}*s".format(sampling_period.rescale('s').item()))
    t_start = t_start.rescale(spiketrains[0].units)
    t_stop = t_stop.rescale(spiketrains[0].units)

    n_bins = int(((t_stop - t_start) / sampling_period).simplified) + 1
    time_vectors = np.zeros((len(spiketrains), n_bins), dtype=np.float64)
    hist_range_end = t_stop + sampling_period.rescale(spiketrains[0].units)
    hist_range = (t_start.item(), hist_range_end.item())
    for i, st in enumerate(spiketrains):
        time_vectors[i], _ = np.histogram(st.magnitude, bins=n_bins,
                                          range=hist_range)

    if cutoff < kernel.min_cutoff:
        cutoff = kernel.min_cutoff
        warnings.warn("The width of the kernel was adjusted to a minimally "
                      "allowed width.")

    # An odd number of points correctly resolves the median index and the
    # fact that the peak of an instantaneous rate should be centered at t=0
    # for symmetric kernels applied on a single spike at t=0.
    # See issue https://github.com/NeuralEnsemble/elephant/issues/360
    n_half = math.ceil(cutoff * (
            kernel.sigma / sampling_period).simplified.item())
    cutoff_sigma = cutoff * kernel.sigma.rescale(units).magnitude
    if center_kernel:
        # t_arr must be centered at the kernel median.
        # Not centering on the kernel median leads to underestimating the
        # instantaneous rate in cases when sampling_period >> kernel.sigma.
        median = kernel.icdf(0.5).rescale(units).item()
    else:
        median = 0
    t_arr = np.linspace(-cutoff_sigma + median, stop=cutoff_sigma + median,
                        num=2 * n_half + 1, endpoint=True) * units

    if center_kernel:
        # keep the full convolve range and do the trimming afterwards;
        # trimming is performed according to the kernel median index
        fft_mode = 'full'
    elif trim:
        # no median index trimming is involved
        fft_mode = 'valid'
    else:
        # no median index trimming is involved
        fft_mode = 'same'

    time_vectors = time_vectors.T  # make it (time, units)
    kernel_arr = np.expand_dims(kernel(t_arr).rescale(pq.Hz).magnitude, axis=1)
    rate = scipy.signal.fftconvolve(time_vectors,
                                    kernel_arr,
                                    mode=fft_mode)
    # the convolution of non-negative vectors is non-negative
    rate = np.clip(rate, a_min=0, a_max=None, out=rate)

    if center_kernel:  # account for the kernel asymmetry
        median_id = kernel.median_index(t_arr)
        # the size of kernel() output matches the input size, len(t_arr)
        kernel_array_size = len(t_arr)
        if not trim:
            rate = rate[median_id: -kernel_array_size + median_id]
        else:
            rate = rate[2 * median_id: -2 * (kernel_array_size - median_id)]
            t_start = t_start + median_id * units
            t_stop = t_stop - (kernel_array_size - median_id) * units
    else:
        # FIXME: don't shrink the output array
        # (to be consistent with center_kernel=True)
        # n points have n-1 intervals;
        # instantaneous rate is a list of intervals;
        # hence, the last element is excluded
        rate = rate[:-1]

    kernel_annotation = dict(type=type(kernel).__name__,
                             sigma=str(kernel.sigma),
                             invert=kernel.invert)

    rate = neo.AnalogSignal(signal=rate,
                            sampling_period=sampling_period,
                            units=pq.Hz, t_start=t_start, t_stop=t_stop,
                            kernel=kernel_annotation)

    return rate


@deprecated_alias(binsize='bin_size')
def time_histogram(spiketrains, bin_size, t_start=None, t_stop=None,
                   output='counts', binary=False):
    """
    Time Histogram of a list of `neo.SpikeTrain` objects.

    Parameters
    ----------
    spiketrains : list of neo.SpikeTrain
        `neo.SpikeTrain`s with a common time axis (same `t_start` and `t_stop`)
    bin_size : pq.Quantity
        Width of the histogram's time bins.
    t_start : pq.Quantity, optional
        Start time of the histogram. Only events in `spiketrains` falling
        between `t_start` and `t_stop` (both included) are considered in the
        histogram.
        If None, the maximum `t_start` of all `neo.SpikeTrain`s is used as
        `t_start`.
        Default: None
    t_stop : pq.Quantity, optional
        Stop time of the histogram. Only events in `spiketrains` falling
        between `t_start` and `t_stop` (both included) are considered in the
        histogram.
        If None, the minimum `t_stop` of all `neo.SpikeTrain`s is used as
        `t_stop`.
        Default: None
    output : {'counts', 'mean', 'rate'}, optional
        Normalization of the histogram. Can be one of:
        * 'counts': spike counts at each bin (as integer numbers)
        * 'mean': mean spike counts per spike train
        * 'rate': mean spike rate per spike train. Like 'mean', but the
          counts are additionally normalized by the bin width.
        Default: 'counts'
    binary : bool, optional
        If True, indicates whether all `neo.SpikeTrain` objects should first
        be binned to a binary representation (using the
        `conversion.BinnedSpikeTrain` class) and the calculation of the
        histogram is based on this representation.
        Note that the output is not binary, but a histogram of the converted,
        binary representation.
        Default: False

    Returns
    -------
    neo.AnalogSignal
        A `neo.AnalogSignal` object containing the histogram values.
        `neo.AnalogSignal[j]` is the histogram computed between
        `t_start + j * bin_size` and `t_start + (j + 1) * bin_size`.

    Raises
    ------
    ValueError
        If `output` is not 'counts', 'mean' or 'rate'.

    Warns
    -----
    UserWarning
        If `t_start` is None and the objects in `spiketrains` have different
        `t_start` values.
        If `t_stop` is None and the objects in `spiketrains` have different
        `t_stop` values.

    See also
    --------
    elephant.conversion.BinnedSpikeTrain

    """
    # Bin the spike trains and sum across columns
    bs = BinnedSpikeTrain(spiketrains, t_start=t_start, t_stop=t_stop,
                          bin_size=bin_size)

    if binary:
        bs = bs.binarize()
    bin_hist = bs.get_num_of_spikes(axis=0)
    # Flatten array
    bin_hist = np.ravel(bin_hist)
    # Renormalise the histogram
    if output == 'counts':
        # Raw
<<<<<<< HEAD
        bin_hist = bin_hist
        units = pq.dimensionless
    elif output == 'mean':
        # Divide by number of input spike trains
        bin_hist = bin_hist * 1. / len(spiketrains)
        units = pq.dimensionless
    elif output == 'rate':
        # Divide by number of input spike trains and bin width
        bin_hist = bin_hist * 1. / len(spiketrains) / bin_size
        units = bin_hist.units
=======
        bin_hist = pq.Quantity(bin_hist, units=pq.dimensionless, copy=False)
    elif output == 'mean':
        # Divide by number of input spike trains
        bin_hist = pq.Quantity(bin_hist / len(spiketrains),
                               units=pq.dimensionless, copy=False)
    elif output == 'rate':
        # Divide by number of input spike trains and bin width
        bin_hist = bin_hist / (len(spiketrains) * bin_size)
>>>>>>> fa5e8ebf
    else:
        raise ValueError('Parameter output ({}) is not valid.'.format(output))

    return neo.AnalogSignal(signal=np.expand_dims(bin_hist, axis=1),
<<<<<<< HEAD
                            sampling_period=bin_size, units=units,
                            t_start=t_start)
=======
                            sampling_period=bin_size, units=bin_hist.units,
                            t_start=bs.t_start, normalization=output,
                            copy=False)
>>>>>>> fa5e8ebf


@deprecated_alias(binsize='bin_size')
def complexity_pdf(spiketrains, bin_size):
    """
    Deprecated in favor of the complexity class which has a pdf attribute.
    Will be removed in the next release!

    Complexity Distribution of a list of `neo.SpikeTrain` objects.

    Probability density computed from the complexity histogram which is the
    histogram of the entries of the population histogram of clipped (binary)
    spike trains computed with a bin width of `bin_size`.
    It provides for each complexity (== number of active neurons per bin) the
    number of occurrences. The normalization of that histogram to 1 is the
    probability density.

    Implementation is based on [1]_.

    Parameters
    ----------
    spiketrains : list of neo.SpikeTrain
        Spike trains with a common time axis (same `t_start` and `t_stop`)
    bin_size : pq.Quantity
        Width of the histogram's time bins.

    Returns
    -------
    complexity_distribution : neo.AnalogSignal
        A `neo.AnalogSignal` object containing the histogram values.
        `neo.AnalogSignal[j]` is the histogram computed between
        `t_start + j * bin_size` and `t_start + (j + 1) * bin_size`.

    See also
    --------
    elephant.conversion.BinnedSpikeTrain

    References
    ----------
    .. [1] S. Gruen, M. Abeles, & M. Diesmann, "Impact of higher-order
           correlations on coincidence distributions of massively parallel
           data," In "Dynamic Brain - from Neural Spikes to Behaviors",
           pp. 96-114, Springer Berlin Heidelberg, 2008.

    """
    warnings.warn("complexity_pdf is deprecated in favor of the complexity "
                  "class which has a pdf attribute. complexity_pdf will be "
                  "removed in the next Elephant release.", DeprecationWarning)

    complexity = Complexity(spiketrains, bin_size=bin_size)

    return complexity.pdf()


class Complexity(object):
    """
    Class for complexity distribution (i.e. number of synchronous spikes found)
    of a list of `neo.SpikeTrain` objects.

    Complexity is calculated by counting the number of spikes (i.e. non-empty
    bins) that occur separated by `spread - 1` or less empty bins, within and
    across spike trains in the `spiketrains` list.

    Implementation (without spread) is based on [1]_.

    Parameters
    ----------
    spiketrains : list of neo.SpikeTrain
        Spike trains with a common time axis (same `t_start` and `t_stop`)
    sampling_rate : pq.Quantity or None, optional
        Sampling rate of the spike trains with units of 1/time.
        Default: None
    bin_size : pq.Quantity or None, optional
        Width of the histogram's time bins with units of time.
        The user must specify the `bin_size` or the `sampling_rate`.
          * If no `bin_size` is specified and the `sampling_rate` is available
            1/`sampling_rate` is used.
          * If both are given then `bin_size` is used.
        Default: None
    binary : bool, optional
          * If `True` then the time histograms will be binary.
          * If `False` the total number of synchronous spikes is counted in the
            time histogram.
        Default: True
    spread : int, optional
        Number of bins in which to check for synchronous spikes.
        Spikes that occur separated by `spread - 1` or less empty bins are
        considered synchronous.
          * ``spread = 0`` corresponds to a bincount accross spike trains.
          * ``spread = 1`` corresponds to counting consecutive spikes.
          * ``spread = 2`` corresponds to counting consecutive spikes and
            spikes separated by exactly 1 empty bin.
          * ``spread = n`` corresponds to counting spikes separated by exactly
            or less than `n - 1` empty bins.
        Default: 0
    tolerance : float, optional
        Tolerance for rounding errors in the binning process and in the input
        data.
        Default: 1e-8

    Attributes
    ----------
    epoch : neo.Epoch
        An epoch object containing complexity values, left edges and durations
        of all intervals with at least one spike.
          * ``epoch.array_annotations['complexity']`` contains the
            complexity values per spike.
          * ``epoch.times`` contains the left edges.
          * ``epoch.durations`` contains the durations.
    time_histogram : neo.Analogsignal
        A `neo.AnalogSignal` object containing the histogram values.
        `neo.AnalogSignal[j]` is the histogram computed between
        `t_start + j * binsize` and `t_start + (j + 1) * binsize`.
          * If ``binary = True`` : Number of neurons that spiked in each bin,
            regardless of the number of spikes.
          * If ``binary = False`` : Number of neurons and spikes per neurons
            in each bin.
    complexity_histogram : np.ndarray
        The number of occurrences of events of different complexities.
        `complexity_hist[i]` corresponds to the number of events of
        complexity `i` for `i > 0`.

    Raises
    ------
    ValueError
        When `t_stop` is smaller than `t_start`.

        When both `sampling_rate` and `bin_size` are not specified.

        When `spread` is not a positive integer.

        When `spiketrains` is an empty list.

        When `t_start` is not the same for all spiketrains

        When `t_stop` is not the same for all spiketrains

    TypeError
        When `spiketrains` is not a list.

        When the elements in `spiketrains` are not instances of neo.SpikeTrain

    Notes
    -----
    * Note that with most common parameter combinations spike times can end up
      on bin edges. This makes the binning susceptible to rounding errors which
      is accounted for by moving spikes which are within tolerance of the next
      bin edge into the following bin. This can be adjusted using the tolerance
      parameter and turned off by setting `tolerance=None`.

    See also
    --------
    elephant.conversion.BinnedSpikeTrain
    elephant.spike_train_synchrony.Synchrotool

    References
    ----------
    .. [1] S. Gruen, M. Abeles, & M. Diesmann, "Impact of higher-order
           correlations on coincidence distributions of massively parallel
           data," In "Dynamic Brain - from Neural Spikes to Behaviors",
           pp. 96-114, Springer Berlin Heidelberg, 2008.

    Examples
    --------
    >>> import neo
    >>> import quantities as pq
    >>> from elephant.statistics import Complexity

    >>> sr = 1/pq.ms

    >>> st1 = neo.SpikeTrain([1, 4, 6] * pq.ms, t_stop=10.0 * pq.ms)
    >>> st2 = neo.SpikeTrain([1, 5, 8] * pq.ms, t_stop=10.0 * pq.ms)
    >>> sts = [st1, st2]

    >>> # spread = 0, a simple bincount
    >>> cpx = Complexity(sts, sampling_rate=sr)
    Complexity calculated at sampling rate precision
    >>> print(cpx.complexity_histogram)
    [5 4 1]
    >>> print(cpx.time_histogram.flatten())
    [0 2 0 0 1 1 1 0 1 0] dimensionless
    >>> print(cpx.time_histogram.times)
    [0. 1. 2. 3. 4. 5. 6. 7. 8. 9.] ms

    >>> # spread = 1, consecutive spikes
    >>> cpx = Complexity(sts, sampling_rate=sr, spread=1)
    Complexity calculated at sampling rate precision
    >>> print(cpx.complexity_histogram)
    [5 4 1]
    >>> print(cpx.time_histogram.flatten())
    [0 2 0 0 3 3 3 0 1 0] dimensionless

    >>> # spread = 2, consecutive spikes and separated by 1 empty bin
    >>> cpx = Complexity(sts, sampling_rate=sr, spread=2)
    Complexity calculated at sampling rate precision
    >>> print(cpx.complexity_histogram)
    [4 0 1 0 1]
    >>> print(cpx.time_histogram.flatten())
    [0 2 0 0 4 4 4 4 4 0] dimensionless
    """

    def __init__(self, spiketrains,
                 sampling_rate=None,
                 bin_size=None,
                 binary=True,
                 spread=0,
                 tolerance=1e-8):

        _check_consistency_of_spiketrainlist(spiketrains,
                                             same_t_start=True,
                                             same_t_stop=True)

        if bin_size is None and sampling_rate is None:
            raise ValueError('No bin_size or sampling_rate was specified!')

        if spread < 0:
            raise ValueError('Spread must be >=0')

        self.input_spiketrains = spiketrains
        self.t_start = spiketrains[0].t_start
        self.t_stop = spiketrains[0].t_stop
        self.sampling_rate = sampling_rate
        self.bin_size = bin_size
        self.binary = binary
        self.spread = spread
        self.tolerance = tolerance

        if bin_size is None and sampling_rate is not None:
            self.bin_size = 1 / self.sampling_rate

        if spread == 0:
            self.time_histogram, self.complexity_histogram = \
                self._histogram_no_spread()
            self.epoch = self._epoch_no_spread()
        else:
            self.epoch = self._epoch_with_spread()
            self.time_histogram, self.complexity_histogram = \
                self._histogram_with_spread()

    def pdf(self):
        """
        Probability density computed from the complexity histogram.

        Returns
        -------
        pdf : neo.AnalogSignal
            A `neo.AnalogSignal` object containing the pdf values.
            `neo.AnalogSignal[j]` is the histogram computed between
            `t_start + j * binsize` and `t_start + (j + 1) * binsize`.
        """
        norm_hist = self.complexity_histogram / self.complexity_histogram.sum()
        # Convert the Complexity pdf to an neo.AnalogSignal
        pdf = neo.AnalogSignal(
            np.array(norm_hist).reshape(len(norm_hist), 1) *
            pq.dimensionless, t_start=0 * pq.dimensionless,
            sampling_period=1 * pq.dimensionless)
        return pdf

    def _histogram_no_spread(self):
        """
        Calculate the complexity histogram and time histogram for `spread` = 0
        """
        # Computing the population histogram with parameter binary=True to
        # clip the spike trains before summing
        time_hist = time_histogram(self.input_spiketrains,
                                   self.bin_size,
                                   binary=self.binary)

        # Computing the histogram of the entries of pophist
        complexity_hist = np.histogram(
            time_hist.magnitude,
            bins=range(0, len(self.input_spiketrains) + 2))[0]

        return time_hist, complexity_hist

    def _histogram_with_spread(self):
        """
        Calculate the complexity histogram and time histogram for `spread` > 0
        """
        complexity_hist = np.bincount(
            self.epoch.array_annotations['complexity'])
        num_bins = ((self.t_stop - self.t_start).rescale(
                        self.bin_size.units) / self.bin_size.magnitude).item()
        if conv._detect_rounding_errors(num_bins, tolerance=self.tolerance):
            warnings.warn('Correcting a rounding error in the histogram '
                          'calculation by increasing num_bins by 1. '
                          'You can set tolerance=None to disable this '
                          'behaviour.')
            num_bins += 1
        num_bins = int(num_bins)
        time_hist = np.zeros((num_bins, ), dtype=int)

        start_bins = ((self.epoch.times - self.t_start).rescale(
            self.bin_size.units) / self.bin_size).magnitude.flatten()
        stop_bins = ((self.epoch.times + self.epoch.durations
                      - self.t_start).rescale(
            self.bin_size.units) / self.bin_size).magnitude.flatten()

        if self.sampling_rate is not None:
            shift = (.5 / self.sampling_rate / self.bin_size
                     ).simplified.magnitude.item()
            # account for the first bin not being shifted in the epoch creation
            # if the shift would move it past t_start
            if self.epoch.times[0] == self.t_start:
                start_bins[1:] += shift
            else:
                start_bins += shift
            stop_bins += shift

        rounding_error_indices = conv._detect_rounding_errors(start_bins,
                                                              self.tolerance)

        num_rounding_corrections = rounding_error_indices.sum()
        if num_rounding_corrections > 0:
            warnings.warn('Correcting {} rounding errors by shifting '
                          'the affected spikes into the following bin. '
                          'You can set tolerance=None to disable this '
                          'behaviour.'.format(num_rounding_corrections))
        start_bins[rounding_error_indices] += .5

        start_bins = start_bins.astype(int)

        rounding_error_indices = conv._detect_rounding_errors(stop_bins,
                                                              self.tolerance)

        num_rounding_corrections = rounding_error_indices.sum()
        if num_rounding_corrections > 0:
            warnings.warn('Correcting {} rounding errors by shifting '
                          'the affected spikes into the following bin. '
                          'You can set tolerance=None to disable this '
                          'behaviour.'.format(num_rounding_corrections))
        stop_bins[rounding_error_indices] += .5

        stop_bins = stop_bins.astype(int)

        for idx, (start, stop) in enumerate(zip(start_bins, stop_bins)):
            time_hist[start:stop] = \
                    self.epoch.array_annotations['complexity'][idx]

        time_hist = neo.AnalogSignal(
            signal=np.expand_dims(time_hist, axis=1),
            sampling_period=self.bin_size, units=pq.dimensionless,
            t_start=self.t_start)

        empty_bins = (self.t_stop - self.t_start - self.epoch.durations.sum())
        empty_bins = empty_bins.rescale(self.bin_size.units) / self.bin_size
        if conv._detect_rounding_errors(empty_bins, tolerance=self.tolerance):
            warnings.warn('Correcting a rounding error in the histogram '
                          'calculation by increasing num_bins by 1. '
                          'You can set tolerance=None to disable this '
                          'behaviour.')
            empty_bins += 1
        empty_bins = int(empty_bins)

        complexity_hist[0] = empty_bins

        return time_hist, complexity_hist

    def _epoch_no_spread(self):
        """
        Get an epoch object of the complexity distribution with `spread` = 0
        """
        left_edges = self.time_histogram.times
        durations = self.bin_size * np.ones(self.time_histogram.shape)

        if self.sampling_rate:
            # ensure that spikes are not on the bin edges
            bin_shift = .5 / self.sampling_rate
            left_edges -= bin_shift

            # ensure that an epoch does not start before the minimum t_start
            min_t_start = min(st.t_start for st in self.input_spiketrains)
            if left_edges[0] < min_t_start:
                left_edges[0] = min_t_start
                durations[0] -= bin_shift

        else:
            warnings.warn('No sampling rate specified. '
                          'Note that using the complexity epoch to get '
                          'precise spike times can lead to rounding errors.')

        epoch = neo.Epoch(left_edges,
                          durations=durations,
                          array_annotations={
                              'complexity':
                              self.time_histogram.magnitude.flatten()})
        return epoch

    def _epoch_with_spread(self):
        """
        Get an epoch object of the complexity distribution with `spread` > 0
        """
        bst = conv.BinnedSpikeTrain(self.input_spiketrains,
                                    binsize=self.bin_size,
                                    tolerance=self.tolerance)

        if self.binary:
            binarized = bst.to_sparse_bool_array()
            bincount = np.array(binarized.sum(axis=0)).squeeze()
        else:
            bincount = np.array(bst.to_sparse_array().sum(axis=0)).squeeze()

        nonzero_indices = np.nonzero(bincount)[0]
        left_diff = np.diff(nonzero_indices,
                            prepend=-self.spread - 1)
        right_diff = np.diff(nonzero_indices,
                             append=len(bincount) + self.spread + 1)

        # standalone bins (no merging required)
        single_bin_indices = np.logical_and(left_diff > self.spread,
                                            right_diff > self.spread)
        single_bins = nonzero_indices[single_bin_indices]

        # bins separated by fewer than spread bins form clusters
        # that have to be merged
        cluster_start_indices = np.logical_and(left_diff > self.spread,
                                               right_diff <= self.spread)
        cluster_starts = nonzero_indices[cluster_start_indices]
        cluster_stop_indices = np.logical_and(left_diff <= self.spread,
                                              right_diff > self.spread)
        cluster_stops = nonzero_indices[cluster_stop_indices] + 1

        single_bin_complexities = bincount[single_bins]
        cluster_complexities = [bincount[start:stop].sum()
                                for start, stop in zip(cluster_starts,
                                                       cluster_stops)]

        # merge standalone bins and clusters and sort them
        combined_starts = np.concatenate((single_bins, cluster_starts))
        combined_stops = np.concatenate((single_bins + 1, cluster_stops))
        combined_complexities = np.concatenate((single_bin_complexities,
                                                cluster_complexities))
        sorting = np.argsort(combined_starts, kind='mergesort')
        left_edges = bst.bin_edges[combined_starts[sorting]]
        right_edges = bst.bin_edges[combined_stops[sorting]]
        complexities = combined_complexities[sorting].astype(int)

        if self.sampling_rate:
            # ensure that spikes are not on the bin edges
            bin_shift = .5 / self.sampling_rate
            left_edges -= bin_shift
            right_edges -= bin_shift
        else:
            warnings.warn('No sampling rate specified. '
                          'Note that using the complexity epoch to get '
                          'precise spike times can lead to rounding errors.')

        # ensure that an epoch does not start before the minimum t_start
        min_t_start = min(st.t_start for st in self.input_spiketrains)
        left_edges[0] = max(min_t_start, left_edges[0])

        complexity_epoch = neo.Epoch(times=left_edges,
                                     durations=right_edges - left_edges,
                                     array_annotations={'complexity':
                                                        complexities})

        return complexity_epoch


"""
Kernel Bandwidth Optimization.

Python implementation by Subhasis Ray.

Original matlab code (sskernel.m) here:
http://2000.jukuin.keio.ac.jp/shimazaki/res/kernel.html

This was translated into Python by Subhasis Ray, NCBS. Tue Jun 10
23:01:43 IST 2014

"""


def nextpow2(x):
    """
    Return the smallest integral power of 2 that is equal or larger than `x`.
    """
    # PYTHON2: math.log2 does not exist
    log2_n = int(math.ceil(math.log(x, 2)))
    n = 2 ** log2_n
    return n


def fftkernel(x, w):
    """
    Applies the Gauss kernel smoother to an input signal using FFT algorithm.

    Parameters
    ----------
    x : np.ndarray
        Vector with sample signal.
    w : float
        Kernel bandwidth (the standard deviation) in unit of the sampling
        resolution of `x`.

    Returns
    -------
    y : np.ndarray
        The smoothed signal.

    Notes
    -----
    1. MAY 5/23, 2012 Author Hideaki Shimazaki
       RIKEN Brain Science Insitute
       http://2000.jukuin.keio.ac.jp/shimazaki
    2. Ported to Python: Subhasis Ray, NCBS. Tue Jun 10 10:42:38 IST 2014

    """
    L = len(x)
    Lmax = L + 3 * w
    n = nextpow2(Lmax)
    X = np.fft.fft(x, n)
    f = np.arange(0, n, 1.0) / n
    f = np.concatenate((-f[:int(n / 2)], f[int(n / 2):0:-1]))
    K = np.exp(-0.5 * (w * 2 * np.pi * f) ** 2)
    y = np.fft.ifft(X * K, n)
    y = y[:L].copy()
    return y


def logexp(x):
    if x < 1e2:
        y = np.log(1 + np.exp(x))
    else:
        y = x
    return y


def ilogexp(x):
    if x < 1e2:
        y = np.log(np.exp(x) - 1)
    else:
        y = x
    return y


def cost_function(x, N, w, dt):
    """
    Computes the cost function for `sskernel`.

    Cn(w) = sum_{i,j} int k(x - x_i) k(x - x_j) dx - 2 sum_{i~=j} k(x_i - x_j)

    """
    yh = np.abs(fftkernel(x, w / dt))  # density
    # formula for density
    C = np.sum(yh ** 2) * dt - 2 * np.sum(yh * x) * \
        dt + 2 / np.sqrt(2 * np.pi) / w / N
    C = C * N * N
    # formula for rate
    # C = dt*sum( yh.^2 - 2*yh.*y_hist + 2/sqrt(2*pi)/w*y_hist )
    return C, yh


@deprecated_alias(tin='times', w='bandwidth')
def optimal_kernel_bandwidth(spiketimes, times=None, bandwidth=None,
                             bootstrap=False):
    """
    Calculates optimal fixed kernel bandwidth, given as the standard deviation
    sigma.

    Parameters
    ----------
    spiketimes : np.ndarray
        Sequence of spike times (sorted to be ascending).
    times : np.ndarray, optional
        Time points at which the kernel bandwidth is to be estimated.
        If None, `spiketimes` is used.
        Default: None.
    bandwidth : np.ndarray, optional
        Vector of kernel bandwidths (standard deviation sigma).
        If specified, optimal bandwidth is selected from this.
        If None, `bandwidth` is obtained through a golden-section search on a
        log-exp scale.
        Default: None.
    bootstrap : bool, optional
        If True, calculates the 95% confidence interval using Bootstrap.
        Default: False.

    Returns
    -------
    dict
        'y' : np.ndarray
            Estimated density.
        't' : np.ndarray
            Points at which estimation was computed.
        'optw' : float
            Optimal kernel bandwidth given as standard deviation sigma
        'w' : np.ndarray
            Kernel bandwidths examined (standard deviation sigma).
        'C' : np.ndarray
            Cost functions of `bandwidth`.
        'confb95' : tuple of np.ndarray
            Bootstrap 95% confidence interval: (lower level, upper level).
            If `bootstrap` is False, `confb95` is None.
        'yb' : np.ndarray
            Bootstrap samples.
            If `bootstrap` is False, `yb` is None.

        If no optimal kernel could be found, all entries of the dictionary are
        set to None.

    References
    ----------
    .. [1] H. Shimazaki, & S. Shinomoto, "Kernel bandwidth optimization in
           spike rate estimation," Journal of Computational Neuroscience,
           vol. 29, no. 1-2, pp. 171-82, 2010. doi:10.1007/s10827-009-0180-4.

    """

    if times is None:
        time = np.max(spiketimes) - np.min(spiketimes)
        isi = np.diff(spiketimes)
        isi = isi[isi > 0].copy()
        dt = np.min(isi)
        times = np.linspace(np.min(spiketimes),
                            np.max(spiketimes),
                            min(int(time / dt + 0.5),
                                1000))  # The 1000 seems somewhat arbitrary
        t = times
    else:
        time = np.max(times) - np.min(times)
        spiketimes = spiketimes[(spiketimes >= np.min(times)) &
                                (spiketimes <= np.max(times))].copy()
        isi = np.diff(spiketimes)
        isi = isi[isi > 0].copy()
        dt = np.min(isi)
        if dt > np.min(np.diff(times)):
            t = np.linspace(np.min(times), np.max(times),
                            min(int(time / dt + 0.5), 1000))
        else:
            t = times
    dt = np.min(np.diff(times))
    yhist, bins = np.histogram(spiketimes, np.r_[t - dt / 2, t[-1] + dt / 2])
    N = np.sum(yhist)
    yhist = yhist / (N * dt)  # density
    optw = None
    y = None
    if bandwidth is not None:
        C = np.zeros(len(bandwidth))
        Cmin = np.inf
        for k, w_ in enumerate(bandwidth):
            C[k], yh = cost_function(yhist, N, w_, dt)
            if C[k] < Cmin:
                Cmin = C[k]
                optw = w_
                y = yh
    else:
        # Golden section search on a log-exp scale
        wmin = 2 * dt
        wmax = max(spiketimes) - min(spiketimes)
        imax = 20  # max iterations
        bandwidth = np.zeros(imax)
        C = np.zeros(imax)
        tolerance = 1e-5
        phi = 0.5 * (np.sqrt(5) + 1)  # The Golden ratio
        a = ilogexp(wmin)
        b = ilogexp(wmax)
        c1 = (phi - 1) * a + (2 - phi) * b
        c2 = (2 - phi) * a + (phi - 1) * b
        f1, y1 = cost_function(yhist, N, logexp(c1), dt)
        f2, y2 = cost_function(yhist, N, logexp(c2), dt)
        k = 0
        while (np.abs(b - a) > (tolerance * (np.abs(c1) + np.abs(c2)))) \
                and (k < imax):
            if f1 < f2:
                b = c2
                c2 = c1
                c1 = (phi - 1) * a + (2 - phi) * b
                f2 = f1
                f1, y1 = cost_function(yhist, N, logexp(c1), dt)
                bandwidth[k] = logexp(c1)
                C[k] = f1
                optw = logexp(c1)
                y = y1 / (np.sum(y1 * dt))
            else:
                a = c1
                c1 = c2
                c2 = (2 - phi) * a + (phi - 1) * b
                f1 = f2
                f2, y2 = cost_function(yhist, N, logexp(c2), dt)
                bandwidth[k] = logexp(c2)
                C[k] = f2
                optw = logexp(c2)
                y = y2 / np.sum(y2 * dt)
            k = k + 1
    # Bootstrap confidence intervals
    confb95 = None
    yb = None
    # If bootstrap is requested, and an optimal kernel was found
    if bootstrap and optw:
        nbs = 1000
        yb = np.zeros((nbs, len(times)))
        for ii in range(nbs):
            idx = np.floor(np.random.rand(N) * N).astype(int)
            xb = spiketimes[idx]
            y_histb, bins = np.histogram(
                xb, np.r_[t - dt / 2, t[-1] + dt / 2]) / dt / N
            yb_buf = fftkernel(y_histb, optw / dt).real
            yb_buf = yb_buf / np.sum(yb_buf * dt)
            yb[ii, :] = np.interp(times, t, yb_buf)
        ybsort = np.sort(yb, axis=0)
        y95b = ybsort[np.floor(0.05 * nbs).astype(int), :]
        y95u = ybsort[np.floor(0.95 * nbs).astype(int), :]
        confb95 = (y95b, y95u)
    # Only perform interpolation if y could be calculated
    if y is not None:
        y = np.interp(times, t, y)
    return {'y': y,
            't': times,
            'optw': optw,
            'w': bandwidth,
            'C': C,
            'confb95': confb95,
            'yb': yb}


def sskernel(*args, **kwargs):
    warnings.warn("'sskernel' function is deprecated; "
                  "use 'optimal_kernel_bandwidth'", DeprecationWarning)
    return optimal_kernel_bandwidth(*args, **kwargs)<|MERGE_RESOLUTION|>--- conflicted
+++ resolved
@@ -68,19 +68,12 @@
 import numpy as np
 import quantities as pq
 import scipy.stats
-from neo.core import SpikeTrain
-
-<<<<<<< HEAD
+
 import elephant.conversion as conv
-from elephant.utils import deprecated_alias, \
-    _check_consistency_of_spiketrainlist, is_time_quantity
-from elephant import kernels
-=======
 import elephant.kernels as kernels
 from elephant.conversion import BinnedSpikeTrain
-from elephant.utils import deprecated_alias, get_common_start_stop_times, \
-    check_neo_consistency
->>>>>>> fa5e8ebf
+from elephant.utils import deprecated_alias, check_neo_consistency, \
+    is_time_quantity
 
 # do not import unicode_literals
 # (quantities rescale does not work with unicodes)
@@ -689,30 +682,6 @@
     ...        kernel=kernel)
 
     """
-<<<<<<< HEAD
-    # Merge spike trains if list of spike trains given:
-    if isinstance(spiketrain, list):
-        _check_consistency_of_spiketrainlist(spiketrain,
-                                             same_t_start=t_start,
-                                             same_t_stop=t_stop,
-                                             same_units=True)
-        if t_start is None:
-            t_start = spiketrain[0].t_start
-        if t_stop is None:
-            t_stop = spiketrain[0].t_stop
-        spikes = np.concatenate([st.magnitude for st in spiketrain])
-        merged_spiketrain = SpikeTrain(np.sort(spikes),
-                                       units=spiketrain[0].units,
-                                       t_start=t_start, t_stop=t_stop)
-        return instantaneous_rate(merged_spiketrain,
-                                  sampling_period=sampling_period,
-                                  kernel=kernel, cutoff=cutoff,
-                                  t_start=t_start,
-                                  t_stop=t_stop, trim=trim)
-
-    # Checks of input variables:
-    if not isinstance(spiketrain, SpikeTrain):
-=======
     def optimal_kernel(st):
         width_sigma = None
         if len(st) > 0:
@@ -728,7 +697,6 @@
             kernel = optimal_kernel(spiketrains)
         spiketrains = [spiketrains]
     elif not isinstance(spiketrains, (list, tuple)):
->>>>>>> fa5e8ebf
         raise TypeError(
             "'spiketrains' must be a list of neo.SpikeTrain's or a single "
             "neo.SpikeTrain. Found: '{}'".format(type(spiketrains)))
@@ -939,18 +907,6 @@
     # Renormalise the histogram
     if output == 'counts':
         # Raw
-<<<<<<< HEAD
-        bin_hist = bin_hist
-        units = pq.dimensionless
-    elif output == 'mean':
-        # Divide by number of input spike trains
-        bin_hist = bin_hist * 1. / len(spiketrains)
-        units = pq.dimensionless
-    elif output == 'rate':
-        # Divide by number of input spike trains and bin width
-        bin_hist = bin_hist * 1. / len(spiketrains) / bin_size
-        units = bin_hist.units
-=======
         bin_hist = pq.Quantity(bin_hist, units=pq.dimensionless, copy=False)
     elif output == 'mean':
         # Divide by number of input spike trains
@@ -959,19 +915,13 @@
     elif output == 'rate':
         # Divide by number of input spike trains and bin width
         bin_hist = bin_hist / (len(spiketrains) * bin_size)
->>>>>>> fa5e8ebf
     else:
-        raise ValueError('Parameter output ({}) is not valid.'.format(output))
+        raise ValueError(f'Parameter output ({output}) is not valid.')
 
     return neo.AnalogSignal(signal=np.expand_dims(bin_hist, axis=1),
-<<<<<<< HEAD
-                            sampling_period=bin_size, units=units,
-                            t_start=t_start)
-=======
                             sampling_period=bin_size, units=bin_hist.units,
                             t_start=bs.t_start, normalization=output,
                             copy=False)
->>>>>>> fa5e8ebf
 
 
 @deprecated_alias(binsize='bin_size')
@@ -1180,9 +1130,7 @@
                  spread=0,
                  tolerance=1e-8):
 
-        _check_consistency_of_spiketrainlist(spiketrains,
-                                             same_t_start=True,
-                                             same_t_stop=True)
+        check_neo_consistency(spiketrains, object_type=neo.SpikeTrain)
 
         if bin_size is None and sampling_rate is None:
             raise ValueError('No bin_size or sampling_rate was specified!')

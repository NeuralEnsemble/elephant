--- conflicted
+++ resolved
@@ -682,7 +682,6 @@
     ...        kernel=kernel)
 
     """
-<<<<<<< HEAD
     def optimal_kernel(st):
         width_sigma = None
         if len(st) > 0:
@@ -698,28 +697,6 @@
             kernel = optimal_kernel(spiketrains)
         spiketrains = [spiketrains]
     elif not isinstance(spiketrains, (list, tuple)):
-=======
-    # Merge spike trains if list of spike trains given:
-    if isinstance(spiketrain, list):
-        check_consistency_of_spiketrains(
-            spiketrain, t_start=t_start, t_stop=t_stop)
-        if t_start is None:
-            t_start = spiketrain[0].t_start
-        if t_stop is None:
-            t_stop = spiketrain[0].t_stop
-        spikes = np.concatenate([st.magnitude for st in spiketrain])
-        merged_spiketrain = SpikeTrain(np.sort(spikes),
-                                       units=spiketrain[0].units,
-                                       t_start=t_start, t_stop=t_stop)
-        return instantaneous_rate(merged_spiketrain,
-                                  sampling_period=sampling_period,
-                                  kernel=kernel, cutoff=cutoff,
-                                  t_start=t_start,
-                                  t_stop=t_stop, trim=trim)
-
-    # Checks of input variables:
-    if not isinstance(spiketrain, SpikeTrain):
->>>>>>> c21b9d2c
         raise TypeError(
             "'spiketrains' must be a list of neo.SpikeTrain's or a single "
             "neo.SpikeTrain. Found: '{}'".format(type(spiketrains)))
@@ -751,8 +728,8 @@
     if not isinstance(trim, bool):
         raise TypeError("'trim' must be bool")
 
-    _check_consistency_of_spiketrains(spiketrains,
-                                      t_start=t_start, t_stop=t_stop)
+    check_consistency_of_spiketrains(spiketrains,
+                                     t_start=t_start, t_stop=t_stop)
     if kernel == 'auto':
         if len(spiketrains) == 1:
             kernel = optimal_kernel(spiketrains[0])

# -*- coding: utf-8 -*-
"""
<<<<<<< HEAD
Statistical measures of spike trains (e.g., Fano factor) and functions to
estimate firing rates.
=======
This module provides function to extract various statistical measures of spike
trains, including functions to estimate firing rates.
>>>>>>> 2c669fff

.. include:: statistics-overview.rst

.. current_module elephant.statistics

Overview of Functions
---------------------

Rate estimation
~~~~~~~~~~~~~~~

.. autosummary::
    :toctree: statistics/

    mean_firing_rate
    instantaneous_rate
    time_histogram
    sskernel


Spike interval statistics
~~~~~~~~~~~~~~~~~~~~~~~~~

.. autosummary::
    :toctree: statistics/

    isi
    cv
    lv
    cv2


Statistics across spike trains
~~~~~~~~~~~~~~~~~~~~~~~~~~~~~~

.. autosummary::
    :toctree: statistics/

    fanofactor
    complexity_pdf

:copyright: Copyright 2014-2020 by the Elephant team, see `doc/authors.rst`.
:license: Modified BSD, see LICENSE.txt for details.
"""

from __future__ import division, print_function

import numpy as np
import quantities as pq
import scipy.stats
import scipy.signal
import neo
from neo.core import SpikeTrain
import elephant.conversion as conv
import elephant.kernels as kernels
import warnings


# TODO: insert example here
def cv(*args, **kwargs):
    """
    Wrapper for `scipy.stats.variation` function.

    Notes
    -----
    The wrapper was added for the convenience of former NeuroTools users.

    Examples
    --------

    """
    return scipy.stats.variation(*args, **kwargs)


def isi(spiketrain, axis=-1):
    """
    Return an array containing the inter-spike intervals of the spike train.

    Accepts a `neo.SpikeTrain`, a `pq.Quantity` array, or a plain
    `np.ndarray`. If either a `neo.SpikeTrain` or `pq.Quantity` is provided,
    the return value will be `pq.Quantity`, otherwise `np.ndarray`. The units
    of `pq.Quantity` will be the same as `spiketrain`.

    Parameters
    ----------
    spiketrain : neo.SpikeTrain or pq.Quantity or np.ndarray
        The spike times.
    axis : int, optional
        The axis along which the difference is taken.
        Default: the last axis.

    Returns
    -------
    intervals : np.ndarray or pq.Quantity
        The inter-spike intervals of the `spiketrain`.

    """
    if axis is None:
        axis = -1
    if isinstance(spiketrain, neo.SpikeTrain):
        intervals = np.diff(
            np.sort(spiketrain.times.view(pq.Quantity)), axis=axis)
    else:
        intervals = np.diff(np.sort(spiketrain), axis=axis)
    return intervals


def mean_firing_rate(spiketrain, t_start=None, t_stop=None, axis=None):
    """
    Return the firing rate of the spike train.

    Accepts a `neo.SpikeTrain`, a `pq.Quantity` array, or a plain
    `np.ndarray`. If either a `neo.SpikeTrain` or `pq.Quantity` array is
    provided, the return value will be a `pq.Quantity` array, otherwise a
    plain `np.ndarray`. The units of the `pq.Quantity` array will be the
    inverse of the `spiketrain`.

    The interval over which the firing rate is calculated can be optionally
    controlled with `t_start` and `t_stop`.

    Parameters
    ----------
    spiketrain : neo.SpikeTrain or pq.Quantity or np.ndarray
        The spike times.
    t_start : float or pq.Quantity, optional
        The start time to use for the interval.
        If None, retrieved from the `t_start` attribute of `spiketrain`. If
        that is not present, default to 0. Any value from `spiketrain` below
        this value is ignored.
        Default: None.
    t_stop : float or pq.Quantity, optional
        The stop time to use for the time points.
        If not specified, retrieved from the `t_stop` attribute of
        `spiketrain`. If that is not present, default to the maximum value of
        `spiketrain`. Any value from `spiketrain` above this value is ignored.
        Default: None.
    axis : int, optional
        The axis over which to do the calculation.
        If None, do the calculation over the flattened array.
        Default: None.

    Returns
    -------
    float or pq.Quantity or np.ndarray
        The firing rate of the `spiketrain`

    Raises
    ------
    TypeError
        If `spiketrain` is a `np.ndarray` and `t_start` or `t_stop` is
        `pq.Quantity`.

    Notes
    -----
    If `spiketrain` is a `pq.Quantity` or `neo.SpikeTrain`, and `t_start` or
    `t_stop` are not `pq.Quantity`, `t_start` and `t_stop` are assumed to have
    the same units as `spiketrain`.

    """
    if t_start is None:
        t_start = getattr(spiketrain, 't_start', 0)

    found_t_start = False
    if t_stop is None:
        if hasattr(spiketrain, 't_stop'):
            t_stop = spiketrain.t_stop
        else:
            t_stop = np.max(spiketrain, axis=axis)
            found_t_start = True

    # figure out what units, if any, we are dealing with
    if hasattr(spiketrain, 'units'):
        units = spiketrain.units
    else:
        units = None

    # convert everything to the same units
    if hasattr(t_start, 'units'):
        if units is None:
            raise TypeError('t_start cannot be a Quantity if '
                            'spiketrain is not a quantity')
        t_start = t_start.rescale(units)
    elif units is not None:
        t_start = pq.Quantity(t_start, units=units)
    if hasattr(t_stop, 'units'):
        if units is None:
            raise TypeError('t_stop cannot be a Quantity if '
                            'spiketrain is not a quantity')
        t_stop = t_stop.rescale(units)
    elif units is not None:
        t_stop = pq.Quantity(t_stop, units=units)

    if not axis or not found_t_start:
        return np.sum((spiketrain >= t_start) & (spiketrain <= t_stop),
                      axis=axis) / (t_stop - t_start)
    else:
        # this is needed to handle broadcasting between spiketrain and t_stop
        t_stop_test = np.expand_dims(t_stop, axis)
        return np.sum((spiketrain >= t_start) & (spiketrain <= t_stop_test),
                      axis=axis) / (t_stop - t_start)


def fanofactor(spiketrains):
    r"""
    Evaluates the empirical Fano factor F of the spike counts of
    a list of `neo.SpikeTrain` objects.

    Given the vector v containing the observed spike counts (one per
    spike train) in the time window [t0, t1], F is defined as:

    .. math::
        F := \frac{var(v)}{mean(v)}

    The Fano factor is typically computed for spike trains representing the
    activity of the same neuron over different trials. The higher F, the
    larger the cross-trial non-stationarity. In theory for a time-stationary
    Poisson process, F=1.

    Parameters
    ----------
    spiketrains : list
        List of `neo.SpikeTrain` or `pq.Quantity` or `np.ndarray` or list of
        spike times for which to compute the Fano factor of spike counts.

    Returns
    -------
    fano : float
        The Fano factor of the spike counts of the input spike trains.
        Returns np.NaN if an empty list is specified, or if all spike trains
        are empty.

    """
    # Build array of spike counts (one per spike train)
    spike_counts = np.array([len(t) for t in spiketrains])

    # Compute FF
    if all([count == 0 for count in spike_counts]):
        fano = np.nan
    else:
        fano = spike_counts.var() / spike_counts.mean()
    return fano


def lv(v, with_nan=False):
    r"""
    Calculate the measure of local variation LV for a sequence of time
    intervals between events.

    Given a vector v containing a sequence of intervals, the LV is defined as:

    .. math::
        LV := \frac{1}{N} \sum_{i=1}^{N-1}
                          \frac{3(isi_i-isi_{i+1})^2}
                          {(isi_i+isi_{i+1})^2}

    The LV is typically computed as a substitute for the classical coefficient
    of variation for sequences of events which include some (relatively slow)
    rate fluctuation.  As with the CV, LV=1 for a sequence of intervals
    generated by a Poisson process.

    Parameters
    ----------
    v : pq.Quantity or np.ndarray or list
        Vector of consecutive time intervals.
    with_nan : bool, optional
        If True, `lv` of a spike train with less than two spikes results in a
        np.NaN value and a warning is raised.
        If False, a `ValueError` exception is raised with a spike train with
        less than two spikes.
        Default: True.

    Returns
    -------
    float
        The LV of the inter-spike interval of the input sequence.

    Raises
    ------
    ValueError
        If an empty list is specified, or if the sequence has less than two
        entries and `with_nan` is False.
        If a matrix is passed to the function. Only vector inputs are
        supported.

    Warns
    -----
    UserWarning
        If `with_nan` is True and the `lv` is calculated for a spike train
        with less than two spikes, generating a np.NaN.

    References
    ----------
    .. [1] S. Shinomoto, K. Shima, & J. Tanji, "Differences in spiking
           patterns among cortical neurons," Neural Computation, vol. 15,
           pp. 2823–2842, 2003.

    """
    # convert to array, cast to float
    v = np.asarray(v)
    # ensure the input is a vector
    if len(v.shape) > 1:
        raise ValueError("Input shape is larger than 1. Please provide "
                         "a vector as an input.")

    # ensure we have enough entries
    if v.size < 2:
        if with_nan:
            warnings.warn("Input size is too small. Please provide "
                          "an input with more than 1 entry. lv returns 'NaN'"
                          "since the argument `with_nan` is True")
            return np.NaN

        else:
            raise ValueError("Input size is too small. Please provide "
                             "an input with more than 1 entry. lv returned any"
                             "value since the argument `with_nan` is False")

    # calculate LV and return result
    # raise error if input is multi-dimensional
    return 3. * np.mean(np.power(np.diff(v) / (v[:-1] + v[1:]), 2))


def cv2(v, with_nan=False):
    r"""
    Calculate the measure of CV2 for a sequence of time intervals between 
    events.

<<<<<<< HEAD
    Given a vector v containing a sequence of intervals, the CV2 is defined
    as:

    .. math::
        CV2 := \frac{1}{N} \sum{i=1}^{N-1}
                           \frac{2|isi_{i+1}-isi_i|}
                          {|isi_{i+1}+isi_i|}
=======
    Given a vector v containing a sequence of intervals, the CV2 is
    defined as:

    .. math::
        $$ CV2 := \frac{1}{N}\sum_{i=1}^{N-1}
               \frac{2 isi_{i+1}-isi_i|}
                 {isi_{i+1}+isi_i|} $$
>>>>>>> 2c669fff

    The CV2 is typically computed as a substitute for the classical
    coefficient of variation (CV) for sequences of events which include some
    (relatively slow) rate fluctuation.  As with the CV, CV2=1 for a sequence
    of intervals generated by a Poisson process.

    Parameters
    ----------
    v : pq.Quantity or np.ndarray or list
        Vector of consecutive time intervals.
    with_nan : bool, optional
        If True, `cv2` of a spike train with less than two spikes results in a
        np.NaN value and a warning is raised.
        If False, `ValueError` exception is raised with a spike train with
        less than two spikes.
        Default: True.

    Returns
    -------
    float
        The CV2 of the inter-spike interval of the input sequence.

    Raises
    ------
    ValueError
        If an empty list is specified, or if the sequence has less than two
        entries and `with_nan` is False.
        If a matrix is passed to the function. Only vector inputs are
        supported.

    Warns
    -----
    UserWarning
        If `with_nan` is True and `cv2` is calculated for a sequence with less
        than two entries, generating a np.NaN.

    References
    ----------
    .. [1] G. R. Holt, W. R. Softky, C. Koch, & R. J. Douglas, "Comparison of
           discharge variability in vitro and in vivo in cat visual cortex
           neurons," Journal of Neurophysiology, vol. 75, no. 5, pp. 1806-1814,
           1996.

    """
    # convert to array, cast to float
    v = np.asarray(v)

    # ensure the input ia a vector
    if len(v.shape) > 1:
        raise ValueError("Input shape is larger than 1. Please provide "
                         "a vector as an input.")

    # ensure we have enough entries
    if v.size < 2:
        if with_nan:
            warnings.warn("Input size is too small. Please provide"
                          "an input with more than 1 entry. cv2 returns `NaN`"
                          "since the argument `with_nan` is `True`")
            return np.NaN
        else:
            raise ValueError("Input size is too small. Please provide "
                             "an input with more than 1 entry. cv2 returns any"
                             "value since the argument `with_nan` is `False`")

    # calculate CV2 and return result
    return 2. * np.mean(np.absolute(np.diff(v)) / (v[:-1] + v[1:]))


def instantaneous_rate(spiketrain, sampling_period, kernel='auto',
                       cutoff=5.0, t_start=None, t_stop=None, trim=False):
    """
    Estimates instantaneous firing rate by kernel convolution.

    Parameters
    -----------
    spiketrain : neo.SpikeTrain or list of neo.SpikeTrain
        Neo object(s) that contains spike times, the unit of the time stamps,
        and `t_start` and `t_stop` of the spike train.
    sampling_period : pq.Quantity
        Time stamp resolution of the spike times. The same resolution will
        be assumed for the kernel.
    kernel : str or `kernels.Kernel`, optional
        The string 'auto' or callable object of class `kernels.Kernel`.
        The kernel is used for convolution with the spike train and its
        standard deviation determines the time resolution of the instantaneous
        rate estimation. Currently implemented kernel forms are rectangular,
        triangular, epanechnikovlike, gaussian, laplacian, exponential, and
        alpha function.
        If 'auto', the optimized kernel width for the rate estimation is
        calculated according to [1]_ and with this width a gaussian kernel is
        constructed. Automatized calculation of the kernel width is not
        available for other than gaussian kernel shapes.
        Default: 'auto'.
    cutoff : float, optional
        This factor determines the cutoff of the probability distribution of
        the kernel, i.e., the considered width of the kernel in terms of
        multiples of the standard deviation sigma.
        Default: 5.0.
    t_start : pq.Quantity, optional
        Start time of the interval used to compute the firing rate.
        If None, `t_start` is assumed equal to `t_start` attribute of
        `spiketrain`.
        Default: None.
    t_stop : pq.Quantity, optional
        End time of the interval used to compute the firing rate (included).
        If None, `t_stop` is assumed equal to `t_stop` attribute of
        `spiketrain`.
        Default: None.
    trim : bool, optional
        If False, the output of the Fast Fourier Transformation being a longer
        vector than the input vector by the size of the kernel is reduced back
        to the original size of the considered time interval of the
        `spiketrain` using the median of the kernel.
        If True, only the region of the convolved signal is returned, where
        there is complete overlap between kernel and spike train. This is
        achieved by reducing the length of the output of the Fast Fourier
        Transformation by a total of two times the size of the kernel, and
        `t_start` and `t_stop` are adjusted.
        Default: False.

    Returns
    -------
    rate : neo.AnalogSignal
        Contains the rate estimation in unit hertz (Hz). In case a list of
        spike trains was given, this is the combined rate of all spike trains
        (not the average rate). `rate.times` contains the time axis of the rate
        estimate. The unit of this property is the same as the resolution that
        is given via the argument `sampling_period` to the function.

    Raises
    ------
    TypeError:
        If `spiketrain` is not an instance of `neo.SpikeTrain`.
        If `sampling_period` is not a `pq.Quantity`.
        If `sampling_period` is not larger than zero.
        If `kernel` is neither instance of `kernels.Kernel` nor string 'auto'.
        If `cutoff` is neither `float` nor `int`.
        If `t_start` and `t_stop` are neither None nor a `pq.Quantity`.
        If `trim` is not `bool`.

    ValueError:
        If `sampling_period` is smaller than zero.
        If `kernel` is 'auto' and the function was unable to calculate optimal
        kernel width for instantaneous rate from input data.

    Warns
    -----
    UserWarning
        If `cutoff` is less than `min_cutoff` attribute of `kernel`, the width
        of the kernel is adjusted to a minimally allowed width.
        If the instantaneous firing rate approximation contains negative values
        with respect to a tolerance (less than -1e-8), possibly due to machine
        precision errors.

    References
    ----------
    .. [1] H. Shimazaki, & S. Shinomoto, "Kernel bandwidth optimization in
           spike rate estimation," J Comput Neurosci, vol. 29, pp. 171–182,
           2010.

    Examples
    --------
    >>> import quantities as pq
    >>> from elephant import kernels
    >>> kernel = kernels.AlphaKernel(sigma=0.05*pq.s, invert=True)
    >>> rate = instantaneous_rate(spiketrain, sampling_period=2*pq.ms,
    ...     kernel=kernel)

    """
    # Merge spike trains if list of spike trains given:
    if isinstance(spiketrain, list):
        _check_consistency_of_spiketrainlist(
            spiketrain, t_start=t_start, t_stop=t_stop)
        if t_start is None:
            t_start = spiketrain[0].t_start
        if t_stop is None:
            t_stop = spiketrain[0].t_stop
        spikes = np.concatenate([st.magnitude for st in spiketrain])
        merged_spiketrain = SpikeTrain(np.sort(spikes),
                                       units=spiketrain[0].units,
                                       t_start=t_start, t_stop=t_stop)
        return instantaneous_rate(merged_spiketrain,
                                  sampling_period=sampling_period,
                                  kernel=kernel, cutoff=cutoff,
                                  t_start=t_start,
                                  t_stop=t_stop, trim=trim)

    # Checks of input variables:
    if not isinstance(spiketrain, SpikeTrain):
        raise TypeError(
            "spiketrain must be instance of :class:`SpikeTrain` of Neo!\n"
            "    Found: %s, value %s" % (type(spiketrain), str(spiketrain)))

    if not (isinstance(sampling_period, pq.Quantity) and
            sampling_period.dimensionality.simplified ==
            pq.Quantity(1, "s").dimensionality):
        raise TypeError(
            "The sampling period must be a time quantity!\n"
            "    Found: %s, value %s" % (
                type(sampling_period), str(sampling_period)))

    if sampling_period.magnitude < 0:
        raise ValueError("The sampling period must be larger than zero.")

    if kernel == 'auto':
        kernel_width_sigma = sskernel(
            spiketrain.magnitude, tin=None, bootstrap=False)['optw']
        if kernel_width_sigma is None:
            raise ValueError(
                "Unable to calculate optimal kernel width for "
                "instantaneous rate from input data.")
        kernel = kernels.GaussianKernel(kernel_width_sigma * spiketrain.units)
    elif not isinstance(kernel, kernels.Kernel):
        raise TypeError(
            "kernel must be either instance of :class:`Kernel` "
            "or the string 'auto'!\n"
            "    Found: %s, value %s" % (type(kernel), str(kernel)))

    if not (isinstance(cutoff, float) or isinstance(cutoff, int)):
        raise TypeError("cutoff must be float or integer!")

    if not (t_start is None or (isinstance(t_start, pq.Quantity) and
                                t_start.dimensionality.simplified ==
                                pq.Quantity(1, "s").dimensionality)):
        raise TypeError("t_start must be a time quantity!")

    if not (t_stop is None or (isinstance(t_stop, pq.Quantity) and
                               t_stop.dimensionality.simplified ==
                               pq.Quantity(1, "s").dimensionality)):
        raise TypeError("t_stop must be a time quantity!")

    if not (isinstance(trim, bool)):
        raise TypeError("trim must be bool!")

    # main function:
    units = pq.CompoundUnit(
        "%s*s" % str(sampling_period.rescale('s').magnitude))
    spiketrain = spiketrain.rescale(units)
    if t_start is None:
        t_start = spiketrain.t_start
    else:
        t_start = t_start.rescale(spiketrain.units)

    if t_stop is None:
        t_stop = spiketrain.t_stop
    else:
        t_stop = t_stop.rescale(spiketrain.units)

    time_vector = np.zeros(int((t_stop - t_start)) + 1)

    spikes_slice = spiketrain.time_slice(t_start, t_stop) \
        if len(spiketrain) else np.array([])

    for spike in spikes_slice:
        index = int((spike - t_start))
        time_vector[index] += 1

    if cutoff < kernel.min_cutoff:
        cutoff = kernel.min_cutoff
        warnings.warn("The width of the kernel was adjusted to a minimally "
                      "allowed width.")

    t_arr = np.arange(-cutoff * kernel.sigma.rescale(units).magnitude,
                      cutoff * kernel.sigma.rescale(units).magnitude +
                      sampling_period.rescale(units).magnitude,
                      sampling_period.rescale(units).magnitude) * units

    r = scipy.signal.fftconvolve(time_vector,
                                 kernel(t_arr).rescale(pq.Hz).magnitude,
                                 'full')
    if np.any(r < -1e-8):  # abs tolerance in np.isclose
        warnings.warn("Instantaneous firing rate approximation contains "
                      "negative values, possibly caused due to machine "
                      "precision errors.")

    if not trim:
        r = r[kernel.median_index(t_arr):-(kernel(t_arr).size -
                                           kernel.median_index(t_arr))]
    elif trim:
        r = r[2 * kernel.median_index(t_arr):-2 * (kernel(t_arr).size -
                                                   kernel.median_index(t_arr))]
        t_start += kernel.median_index(t_arr) * spiketrain.units
        t_stop -= (kernel(t_arr).size -
                   kernel.median_index(t_arr)) * spiketrain.units

    rate = neo.AnalogSignal(signal=r.reshape(r.size, 1),
                            sampling_period=sampling_period,
                            units=pq.Hz, t_start=t_start, t_stop=t_stop)

    return rate


def time_histogram(spiketrains, binsize, t_start=None, t_stop=None,
                   output='counts', binary=False):
    """
    Time Histogram of a list of `neo.SpikeTrain` objects.

    Parameters
    ----------
    spiketrains : list of neo.SpikeTrain
        `neo.SpikeTrain`s with a common time axis (same `t_start` and `t_stop`)
    binsize : pq.Quantity
        Width of the histogram's time bins.
    t_start : pq.Quantity, optional
        Start time of the histogram. Only events in `spiketrains` falling
        between `t_start` and `t_stop` (both included) are considered in the
        histogram.
        If None, the maximum `t_start` of all `neo.SpikeTrain`s is used as
        `t_start`.
        Default: None.
    t_stop : pq.Quantity, optional
        Stop time of the histogram. Only events in `spiketrains` falling
        between `t_start` and `t_stop` (both included) are considered in the
        histogram.
        If None, the minimum `t_stop` of all `neo.SpikeTrain`s is used as
        `t_stop`.
        Default: None.
    output : {'counts', 'mean', 'rate'}, optional
        Normalization of the histogram. Can be one of:
        * 'counts': spike counts at each bin (as integer numbers)
        * 'mean': mean spike counts per spike train
        * 'rate': mean spike rate per spike train. Like 'mean', but the
          counts are additionally normalized by the bin width.
        Default: 'counts'.
    binary : bool, optional
        If True, indicates whether all `neo.SpikeTrain` objects should first
        be binned to a binary representation (using the
        `conversion.BinnedSpikeTrain` class) and the calculation of the
        histogram is based on this representation.
        Note that the output is not binary, but a histogram of the converted,
        binary representation.
        Default: False.

    Returns
    -------
    neo.AnalogSignal
        A `neo.AnalogSignal` object containing the histogram values.
        `neo.AnalogSignal[j]` is the histogram computed between
        `t_start + j * binsize` and `t_start + (j + 1) * binsize`.

    Raises
    ------
    ValueError
        If `output` is not 'counts', 'mean' or 'rate'.

    Warns
    -----
    UserWarning
        If `t_start` is None and the objects in `spiketrains` have different
        `t_start` values.
        If `t_stop` is None and the objects in `spiketrains` have different
        `t_stop` values.

    See also
    --------
    elephant.conversion.BinnedSpikeTrain

    """
    min_tstop = 0
    if t_start is None:
        # Find the internal range for t_start, where all spike trains are
        # defined; cut all spike trains taking that time range only
        max_tstart, min_tstop = conv._get_start_stop_from_input(spiketrains)
        t_start = max_tstart
        if not all([max_tstart == t.t_start for t in spiketrains]):
            warnings.warn(
                "Spiketrains have different t_start values -- "
                "using maximum t_start as t_start.")

    if t_stop is None:
        # Find the internal range for t_stop
        if min_tstop:
            t_stop = min_tstop
            if not all([min_tstop == t.t_stop for t in spiketrains]):
                warnings.warn(
                    "Spiketrains have different t_stop values -- "
                    "using minimum t_stop as t_stop.")
        else:
            min_tstop = conv._get_start_stop_from_input(spiketrains)[1]
            t_stop = min_tstop
            if not all([min_tstop == t.t_stop for t in spiketrains]):
                warnings.warn(
                    "Spiketrains have different t_stop values -- "
                    "using minimum t_stop as t_stop.")

    sts_cut = [st.time_slice(t_start=t_start, t_stop=t_stop) for st in
               spiketrains]

    # Bin the spike trains and sum across columns
    bs = conv.BinnedSpikeTrain(sts_cut, t_start=t_start, t_stop=t_stop,
                               binsize=binsize)

    if binary:
        bin_hist = bs.to_sparse_bool_array().sum(axis=0)
    else:
        bin_hist = bs.to_sparse_array().sum(axis=0)
    # Flatten array
    bin_hist = np.ravel(bin_hist)
    # Renormalise the histogram
    if output == 'counts':
        # Raw
        bin_hist = bin_hist * pq.dimensionless
    elif output == 'mean':
        # Divide by number of input spike trains
        bin_hist = bin_hist * 1. / len(spiketrains) * pq.dimensionless
    elif output == 'rate':
        # Divide by number of input spike trains and bin width
        bin_hist = bin_hist * 1. / len(spiketrains) / binsize
    else:
        raise ValueError('Parameter output is not valid.')

    return neo.AnalogSignal(signal=bin_hist.reshape(bin_hist.size, 1),
                            sampling_period=binsize, units=bin_hist.units,
                            t_start=t_start)


def complexity_pdf(spiketrains, binsize):
    """
    Complexity Distribution [1]_ of a list of `neo.SpikeTrain` objects.

    Probability density computed from the complexity histogram which is the
    histogram of the entries of the population histogram of clipped (binary)
    spike trains computed with a bin width of `binsize`.
    It provides for each complexity (== number of active neurons per bin) the
    number of occurrences. The normalization of that histogram to 1 is the
    probability density.

    Parameters
    ----------
    spiketrains : list of neo.SpikeTrain
        Spike trains with a common time axis (same `t_start` and `t_stop`)
    binsize : pq.Quantity
        Width of the histogram's time bins.

    Returns
    -------
    complexity_distribution : neo.AnalogSignal
        A `neo.AnalogSignal` object containing the histogram values.
        `neo.AnalogSignal[j]` is the histogram computed between
        `t_start + j * binsize` and `t_start + (j + 1) * binsize`.

    See also
    --------
    elephant.conversion.BinnedSpikeTrain

    References
    ----------
    .. [1] S. Gruen, M. Abeles, & M. Diesmann, "Impact of higher-order
           correlations on coincidence distributions of massively parallel
           data," In "Dynamic Brain - from Neural Spikes to Behaviors",
           pp. 96-114, Springer Berlin Heidelberg, 2008.

    """
    # Computing the population histogram with parameter binary=True to clip the
    # spike trains before summing
    pophist = time_histogram(spiketrains, binsize, binary=True)

    # Computing the histogram of the entries of pophist (=Complexity histogram)
    complexity_hist = np.histogram(
        pophist.magnitude, bins=range(0, len(spiketrains) + 2))[0]

    # Normalization of the Complexity Histogram to 1 (probabilty distribution)
    complexity_hist = complexity_hist / complexity_hist.sum()
    # Convert the Complexity pdf to an neo.AnalogSignal
    complexity_distribution = neo.AnalogSignal(
        np.array(complexity_hist).reshape(len(complexity_hist), 1) *
        pq.dimensionless, t_start=0 * pq.dimensionless,
        sampling_period=1 * pq.dimensionless)

    return complexity_distribution


"""
Kernel Bandwidth Optimization.

Python implementation by Subhasis Ray.

Original matlab code (sskernel.m) here:
http://2000.jukuin.keio.ac.jp/shimazaki/res/kernel.html

This was translated into Python by Subhasis Ray, NCBS. Tue Jun 10
23:01:43 IST 2014

"""


def nextpow2(x):
    """
    Return the smallest integral power of 2 that is equal or larger than `x`.
    """
    n = 2
    while n < x:
        n = 2 * n
    return n


def fftkernel(x, w):
    """
    Applies the Gauss kernel smoother to an input signal using FFT algorithm.

    Parameters
    ----------
    x : np.ndarray
        Vector with sample signal.
    w : float
        Kernel bandwidth (the standard deviation) in unit of the sampling
        resolution of `x`.

    Returns
    -------
    y : np.ndarray
        The smoothed signal.

    Notes
    -----
    1. MAY 5/23, 2012 Author Hideaki Shimazaki
       RIKEN Brain Science Insitute
       http://2000.jukuin.keio.ac.jp/shimazaki
    2. Ported to Python: Subhasis Ray, NCBS. Tue Jun 10 10:42:38 IST 2014

    """
    L = len(x)
    Lmax = L + 3 * w
    n = nextpow2(Lmax)
    X = np.fft.fft(x, n)
    f = np.arange(0, n, 1.0) / n
    f = np.concatenate((-f[:int(n / 2)], f[int(n / 2):0:-1]))
    K = np.exp(-0.5 * (w * 2 * np.pi * f) ** 2)
    y = np.fft.ifft(X * K, n)
    y = y[:L].copy()
    return y


def logexp(x):
    if x < 1e2:
        y = np.log(1 + np.exp(x))
    else:
        y = x
    return y


def ilogexp(x):
    if x < 1e2:
        y = np.log(np.exp(x) - 1)
    else:
        y = x
    return y


def cost_function(x, N, w, dt):
    """
    Computes the cost function for `sskernel`.

    Cn(w) = sum_{i,j} int k(x - x_i) k(x - x_j) dx - 2 sum_{i~=j} k(x_i - x_j)

    """
    yh = np.abs(fftkernel(x, w / dt))  # density
    # formula for density
    C = np.sum(yh ** 2) * dt - 2 * np.sum(yh * x) * \
        dt + 2 / np.sqrt(2 * np.pi) / w / N
    C = C * N * N
    # formula for rate
    # C = dt*sum( yh.^2 - 2*yh.*y_hist + 2/sqrt(2*pi)/w*y_hist )
    return C, yh


def sskernel(spiketimes, tin=None, w=None, bootstrap=False):
    """
    Calculates optimal fixed kernel bandwidth, given as the standard deviation
    sigma.

    Parameters
    ----------
    spiketimes : np.ndarray
        Sequence of spike times (sorted to be ascending).
    tin : np.ndarray, optional
        Time points at which the kernel bandwidth is to be estimated.
        If None, `spiketimes` is used.
        Default: None.
    w : np.ndarray, optional
        Vector of kernel bandwidths (standard deviation sigma).
        If specified, optimal bandwidth is selected from this.
        If None, `w` is obtained through a golden-section search on a log-exp
        scale.
        Default: None.
    bootstrap : bool, optional
        If True, calculates the 95% confidence interval using Bootstrap.
        Default: False.

    Returns
    -------
    dict
        y : np.ndarray
            Estimated density.
        t : np.ndarray
            Points at which estimation was computed.
        optw : float
            Optimal kernel bandwidth given as standard deviation sigma
        w : np.ndarray
            Kernel bandwidths examined (standard deviation sigma).
        C : np.ndarray
            Cost functions of `w`.
        confb95 : tuple of np.ndarray
            Bootstrap 95% confidence interval: (lower level, upper level).
            If `bootstrap` is False, `confb95` is None.
        yb : np.ndarray
            Bootstrap samples.
            If `bootstrap` is False, `confb95` is None.

        If no optimal kernel could be found, all entries of the dictionary are
        set to None.

    References
    ----------
    .. [1] H. Shimazaki, & S. Shinomoto, "Kernel bandwidth optimization in
           spike rate estimation," Journal of Computational Neuroscience,
           vol. 29, no. 1-2, pp. 171-82, 2010. doi:10.1007/s10827-009-0180-4.

    """

    if tin is None:
        time = np.max(spiketimes) - np.min(spiketimes)
        isi = np.diff(spiketimes)
        isi = isi[isi > 0].copy()
        dt = np.min(isi)
        tin = np.linspace(np.min(spiketimes),
                          np.max(spiketimes),
                          min(int(time / dt + 0.5),
                              1000))  # The 1000 seems somewhat arbitrary
        t = tin
    else:
        time = np.max(tin) - np.min(tin)
        spiketimes = spiketimes[(spiketimes >= np.min(tin)) &
                                (spiketimes <= np.max(tin))].copy()
        isi = np.diff(spiketimes)
        isi = isi[isi > 0].copy()
        dt = np.min(isi)
        if dt > np.min(np.diff(tin)):
            t = np.linspace(np.min(tin), np.max(tin),
                            min(int(time / dt + 0.5), 1000))
        else:
            t = tin
    dt = np.min(np.diff(tin))
    yhist, bins = np.histogram(spiketimes, np.r_[t - dt / 2, t[-1] + dt / 2])
    N = np.sum(yhist)
    yhist = yhist / (N * dt)  # density
    optw = None
    y = None
    if w is not None:
        C = np.zeros(len(w))
        Cmin = np.inf
        for k, w_ in enumerate(w):
            C[k], yh = cost_function(yhist, N, w_, dt)
            if C[k] < Cmin:
                Cmin = C[k]
                optw = w_
                y = yh
    else:
        # Golden section search on a log-exp scale
        wmin = 2 * dt
        wmax = max(spiketimes) - min(spiketimes)
        imax = 20  # max iterations
        w = np.zeros(imax)
        C = np.zeros(imax)
        tolerance = 1e-5
        phi = 0.5 * (np.sqrt(5) + 1)  # The Golden ratio
        a = ilogexp(wmin)
        b = ilogexp(wmax)
        c1 = (phi - 1) * a + (2 - phi) * b
        c2 = (2 - phi) * a + (phi - 1) * b
        f1, y1 = cost_function(yhist, N, logexp(c1), dt)
        f2, y2 = cost_function(yhist, N, logexp(c2), dt)
        k = 0
        while (np.abs(b - a) > (tolerance * (np.abs(c1) + np.abs(c2)))) \
                and (k < imax):
            if f1 < f2:
                b = c2
                c2 = c1
                c1 = (phi - 1) * a + (2 - phi) * b
                f2 = f1
                f1, y1 = cost_function(yhist, N, logexp(c1), dt)
                w[k] = logexp(c1)
                C[k] = f1
                optw = logexp(c1)
                y = y1 / (np.sum(y1 * dt))
            else:
                a = c1
                c1 = c2
                c2 = (2 - phi) * a + (phi - 1) * b
                f1 = f2
                f2, y2 = cost_function(yhist, N, logexp(c2), dt)
                w[k] = logexp(c2)
                C[k] = f2
                optw = logexp(c2)
                y = y2 / np.sum(y2 * dt)
            k = k + 1
    # Bootstrap confidence intervals
    confb95 = None
    yb = None
    # If bootstrap is requested, and an optimal kernel was found
    if bootstrap and optw:
        nbs = 1000
        yb = np.zeros((nbs, len(tin)))
        for ii in range(nbs):
            idx = np.floor(np.random.rand(N) * N).astype(int)
            xb = spiketimes[idx]
            y_histb, bins = np.histogram(
                xb, np.r_[t - dt / 2, t[-1] + dt / 2]) / dt / N
            yb_buf = fftkernel(y_histb, optw / dt).real
            yb_buf = yb_buf / np.sum(yb_buf * dt)
            yb[ii, :] = np.interp(tin, t, yb_buf)
        ybsort = np.sort(yb, axis=0)
        y95b = ybsort[np.floor(0.05 * nbs).astype(int), :]
        y95u = ybsort[np.floor(0.95 * nbs).astype(int), :]
        confb95 = (y95b, y95u)
    # Only perform interpolation if y could be calculated
    if y is not None:
        y = np.interp(tin, t, y)
    return {'y': y,
            't': tin,
            'optw': optw,
            'w': w,
            'C': C,
            'confb95': confb95,
            'yb': yb}


def _check_consistency_of_spiketrainlist(spiketrainlist, t_start=None,
                                         t_stop=None):
    for spiketrain in spiketrainlist:
        if not isinstance(spiketrain, SpikeTrain):
            raise TypeError(
                "spike train must be instance of :class:`SpikeTrain` of Neo!\n"
                "    Found: %s, value %s" % (
                    type(spiketrain), str(spiketrain)))
        if t_start is None and not spiketrain.t_start == spiketrainlist[
            0].t_start:
            raise ValueError(
                "the spike trains must have the same t_start!")
        if t_stop is None and not spiketrain.t_stop == spiketrainlist[
            0].t_stop:
            raise ValueError(
                "the spike trains must have the same t_stop!")
        if not spiketrain.units == spiketrainlist[0].units:
            raise ValueError(
                "the spike trains must have the same units!")
    return None<|MERGE_RESOLUTION|>--- conflicted
+++ resolved
@@ -1,12 +1,9 @@
 # -*- coding: utf-8 -*-
 """
-<<<<<<< HEAD
 Statistical measures of spike trains (e.g., Fano factor) and functions to
 estimate firing rates.
-=======
 This module provides function to extract various statistical measures of spike
 trains, including functions to estimate firing rates.
->>>>>>> 2c669fff
 
 .. include:: statistics-overview.rst
 
@@ -334,7 +331,6 @@
     Calculate the measure of CV2 for a sequence of time intervals between 
     events.
 
-<<<<<<< HEAD
     Given a vector v containing a sequence of intervals, the CV2 is defined
     as:
 
@@ -342,15 +338,6 @@
         CV2 := \frac{1}{N} \sum{i=1}^{N-1}
                            \frac{2|isi_{i+1}-isi_i|}
                           {|isi_{i+1}+isi_i|}
-=======
-    Given a vector v containing a sequence of intervals, the CV2 is
-    defined as:
-
-    .. math::
-        $$ CV2 := \frac{1}{N}\sum_{i=1}^{N-1}
-               \frac{2 isi_{i+1}-isi_i|}
-                 {isi_{i+1}+isi_i|} $$
->>>>>>> 2c669fff
 
     The CV2 is typically computed as a substitute for the classical
     coefficient of variation (CV) for sequences of events which include some

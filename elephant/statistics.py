# -*- coding: utf-8 -*-
"""
Statistical measures of spike trains (e.g., Fano factor) and functions to
estimate firing rates.

Tutorial
--------

:doc:`View tutorial <../tutorials/statistics>`

Run tutorial interactively:

.. image:: https://mybinder.org/badge.svg
   :target: https://mybinder.org/v2/gh/NeuralEnsemble/elephant/master
            ?filepath=doc/tutorials/statistics.ipynb


.. current_module elephant.statistics

Functions overview
------------------

Rate estimation
~~~~~~~~~~~~~~~

.. autosummary::
    :toctree: toctree/statistics/

    mean_firing_rate
    instantaneous_rate
    time_histogram
    optimal_kernel_bandwidth


Spike interval statistics
~~~~~~~~~~~~~~~~~~~~~~~~~

.. autosummary::
    :toctree: toctree/statistics/

    isi
    cv
    cv2
    lv
    lvr


Statistics across spike trains
~~~~~~~~~~~~~~~~~~~~~~~~~~~~~~

.. autosummary::
    :toctree: toctree/statistics/

    fanofactor
    complexity_pdf
    Complexity

:copyright: Copyright 2014-2020 by the Elephant team, see `doc/authors.rst`.
:license: Modified BSD, see LICENSE.txt for details.
"""

from __future__ import division, print_function

import math
import warnings

import neo
import numpy as np
import quantities as pq
import scipy.stats

import elephant.conversion as conv
import elephant.kernels as kernels
<<<<<<< HEAD
from elephant.conversion import BinnedSpikeTrain
from elephant.utils import deprecated_alias, check_neo_consistency, \
    is_time_quantity, round_binning_errors
=======
import warnings

from elephant.buffalo.objects import TimeHistogramObject, PSTHObject
import elephant.buffalo

cv = scipy.stats.variation
>>>>>>> 23e5d881

# do not import unicode_literals
# (quantities rescale does not work with unicodes)

__all__ = [
    "isi",
    "mean_firing_rate",
    "fanofactor",
    "cv",
    "cv2",
    "lv",
    "lvr",
    "instantaneous_rate",
    "time_histogram",
    "complexity_pdf",
    "Complexity",
    "fftkernel",
    "optimal_kernel_bandwidth"
]
from elephant.buffalo.provenance import Provenance
from elephant.utils import is_time_quantity

cv = Provenance(inputs=["a"])(scipy.stats.variation)


@Provenance(inputs=['spiketrain'])
def isi(spiketrain, axis=-1):
    """
    Return an array containing the inter-spike intervals of the spike train.

    Accepts a `neo.SpikeTrain`, a `pq.Quantity` array, a `np.ndarray`, or a
    list of time spikes. If either a `neo.SpikeTrain` or `pq.Quantity` is
    provided, the return value will be `pq.Quantity`, otherwise `np.ndarray`.
    The units of `pq.Quantity` will be the same as `spiketrain`.

    Visualization of this function is covered in Viziphant:
    :func:`viziphant.statistics.plot_isi_histogram`.

    Parameters
    ----------
    spiketrain : neo.SpikeTrain or pq.Quantity or array-like
        The spike times.
    axis : int, optional
        The axis along which the difference is taken.
        Default: the last axis.

    Returns
    -------
    intervals : np.ndarray or pq.Quantity
        The inter-spike intervals of the `spiketrain`.

    Warns
    -----
    UserWarning
        When the input array is not sorted, negative intervals are returned
        with a warning.

    """
    if isinstance(spiketrain, neo.SpikeTrain):
        intervals = np.diff(spiketrain.magnitude, axis=axis)
        # np.diff makes a copy
        intervals = pq.Quantity(intervals, units=spiketrain.units, copy=False)
    else:
        intervals = np.diff(spiketrain, axis=axis)
    if (intervals < 0).any():
        warnings.warn("ISI evaluated to negative values. "
                      "Please sort the input array.")

    return intervals


@Provenance(inputs=['spiketrain'])
def mean_firing_rate(spiketrain, t_start=None, t_stop=None, axis=None):
    """
    Return the firing rate of the spike train.

    The firing rate is calculated as the number of spikes in the spike train
    in the range `[t_start, t_stop]` divided by the time interval
    `t_stop - t_start`. See the description below for cases when `t_start` or
    `t_stop` is None.

    Accepts a `neo.SpikeTrain`, a `pq.Quantity` array, or a plain
    `np.ndarray`. If either a `neo.SpikeTrain` or `pq.Quantity` array is
    provided, the return value will be a `pq.Quantity` array, otherwise a
    plain `np.ndarray`. The units of the `pq.Quantity` array will be the
    inverse of the `spiketrain`.

    Parameters
    ----------
    spiketrain : neo.SpikeTrain or pq.Quantity or np.ndarray
        The spike times.
    t_start : float or pq.Quantity, optional
        The start time to use for the interval.
        If None, retrieved from the `t_start` attribute of `spiketrain`. If
        that is not present, default to 0. All spiketrain's spike times below
        this value are ignored.
        Default: None.
    t_stop : float or pq.Quantity, optional
        The stop time to use for the time points.
        If not specified, retrieved from the `t_stop` attribute of
        `spiketrain`. If that is not present, default to the maximum value of
        `spiketrain`. All spiketrain's spike times above this value are
        ignored.
        Default: None.
    axis : int, optional
        The axis over which to do the calculation; has no effect when the
        input is a neo.SpikeTrain, because a neo.SpikeTrain is always a 1-d
        vector. If None, do the calculation over the flattened array.
        Default: None.

    Returns
    -------
    float or pq.Quantity or np.ndarray
        The firing rate of the `spiketrain`

    Raises
    ------
    TypeError
        If the input spiketrain is a `np.ndarray` but `t_start` or `t_stop` is
        `pq.Quantity`.

        If the input spiketrain is a `neo.SpikeTrain` or `pq.Quantity` but
        `t_start` or `t_stop` is not `pq.Quantity`.
    ValueError
        If the input spiketrain is empty.

    """
    if isinstance(spiketrain, neo.SpikeTrain) and t_start is None \
            and t_stop is None and axis is None:
        # a faster approach for a typical use case
        n_spikes = len(spiketrain)
        time_interval = spiketrain.t_stop - spiketrain.t_start
        time_interval = time_interval.rescale(spiketrain.units)
        rate = n_spikes / time_interval
        return rate

    if isinstance(spiketrain, pq.Quantity):
        # Quantity or neo.SpikeTrain
        if not is_time_quantity(t_start, allow_none=True):
            raise TypeError("'t_start' must be a Quantity or None")
        if not is_time_quantity(t_stop, allow_none=True):
            raise TypeError("'t_stop' must be a Quantity or None")

        units = spiketrain.units
        if t_start is None:
            t_start = getattr(spiketrain, 't_start', 0 * units)
        t_start = t_start.rescale(units).magnitude
        if t_stop is None:
            t_stop = getattr(spiketrain, 't_stop',
                             np.max(spiketrain, axis=axis))
        t_stop = t_stop.rescale(units).magnitude

        # calculate as a numpy array
        rates = mean_firing_rate(spiketrain.magnitude, t_start=t_start,
                                 t_stop=t_stop, axis=axis)

        rates = pq.Quantity(rates, units=1. / units)
        return rates
    elif isinstance(spiketrain, (np.ndarray, list, tuple)):
        if isinstance(t_start, pq.Quantity) or isinstance(t_stop, pq.Quantity):
            raise TypeError("'t_start' and 't_stop' cannot be quantities if "
                            "'spiketrain' is not a Quantity.")
        spiketrain = np.asarray(spiketrain)
        if len(spiketrain) == 0:
            raise ValueError("Empty input spiketrain.")
        if t_start is None:
            t_start = 0
        if t_stop is None:
            t_stop = np.max(spiketrain, axis=axis)
        time_interval = t_stop - t_start
        if axis and isinstance(t_stop, np.ndarray):
            t_stop = np.expand_dims(t_stop, axis)
        rates = np.sum((spiketrain >= t_start) & (spiketrain <= t_stop),
                       axis=axis) / time_interval
        return rates
    else:
        raise TypeError("Invalid input spiketrain type: '{}'. Allowed: "
                        "neo.SpikeTrain, Quantity, ndarray".
                        format(type(spiketrain)))


@Provenance(inputs=['spiketrains'])
def fanofactor(spiketrains, warn_tolerance=0.1 * pq.ms):
    r"""
    Evaluates the empirical Fano factor F of the spike counts of
    a list of `neo.SpikeTrain` objects.

    Given the vector v containing the observed spike counts (one per
    spike train) in the time window [t0, t1], F is defined as:

    .. math::
        F := \frac{var(v)}{mean(v)}

    The Fano factor is typically computed for spike trains representing the
    activity of the same neuron over different trials. The higher F, the
    larger the cross-trial non-stationarity. In theory for a time-stationary
    Poisson process, F=1.

    Parameters
    ----------
    spiketrains : list
        List of `neo.SpikeTrain` or `pq.Quantity` or `np.ndarray` or list of
        spike times for which to compute the Fano factor of spike counts.
    warn_tolerance : pq.Quantity
        In case of a list of input neo.SpikeTrains, if their durations vary by
        more than `warn_tolerence` in their absolute values, throw a warning
        (see Notes).
        Default: 0.1 ms.

    Returns
    -------
    fano : float
        The Fano factor of the spike counts of the input spike trains.
        Returns np.NaN if an empty list is specified, or if all spike trains
        are empty.

    Raises
    ------
    TypeError
        If the input spiketrains are neo.SpikeTrain objects, but
        `warn_tolerance` is not a quantity.

    Notes
    -----
    The check for the equal duration of the input spike trains is performed
    only if the input is of type`neo.SpikeTrain`: if you pass a numpy array,
    please make sure that they all have the same duration manually.
    """
    # Build array of spike counts (one per spike train)
    spike_counts = np.array([len(st) for st in spiketrains])

    # Compute FF
    if all(count == 0 for count in spike_counts):
        # empty list of spiketrains reaches this branch, and NaN is returned
        return np.nan

    if all(isinstance(st, neo.SpikeTrain) for st in spiketrains):
        if not is_time_quantity(warn_tolerance):
            raise TypeError("'warn_tolerance' must be a time quantity.")
        durations = [(st.t_stop - st.t_start).simplified.item()
                     for st in spiketrains]
        durations_min = min(durations)
        durations_max = max(durations)
        if durations_max - durations_min > warn_tolerance.simplified.item():
            warnings.warn("Fano factor calculated for spike trains of "
                          "different duration (minimum: {_min}s, maximum "
                          "{_max}s).".format(_min=durations_min,
                                             _max=durations_max))

    fano = spike_counts.var() / spike_counts.mean()
    return fano


def __variation_check(v, with_nan):
    # ensure the input ia a vector
    if v.ndim != 1:
        raise ValueError("The input must be a vector, not a {}-dim matrix.".
                         format(v.ndim))

    # ensure we have enough entries
    if v.size < 2:
        if with_nan:
            warnings.warn("The input size is too small. Please provide"
                          "an input with more than 1 entry. Returning `NaN`"
                          "since the argument `with_nan` is `True`")
            return np.NaN
        else:
            raise ValueError("Input size is too small. Please provide "
                             "an input with more than 1 entry. Set 'with_nan' "
                             "to True to replace the error by a warning.")

    return None


@deprecated_alias(v='time_intervals')
def cv2(time_intervals, with_nan=False):
    r"""
    Calculate the measure of Cv2 for a sequence of time intervals between
    events.

    Given a vector :math:`I` containing a sequence of intervals, the Cv2 is
    defined as:

    .. math::
        Cv2 := \frac{1}{N} \sum_{i=1}^{N-1}
                           \frac{2|I_{i+1}-I_i|}
                          {|I_{i+1}+I_i|}

    The Cv2 is typically computed as a substitute for the classical
    coefficient of variation (Cv) for sequences of events which include some
    (relatively slow) rate fluctuation.  As with the Cv, Cv2=1 for a sequence
    of intervals generated by a Poisson process.

    Parameters
    ----------
    time_intervals : pq.Quantity or np.ndarray or list
        Vector of consecutive time intervals.
    with_nan : bool, optional
        If True, `cv2` of a spike train with less than two spikes results in a
        np.NaN value and a warning is raised.
        If False, `ValueError` exception is raised with a spike train with
        less than two spikes.
        Default: True.

    Returns
    -------
    float
        The Cv2 of the inter-spike interval of the input sequence.

    Raises
    ------
    ValueError
        If an empty list is specified, or if the sequence has less than two
        entries and `with_nan` is False.

        If a matrix is passed to the function. Only vector inputs are
        supported.

    Warns
    -----
    UserWarning
        If `with_nan` is True and `cv2` is calculated for a sequence with less
        than two entries, generating a np.NaN.

    References
    ----------
    .. [1] G. R. Holt, W. R. Softky, C. Koch, & R. J. Douglas, "Comparison of
           discharge variability in vitro and in vivo in cat visual cortex
           neurons," Journal of Neurophysiology, vol. 75, no. 5, pp. 1806-1814,
           1996.

    """
    # convert to array, cast to float
    time_intervals = np.asarray(time_intervals)
    np_nan = __variation_check(time_intervals, with_nan)
    if np_nan is not None:
        return np_nan

    # calculate Cv2 and return result
    cv_i = np.diff(time_intervals) / (time_intervals[:-1] + time_intervals[1:])
    return 2. * np.mean(np.abs(cv_i))


@deprecated_alias(v='time_intervals')
@Provenance(inputs=["time_intervals"])
def lv(time_intervals, with_nan=False):
    r"""
    Calculate the measure of local variation Lv for a sequence of time
    intervals between events.

    Given a vector :math:`I` containing a sequence of intervals, the Lv is
    defined as:

    .. math::
        Lv := \frac{1}{N} \sum_{i=1}^{N-1}
                          \frac{3(I_i-I_{i+1})^2}
                          {(I_i+I_{i+1})^2}

    The Lv is typically computed as a substitute for the classical coefficient
    of variation for sequences of events which include some (relatively slow)
    rate fluctuation.  As with the Cv, Lv=1 for a sequence of intervals
    generated by a Poisson process.

    Parameters
    ----------
    time_intervals : pq.Quantity or np.ndarray or list
        Vector of consecutive time intervals.
    with_nan : bool, optional
        If True, the Lv of a spike train with less than two spikes results in a
        `np.NaN` value and a warning is raised.
        If False, a `ValueError` exception is raised with a spike train with
        less than two spikes.
        Default: True.

    Returns
    -------
    float
        The Lv of the inter-spike interval of the input sequence.

    Raises
    ------
    ValueError
        If an empty list is specified, or if the sequence has less than two
        entries and `with_nan` is False.

        If a matrix is passed to the function. Only vector inputs are
        supported.

    Warns
    -----
    UserWarning
        If `with_nan` is True and the Lv is calculated for a spike train
        with less than two spikes, generating a np.NaN.

    References
    ----------
    .. [1] S. Shinomoto, K. Shima, & J. Tanji, "Differences in spiking
           patterns among cortical neurons," Neural Computation, vol. 15,
           pp. 2823–2842, 2003.

    """
    # convert to array, cast to float
    time_intervals = np.asarray(time_intervals)
    np_nan = __variation_check(time_intervals, with_nan)
    if np_nan is not None:
        return np_nan

    cv_i = np.diff(time_intervals) / (time_intervals[:-1] + time_intervals[1:])
    return 3. * np.mean(np.power(cv_i, 2))


def lvr(time_intervals, R=5*pq.ms, with_nan=False):
    r"""
    Calculate the measure of revised local variation LvR for a sequence of time
    intervals between events.

    Given a vector :math:`I` containing a sequence of intervals, the LvR is
    defined as:

    .. math::
        LvR := \frac{3}{N-1} \sum_{i=1}^{N-1}
                            \left(1-\frac{4 I_i I_{i+1}}
                            {(I_i+I_{i+1})^2}\right)
                            \left(1+\frac{4 R}{I_i+I_{i+1}}\right)

    The LvR is a revised version of the Lv, with enhanced invariance to firing
    rate fluctuations by introducing a refractoriness constant R. The LvR with
    `R=5ms` was shown to outperform other ISI variability measures in spike
    trains with firing rate fluctuatins and sensory stimuli [1]_.

    Parameters
    ----------
    time_intervals : pq.Quantity or np.ndarray or list
        Vector of consecutive time intervals. Must have time units, if not unit
        is passed `ms` are assumed.
    R : pq.Quantity or int or float
        Refractoriness constant (R >= 0). If no quantity is passed `ms` are
        assumed.
        Default: 5 ms.
    with_nan : bool, optional
        If True, LvR of a spike train with less than two spikes results in a
        np.NaN value and a warning is raised.
        If False, a `ValueError` exception is raised with a spike train with
        less than two spikes.
        Default: True.

    Returns
    -------
    float
        The LvR of the inter-spike interval of the input sequence.

    Raises
    ------
    ValueError
        If an empty list is specified, or if the sequence has less than two
        entries and `with_nan` is False.

        If a matrix is passed to the function. Only vector inputs are
        supported.

    Warns
    -----
    UserWarning
        If `with_nan` is True and the `lvr` is calculated for a spike train
        with less than two spikes, generating a np.NaN.
        If R is passed without any units attached milliseconds are assumed.

    References
    ----------
    .. [1] S. Shinomoto, H. Kim, T. Shimokawa et al. "Relating Neuronal Firing
           Patterns to Functional Differentiation of Cerebral Cortex" PLOS
           Computational Biology 5(7): e1000433, 2009.

    """
    if isinstance(R, pq.Quantity):
        R = R.rescale('ms').magnitude
    else:
        warnings.warn('No units specified for R, assuming milliseconds (ms)')

    if R < 0:
        raise ValueError('R must be >= 0')

    # check units of intervals if available
    if isinstance(time_intervals, pq.Quantity):
        time_intervals = time_intervals.rescale('ms').magnitude
    else:
        warnings.warn('No units specified for time_intervals,'
                      ' assuming milliseconds (ms)')

    # convert to array, cast to float
    time_intervals = np.asarray(time_intervals)
    np_nan = __variation_check(time_intervals, with_nan)
    if np_nan is not None:
        return np_nan

    N = len(time_intervals)
    t = time_intervals[:-1] + time_intervals[1:]
    frac1 = 4 * time_intervals[:-1] * time_intervals[1:] / t**2
    frac2 = 4 * R / t
    lvr = (3 / (N-1)) * np.sum((1-frac1) * (1+frac2))
    return lvr


@deprecated_alias(spiketrain='spiketrains')
@Provenance(inputs=["spiketrains"])
def instantaneous_rate(spiketrains, sampling_period, kernel='auto',
                       cutoff=5.0, t_start=None, t_stop=None, trim=False,
                       center_kernel=True):
    """
    Estimates instantaneous firing rate by kernel convolution.

    Visualization of this function is covered in Viziphant:
    :func:`viziphant.statistics.plot_instantaneous_rates_colormesh`.


    Parameters
    ----------
    spiketrains : neo.SpikeTrain or list of neo.SpikeTrain
        Neo object(s) that contains spike times, the unit of the time stamps,
        and `t_start` and `t_stop` of the spike train.
    sampling_period : pq.Quantity
        Time stamp resolution of the spike times. The same resolution will
        be assumed for the kernel.
    kernel : 'auto' or Kernel, optional
        The string 'auto' or callable object of class `kernels.Kernel`.
        The kernel is used for convolution with the spike train and its
        standard deviation determines the time resolution of the instantaneous
        rate estimation. Currently implemented kernel forms are rectangular,
        triangular, epanechnikovlike, gaussian, laplacian, exponential, and
        alpha function.
        If 'auto', the optimized kernel width for the rate estimation is
        calculated according to [1]_ and with this width a gaussian kernel is
        constructed. Automatized calculation of the kernel width is not
        available for other than gaussian kernel shapes.
        Default: 'auto'.
    cutoff : float, optional
        This factor determines the cutoff of the probability distribution of
        the kernel, i.e., the considered width of the kernel in terms of
        multiples of the standard deviation sigma.
        Default: 5.0.
    t_start : pq.Quantity, optional
        Start time of the interval used to compute the firing rate.
        If None, `t_start` is assumed equal to `t_start` attribute of
        `spiketrain`.
        Default: None.
    t_stop : pq.Quantity, optional
        End time of the interval used to compute the firing rate (included).
        If None, `t_stop` is assumed equal to `t_stop` attribute of
        `spiketrain`.
        Default: None.
    trim : bool, optional
        Accounts for the asymmetry of a kernel.
        If False, the output of the Fast Fourier Transformation being a longer
        vector than the input vector by the size of the kernel is reduced back
        to the original size of the considered time interval of the
        `spiketrain` using the median of the kernel. False (no trimming) is
        equivalent to 'same' convolution mode for symmetrical kernels.
        If True, only the region of the convolved signal is returned, where
        there is complete overlap between kernel and spike train. This is
        achieved by reducing the length of the output of the Fast Fourier
        Transformation by a total of two times the size of the kernel, and
        `t_start` and `t_stop` are adjusted. True (trimming) is equivalent to
        'valid' convolution mode for symmetrical kernels.
        Default: False.
    center_kernel : bool, optional
        If set to True, the kernel will be translated such that its median is
        centered on the spike, thus putting equal weight before and after the
        spike. If False, no adjustment is performed such that the spike sits at
        the origin of the kernel.
        Default: True

    Returns
    -------
    rate : neo.AnalogSignal
        2D matrix that contains the rate estimation in unit hertz (Hz) of shape
        ``(time, len(spiketrains))`` or ``(time, 1)`` in case of a single
        input spiketrain. `rate.times` contains the time axis of the rate
        estimate: the unit of this property is the same as the resolution that
        is given via the argument `sampling_period` to the function.

    Raises
    ------
    TypeError
        If `spiketrain` is not an instance of `neo.SpikeTrain`.

        If `sampling_period` is not a `pq.Quantity`.

        If `sampling_period` is not larger than zero.

        If `kernel` is neither instance of `kernels.Kernel` nor string 'auto'.

        If `cutoff` is neither `float` nor `int`.

        If `t_start` and `t_stop` are neither None nor a `pq.Quantity`.

        If `trim` is not `bool`.
    ValueError
        If `sampling_period` is smaller than zero.

        If `kernel` is 'auto' and the function was unable to calculate optimal
        kernel width for instantaneous rate from input data.

    Warns
    -----
    UserWarning
        If `cutoff` is less than `min_cutoff` attribute of `kernel`, the width
        of the kernel is adjusted to a minimally allowed width.

    Notes
    -----
    The resulting instantaneous firing rate values smaller than ``0``, which
    can happen due to machine precision errors, are clipped to zero.

    References
    ----------
    .. [1] H. Shimazaki, & S. Shinomoto, "Kernel bandwidth optimization in
           spike rate estimation," J Comput Neurosci, vol. 29, pp. 171–182,
           2010.

    Examples
    --------
    >>> import quantities as pq
    >>> from elephant import kernels
    >>> from elephant.spike_train_generation import homogeneous_poisson_process
    >>> spiketrain = homogeneous_poisson_process(rate=10*pq.Hz, t_stop=5*pq.s)
    >>> kernel = kernels.AlphaKernel(sigma=0.05*pq.s, invert=True)
    >>> rate = instantaneous_rate(spiketrain, sampling_period=2*pq.ms,
    ...        kernel=kernel)

    """
    def optimal_kernel(st):
        width_sigma = None
        if len(st) > 0:
            width_sigma = optimal_kernel_bandwidth(
                st.magnitude, times=None, bootstrap=False)['optw']
        if width_sigma is None:
            raise ValueError("Unable to calculate optimal kernel width for "
                             "instantaneous rate from input data.")
        return kernels.GaussianKernel(width_sigma * st.units)

    if isinstance(spiketrains, neo.SpikeTrain):
        if kernel == 'auto':
            kernel = optimal_kernel(spiketrains)
        spiketrains = [spiketrains]
    elif not isinstance(spiketrains, (list, tuple)):
        raise TypeError(
            "'spiketrains' must be a list of neo.SpikeTrain's or a single "
            "neo.SpikeTrain. Found: '{}'".format(type(spiketrains)))

    if not is_time_quantity(sampling_period):
        raise TypeError(
            "The 'sampling_period' must be a time Quantity. \n"
            "Found: {}".format(type(sampling_period)))

    if sampling_period.magnitude < 0:
        raise ValueError("The 'sampling_period' ({}) must be non-negative.".
                         format(sampling_period))

    if not (isinstance(kernel, kernels.Kernel) or kernel == 'auto'):
        raise TypeError(
            "'kernel' must be either instance of class elephant.kernels.Kernel"
            " or the string 'auto'. Found: %s, value %s" % (type(kernel),
                                                            str(kernel)))

    if not isinstance(cutoff, (float, int)):
        raise TypeError("'cutoff' must be float or integer")

    if not is_time_quantity(t_start, allow_none=True):
        raise TypeError("'t_start' must be a time Quantity")

    if not is_time_quantity(t_stop, allow_none=True):
        raise TypeError("'t_stop' must be a time Quantity")

    if not isinstance(trim, bool):
        raise TypeError("'trim' must be bool")

    check_neo_consistency(spiketrains,
                          object_type=neo.SpikeTrain,
                          t_start=t_start, t_stop=t_stop)
    if kernel == 'auto':
        if len(spiketrains) == 1:
            kernel = optimal_kernel(spiketrains[0])
        else:
            raise ValueError("Cannot estimate a kernel for a list of spike "
                             "trains. Please provide a kernel explicitly "
                             "rather than 'auto'.")

    if t_start is None:
        t_start = spiketrains[0].t_start
    if t_stop is None:
        t_stop = spiketrains[0].t_stop

    units = pq.CompoundUnit(
        "{}*s".format(sampling_period.rescale('s').item()))
    t_start = t_start.rescale(spiketrains[0].units)
    t_stop = t_stop.rescale(spiketrains[0].units)

    n_bins = int(((t_stop - t_start) / sampling_period).simplified) + 1
    time_vectors = np.zeros((len(spiketrains), n_bins), dtype=np.float64)
    hist_range_end = t_stop + sampling_period.rescale(spiketrains[0].units)
    hist_range = (t_start.item(), hist_range_end.item())
    for i, st in enumerate(spiketrains):
        time_vectors[i], _ = np.histogram(st.magnitude, bins=n_bins,
                                          range=hist_range)

    if cutoff < kernel.min_cutoff:
        cutoff = kernel.min_cutoff
        warnings.warn("The width of the kernel was adjusted to a minimally "
                      "allowed width.")

    # An odd number of points correctly resolves the median index and the
    # fact that the peak of an instantaneous rate should be centered at t=0
    # for symmetric kernels applied on a single spike at t=0.
    # See issue https://github.com/NeuralEnsemble/elephant/issues/360
    n_half = math.ceil(cutoff * (
            kernel.sigma / sampling_period).simplified.item())
    cutoff_sigma = cutoff * kernel.sigma.rescale(units).magnitude
    if center_kernel:
        # t_arr must be centered at the kernel median.
        # Not centering on the kernel median leads to underestimating the
        # instantaneous rate in cases when sampling_period >> kernel.sigma.
        median = kernel.icdf(0.5).rescale(units).item()
    else:
        median = 0
    t_arr = np.linspace(-cutoff_sigma + median, stop=cutoff_sigma + median,
                        num=2 * n_half + 1, endpoint=True) * units

    if center_kernel:
        # keep the full convolve range and do the trimming afterwards;
        # trimming is performed according to the kernel median index
        fft_mode = 'full'
    elif trim:
        # no median index trimming is involved
        fft_mode = 'valid'
    else:
        # no median index trimming is involved
        fft_mode = 'same'

    time_vectors = time_vectors.T  # make it (time, units)
    kernel_arr = np.expand_dims(kernel(t_arr).rescale(pq.Hz).magnitude, axis=1)
    rate = scipy.signal.fftconvolve(time_vectors,
                                    kernel_arr,
                                    mode=fft_mode)
    # the convolution of non-negative vectors is non-negative
    rate = np.clip(rate, a_min=0, a_max=None, out=rate)

    if center_kernel:  # account for the kernel asymmetry
        median_id = kernel.median_index(t_arr)
        # the size of kernel() output matches the input size, len(t_arr)
        kernel_array_size = len(t_arr)
        if not trim:
            rate = rate[median_id: -kernel_array_size + median_id]
        else:
            rate = rate[2 * median_id: -2 * (kernel_array_size - median_id)]
            t_start = t_start + median_id * units
            t_stop = t_stop - (kernel_array_size - median_id) * units
    else:
        # FIXME: don't shrink the output array
        # (to be consistent with center_kernel=True)
        # n points have n-1 intervals;
        # instantaneous rate is a list of intervals;
        # hence, the last element is excluded
        rate = rate[:-1]

    kernel_annotation = dict(type=type(kernel).__name__,
                             sigma=str(kernel.sigma),
                             invert=kernel.invert)

    rate = neo.AnalogSignal(signal=rate,
                            sampling_period=sampling_period,
                            units=pq.Hz, t_start=t_start, t_stop=t_stop,
                            kernel=kernel_annotation)

    return rate


@deprecated_alias(binsize='bin_size')
@Provenance(inputs=["spiketrains"])
def time_histogram(spiketrains, bin_size, t_start=None, t_stop=None,
                   output='counts', binary=False):
    """
    Time Histogram of a list of `neo.SpikeTrain` objects.

    Visualization of this function is covered in Viziphant:
    :func:`viziphant.statistics.plot_time_histogram`.

    Parameters
    ----------
    spiketrains : list of neo.SpikeTrain
        `neo.SpikeTrain`s with a common time axis (same `t_start` and `t_stop`)
    bin_size : pq.Quantity
        Width of the histogram's time bins.
    t_start : pq.Quantity, optional
        Start time of the histogram. Only events in `spiketrains` falling
        between `t_start` and `t_stop` (both included) are considered in the
        histogram.
        If None, the maximum `t_start` of all `neo.SpikeTrain`s is used as
        `t_start`.
        Default: None
    t_stop : pq.Quantity, optional
        Stop time of the histogram. Only events in `spiketrains` falling
        between `t_start` and `t_stop` (both included) are considered in the
        histogram.
        If None, the minimum `t_stop` of all `neo.SpikeTrain`s is used as
        `t_stop`.
        Default: None
    output : {'counts', 'mean', 'rate'}, optional
        Normalization of the histogram. Can be one of:
        * 'counts': spike counts at each bin (as integer numbers)
        * 'mean': mean spike counts per spike train
        * 'rate': mean spike rate per spike train. Like 'mean', but the
          counts are additionally normalized by the bin width.
        Default: 'counts'
    binary : bool, optional
        If True, indicates whether all `neo.SpikeTrain` objects should first
        be binned to a binary representation (using the
        `conversion.BinnedSpikeTrain` class) and the calculation of the
        histogram is based on this representation.
        Note that the output is not binary, but a histogram of the converted,
        binary representation.
        Default: False

    Returns
    -------
    neo.AnalogSignal or buffalo.objects.TimeHistogramObject
        If `elephant.buffalo.USE_ANALYSIS_OBJECTS` flag is False, returns a
        `neo.AnalogSignal` object containing the histogram values.
        `neo.AnalogSignal[j]` is the histogram computed between
        `t_start + j * bin_size` and `t_start + (j + 1) * bin_size`.

        If `elephant.buffalo.USE_ANALYSIS_OBJECTS` is True, returns a
        `buffalo.objects.TimeHistogramObject`, that contains the histogram and
        allows access to basic histogram properties.

    Raises
    ------
    ValueError
        If `output` is not 'counts', 'mean' or 'rate'.

    Warns
    -----
    UserWarning
        If `t_start` is None and the objects in `spiketrains` have different
        `t_start` values.
        If `t_stop` is None and the objects in `spiketrains` have different
        `t_stop` values.

    Notes
    -----
    If the output is `neo.AnalogSignal`, an annotation `warnings_raised` is
    added to the object to record if any warning was raised.

    See also
    --------
    elephant.conversion.BinnedSpikeTrain
    buffalo.objects.TimeHistogramObject

    """
<<<<<<< HEAD
=======
    min_tstop = 0
    warnings_raised = False
    if t_start is None:
        # Find the internal range for t_start, where all spike trains are
        # defined; cut all spike trains taking that time range only
        max_tstart, min_tstop = conv._get_start_stop_from_input(spiketrains)
        t_start = max_tstart
        if not all([max_tstart == t.t_start for t in spiketrains]):
            warnings.warn(
                "Spiketrains have different t_start values -- "
                "using maximum t_start as t_start.")
            warnings_raised = True

    if t_stop is None:
        # Find the internal range for t_stop
        if min_tstop:
            t_stop = min_tstop
            if not all([min_tstop == t.t_stop for t in spiketrains]):
                warnings.warn(
                    "Spiketrains have different t_stop values -- "
                    "using minimum t_stop as t_stop.")
                warnings_raised = True
        else:
            min_tstop = conv._get_start_stop_from_input(spiketrains)[1]
            t_stop = min_tstop
            if not all([min_tstop == t.t_stop for t in spiketrains]):
                warnings.warn(
                    "Spiketrains have different t_stop values -- "
                    "using minimum t_stop as t_stop.")
            warnings_raised = True

    sts_cut = [st.time_slice(t_start=t_start, t_stop=t_stop) for st in
               spiketrains]

>>>>>>> 23e5d881
    # Bin the spike trains and sum across columns
    bs = BinnedSpikeTrain(spiketrains, t_start=t_start, t_stop=t_stop,
                          bin_size=bin_size)

    if binary:
        bs = bs.binarize()
    bin_hist = bs.get_num_of_spikes(axis=0)
    # Flatten array
    bin_hist = np.ravel(bin_hist)
    # Renormalise the histogram
    if output == 'counts':
        # Raw
        bin_hist = pq.Quantity(bin_hist, units=pq.dimensionless, copy=False)
    elif output == 'mean':
        # Divide by number of input spike trains
        bin_hist = pq.Quantity(bin_hist / len(spiketrains),
                               units=pq.dimensionless, copy=False)
    elif output == 'rate':
        # Divide by number of input spike trains and bin width
        bin_hist = bin_hist / (len(spiketrains) * bin_size)
    else:
        raise ValueError(f'Parameter output ({output}) is not valid.')

<<<<<<< HEAD
    return neo.AnalogSignal(signal=np.expand_dims(bin_hist, axis=1),
                            sampling_period=bin_size, units=bin_hist.units,
                            t_start=bs.t_start, normalization=output,
                            copy=False)
=======
    if not elephant.buffalo.USE_ANALYSIS_OBJECTS:
        return neo.AnalogSignal(signal=bin_hist.reshape(bin_hist.size, 1),
                                sampling_period=binsize, units=bin_hist.units,
                                t_start=t_start,
                                warnings_raised=warnings_raised)

    return TimeHistogramObject(bin_hist.reshape(bin_hist.size, 1), binsize,
                               units=bin_hist.units, histogram_type=output,
                               t_start=t_start, t_stop=t_stop, binary=binary,
                               warnings_raised=warnings_raised)


def psth(spiketrains, binsize, event_time, event_label=None, t_start=None,
         t_stop=None, output='counts', binary=False):
    """
    Peristimulus Time Histogram of a list of `neo.SpikeTrain` objects.

    Parameters
    ----------
    spiketrains : list of neo.SpikeTrain
        `neo.SpikeTrain`s with a common time axis (same `t_start` and `t_stop`)
    binsize : pq.Quantity
        Width of the histogram's time bins.
    event_time: pq.Quantity
        Time point between spike trains `t_start` and `t_stop` attribute that
        corresponds to the event.
    event_label : str, optional
        Label of the event defined at `event_time`.
        Default: None.
    t_start : pq.Quantity, optional
        Start time of the histogram. Only events in `spiketrains` falling
        between `t_start` and `t_stop` (both included) are considered in the
        histogram.
        If None, the maximum `t_start` of all `neo.SpikeTrain`s is used as
        `t_start`.
        Default: None.
    t_stop : pq.Quantity, optional
        Stop time of the histogram. Only events in `spiketrains` falling
        between `t_start` and `t_stop` (both included) are considered in the
        histogram.
        If None, the minimum `t_stop` of all `neo.SpikeTrain`s is used as
        `t_stop`.
        Default: None.
    output : {'counts', 'mean', 'rate'}, optional
        Normalization of the histogram. Can be one of:
        * 'counts': spike counts at each bin (as integer numbers)
        * 'mean': mean spike counts per spike train
        * 'rate': mean spike rate per spike train. Like 'mean', but the
          counts are additionally normalized by the bin width.
        Default: 'counts'.
    binary : bool, optional
        If True, indicates whether all `neo.SpikeTrain` objects should first
        be binned to a binary representation (using the
        `conversion.BinnedSpikeTrain` class) and the calculation of the
        histogram is based on this representation.
        Note that the output is not binary, but a histogram of the converted,
        binary representation.
        Default: False.

    Returns
    -------
    buffalo.objects.PSTHObject
        Returns a object containing the histogram and event details, which
        allows access to basic histogram properties.

    Raises
    ------
    ValueError
        If `elephant.buffalo.USE_ANALYSIS_OBJECTS` is not True.

    """
    if not elephant.buffalo.USE_ANALYSIS_OBJECTS:
        raise ValueError("This function works with `AnalysisObject` classes. "
                         "Please set the flag"
                         "`elephant.buffalo.USE_ANALYSIS_OBJECTS` to True.")

    histogram = time_histogram(spiketrains, binsize, t_start=t_start,
                               t_stop=t_stop, output=output,
                               binary=binary)
    return PSTHObject.from_time_histogram(histogram, event_time,
                                          event_label=event_label)
>>>>>>> 23e5d881


@deprecated_alias(binsize='bin_size')
@Provenance(inputs=["spiketrains"])
def complexity_pdf(spiketrains, bin_size):
    """
    Deprecated in favor of the complexity class which has a pdf attribute.
    Will be removed in the next release!

    Complexity Distribution of a list of `neo.SpikeTrain` objects.

    Probability density computed from the complexity histogram which is the
    histogram of the entries of the population histogram of clipped (binary)
    spike trains computed with a bin width of `bin_size`.
    It provides for each complexity (== number of active neurons per bin) the
    number of occurrences. The normalization of that histogram to 1 is the
    probability density.

    Implementation is based on [1]_.

    Parameters
    ----------
    spiketrains : list of neo.SpikeTrain
        Spike trains with a common time axis (same `t_start` and `t_stop`)
    bin_size : pq.Quantity
        Width of the histogram's time bins.

    Returns
    -------
    complexity_distribution : neo.AnalogSignal
        A `neo.AnalogSignal` object containing the histogram values.
        `neo.AnalogSignal[j]` is the histogram computed between
        `t_start + j * bin_size` and `t_start + (j + 1) * bin_size`.

    See also
    --------
    elephant.conversion.BinnedSpikeTrain

    References
    ----------
    .. [1] S. Gruen, M. Abeles, & M. Diesmann, "Impact of higher-order
           correlations on coincidence distributions of massively parallel
           data," In "Dynamic Brain - from Neural Spikes to Behaviors",
           pp. 96-114, Springer Berlin Heidelberg, 2008.

    """
    warnings.warn("complexity_pdf is deprecated in favor of the complexity "
                  "class which has a pdf attribute. complexity_pdf will be "
                  "removed in the next Elephant release.", DeprecationWarning)

    complexity = Complexity(spiketrains, bin_size=bin_size)

    return complexity.pdf()


class Complexity(object):
    """
    Class for complexity distribution (i.e. number of synchronous spikes found)
    of a list of `neo.SpikeTrain` objects.

    Complexity is calculated by counting the number of spikes (i.e. non-empty
    bins) that occur separated by `spread - 1` or less empty bins, within and
    across spike trains in the `spiketrains` list.

    Implementation (without spread) is based on [1]_.

    Parameters
    ----------
    spiketrains : list of neo.SpikeTrain
        Spike trains with a common time axis (same `t_start` and `t_stop`)
    sampling_rate : pq.Quantity or None, optional
        Sampling rate of the spike trains with units of 1/time.
        Used to shift the epoch edges in order to avoid rounding errors.
        If None using the epoch to slice spike trains may introduce
        rounding errors.
        Default: None
    bin_size : pq.Quantity or None, optional
        Width of the histogram's time bins with units of time.
        The user must specify the `bin_size` or the `sampling_rate`.
          * If None and the `sampling_rate` is available
          1/`sampling_rate` is used.
          * If both are given then `bin_size` is used.
        Default: None
    binary : bool, optional
          * If True then the time histograms will be binary.
          * If False the total number of synchronous spikes is counted in the
            time histogram.
        Default: True
    spread : int, optional
        Number of bins in which to check for synchronous spikes.
        Spikes that occur separated by `spread - 1` or less empty bins are
        considered synchronous.
          * ``spread = 0`` corresponds to a bincount accross spike trains.
          * ``spread = 1`` corresponds to counting consecutive spikes.
          * ``spread = 2`` corresponds to counting consecutive spikes and
            spikes separated by exactly 1 empty bin.
          * ``spread = n`` corresponds to counting spikes separated by exactly
            or less than `n - 1` empty bins.
        Default: 0
    tolerance : float or None, optional
        Tolerance for rounding errors in the binning process and in the input
        data.
        If None possible binning errors are not accounted for.
        Default: 1e-8

    Attributes
    ----------
    epoch : neo.Epoch
        An epoch object containing complexity values, left edges and durations
        of all intervals with at least one spike.
          * ``epoch.array_annotations['complexity']`` contains the
            complexity values per spike.
          * ``epoch.times`` contains the left edges.
          * ``epoch.durations`` contains the durations.
    time_histogram : neo.Analogsignal
        A `neo.AnalogSignal` object containing the histogram values.
        `neo.AnalogSignal[j]` is the histogram computed between
        `t_start + j * binsize` and `t_start + (j + 1) * binsize`.
          * If ``binary = True`` : Number of neurons that spiked in each bin,
            regardless of the number of spikes.
          * If ``binary = False`` : Number of neurons and spikes per neurons
            in each bin.
    complexity_histogram : np.ndarray
        The number of occurrences of events of different complexities.
        `complexity_hist[i]` corresponds to the number of events of
        complexity `i` for `i > 0`.

    Raises
    ------
    ValueError
        When `t_stop` is smaller than `t_start`.

        When both `sampling_rate` and `bin_size` are not specified.

        When `spread` is not a positive integer.

        When `spiketrains` is an empty list.

        When `t_start` is not the same for all spiketrains

        When `t_stop` is not the same for all spiketrains

    TypeError
        When `spiketrains` is not a list.

        When the elements in `spiketrains` are not instances of neo.SpikeTrain

    Warns
    -----
    UserWarning
        If no sampling rate is supplied which may lead to rounding errors
        when using the epoch to slice spike trains.

    Notes
    -----
    * Note that with most common parameter combinations spike times can end up
      on bin edges. This makes the binning susceptible to rounding errors which
      is accounted for by moving spikes which are within tolerance of the next
      bin edge into the following bin. This can be adjusted using the tolerance
      parameter and turned off by setting `tolerance=None`.

    See also
    --------
    elephant.conversion.BinnedSpikeTrain
    elephant.spike_train_synchrony.Synchrotool

    References
    ----------
    .. [1] S. Gruen, M. Abeles, & M. Diesmann, "Impact of higher-order
           correlations on coincidence distributions of massively parallel
           data," In "Dynamic Brain - from Neural Spikes to Behaviors",
           pp. 96-114, Springer Berlin Heidelberg, 2008.

    Examples
    --------
    >>> import neo
    >>> import quantities as pq
    >>> from elephant.statistics import Complexity

    >>> sr = 1/pq.ms

    >>> st1 = neo.SpikeTrain([1, 4, 6] * pq.ms, t_stop=10.0 * pq.ms)
    >>> st2 = neo.SpikeTrain([1, 5, 8] * pq.ms, t_stop=10.0 * pq.ms)
    >>> sts = [st1, st2]

    >>> # spread = 0, a simple bincount
    >>> cpx = Complexity(sts, sampling_rate=sr)
    Complexity calculated at sampling rate precision
    >>> print(cpx.complexity_histogram)
    [5 4 1]
    >>> print(cpx.time_histogram.flatten())
    [0 2 0 0 1 1 1 0 1 0] dimensionless
    >>> print(cpx.time_histogram.times)
    [0. 1. 2. 3. 4. 5. 6. 7. 8. 9.] ms

    >>> # spread = 1, consecutive spikes
    >>> cpx = Complexity(sts, sampling_rate=sr, spread=1)
    Complexity calculated at sampling rate precision
    >>> print(cpx.complexity_histogram)
    [5 4 1]
    >>> print(cpx.time_histogram.flatten())
    [0 2 0 0 3 3 3 0 1 0] dimensionless

    >>> # spread = 2, consecutive spikes and separated by 1 empty bin
    >>> cpx = Complexity(sts, sampling_rate=sr, spread=2)
    Complexity calculated at sampling rate precision
    >>> print(cpx.complexity_histogram)
    [4 0 1 0 1]
    >>> print(cpx.time_histogram.flatten())
    [0 2 0 0 4 4 4 4 4 0] dimensionless
    """

    def __init__(self, spiketrains,
                 sampling_rate=None,
                 bin_size=None,
                 binary=True,
                 spread=0,
                 tolerance=1e-8):

        check_neo_consistency(spiketrains, object_type=neo.SpikeTrain)

        if bin_size is None and sampling_rate is None:
            raise ValueError('No bin_size or sampling_rate was specified!')

        if spread < 0:
            raise ValueError('Spread must be >=0')

        self.input_spiketrains = spiketrains
        self.t_start = spiketrains[0].t_start
        self.t_stop = spiketrains[0].t_stop
        self.sampling_rate = sampling_rate
        self.bin_size = bin_size
        self.binary = binary
        self.spread = spread
        self.tolerance = tolerance

        if bin_size is None and sampling_rate is not None:
            self.bin_size = 1 / self.sampling_rate

        if spread == 0:
            self.time_histogram, self.complexity_histogram = \
                self._histogram_no_spread()
            self.epoch = self._epoch_no_spread()
        else:
            self.epoch = self._epoch_with_spread()
            self.time_histogram, self.complexity_histogram = \
                self._histogram_with_spread()

    def pdf(self):
        """
        Probability density computed from the complexity histogram.

        Returns
        -------
        pdf : neo.AnalogSignal
            A `neo.AnalogSignal` object containing the pdf values.
            `neo.AnalogSignal[j]` is the histogram computed between
            `t_start + j * binsize` and `t_start + (j + 1) * binsize`.
        """
        norm_hist = self.complexity_histogram / self.complexity_histogram.sum()
        # Convert the Complexity pdf to an neo.AnalogSignal
        pdf = neo.AnalogSignal(
            np.expand_dims(norm_hist, axis=1),
            units=pq.dimensionless,
            t_start=0 * pq.dimensionless,
            sampling_period=1 * pq.dimensionless)
        return pdf

    def _histogram_no_spread(self):
        """
        Calculate the complexity histogram and time histogram for `spread` = 0
        """
        # Computing the population histogram with parameter binary=True to
        # clip the spike trains before summing
        time_hist = time_histogram(self.input_spiketrains,
                                   self.bin_size,
                                   binary=self.binary)

        # Computing the histogram of the entries of pophist
        complexity_hist = np.histogram(
            time_hist.magnitude,
            bins=range(0, len(self.input_spiketrains) + 2))[0]

        return time_hist, complexity_hist

    def _histogram_with_spread(self):
        """
        Calculate the complexity histogram and time histogram for `spread` > 0
        """
        complexity_hist = np.bincount(
            self.epoch.array_annotations['complexity'])
        num_bins = (self.t_stop - self.t_start).rescale(
            self.bin_size.units).item() / self.bin_size.item()
        num_bins = round_binning_errors(num_bins, tolerance=self.tolerance)
        time_hist = np.zeros(num_bins, dtype=int)

        start_bins = (self.epoch.times - self.t_start).rescale(
            self.bin_size.units).magnitude / self.bin_size.item()
        stop_bins = (self.epoch.times + self.epoch.durations - self.t_start
                     ).rescale(self.bin_size.units
                               ).magnitude / self.bin_size.item()

        if self.sampling_rate is not None:
            shift = (.5 / self.sampling_rate / self.bin_size).simplified.item()
            # account for the first bin not being shifted in the epoch creation
            # if the shift would move it past t_start
            if self.epoch.times[0] == self.t_start:
                start_bins[1:] += shift
            else:
                start_bins += shift
            stop_bins += shift

        start_bins = round_binning_errors(start_bins, tolerance=self.tolerance)
        stop_bins = round_binning_errors(stop_bins, tolerance=self.tolerance)

        for idx, (start, stop) in enumerate(zip(start_bins, stop_bins)):
            time_hist[start:stop] = \
                    self.epoch.array_annotations['complexity'][idx]

        time_hist = neo.AnalogSignal(
            signal=np.expand_dims(time_hist, axis=1),
            sampling_period=self.bin_size, units=pq.dimensionless,
            t_start=self.t_start)

        empty_bins = (self.t_stop - self.t_start - self.epoch.durations.sum())
        empty_bins = empty_bins.rescale(self.bin_size.units
                                        ).magnitude / self.bin_size.item()
        empty_bins = round_binning_errors(empty_bins, tolerance=self.tolerance)
        complexity_hist[0] = empty_bins

        return time_hist, complexity_hist

    def _epoch_no_spread(self):
        """
        Get an epoch object of the complexity distribution with `spread` = 0
        """
        left_edges = self.time_histogram.times
        durations = self.bin_size * np.ones(self.time_histogram.shape)

        if self.sampling_rate:
            # ensure that spikes are not on the bin edges
            bin_shift = .5 / self.sampling_rate
            left_edges -= bin_shift

            # Ensure that an epoch does not start before the minimum t_start.
            # Note: all spike trains share the same t_start and t_stop.
            if left_edges[0] < self.t_start:
                left_edges[0] = self.t_start
                durations[0] -= bin_shift
        else:
            warnings.warn('No sampling rate specified. '
                          'Note that using the complexity epoch to get '
                          'precise spike times can lead to rounding errors.')

        epoch = neo.Epoch(left_edges,
                          durations=durations,
                          array_annotations={
                              'complexity':
                              self.time_histogram.magnitude.flatten()})
        return epoch

    def _epoch_with_spread(self):
        """
        Get an epoch object of the complexity distribution with `spread` > 0
        """
        bst = conv.BinnedSpikeTrain(self.input_spiketrains,
                                    binsize=self.bin_size,
                                    tolerance=self.tolerance)

        if self.binary:
            bst = bst.binarize()
        bincount = bst.get_num_of_spikes(axis=0)

        nonzero_indices = np.nonzero(bincount)[0]
        left_diff = np.diff(nonzero_indices,
                            prepend=-self.spread - 1)
        right_diff = np.diff(nonzero_indices,
                             append=len(bincount) + self.spread + 1)

        # standalone bins (no merging required)
        single_bin_indices = np.logical_and(left_diff > self.spread,
                                            right_diff > self.spread)
        single_bins = nonzero_indices[single_bin_indices]

        # bins separated by fewer than spread bins form clusters
        # that have to be merged
        cluster_start_indices = np.logical_and(left_diff > self.spread,
                                               right_diff <= self.spread)
        cluster_starts = nonzero_indices[cluster_start_indices]
        cluster_stop_indices = np.logical_and(left_diff <= self.spread,
                                              right_diff > self.spread)
        cluster_stops = nonzero_indices[cluster_stop_indices] + 1

        single_bin_complexities = bincount[single_bins]
        cluster_complexities = [bincount[start:stop].sum()
                                for start, stop in zip(cluster_starts,
                                                       cluster_stops)]

        # merge standalone bins and clusters and sort them
        combined_starts = np.concatenate((single_bins, cluster_starts))
        combined_stops = np.concatenate((single_bins + 1, cluster_stops))
        combined_complexities = np.concatenate((single_bin_complexities,
                                                cluster_complexities))
        sorting = np.argsort(combined_starts, kind='mergesort')
        left_edges = bst.bin_edges[combined_starts[sorting]]
        right_edges = bst.bin_edges[combined_stops[sorting]]
        complexities = combined_complexities[sorting].astype(int)

        if self.sampling_rate:
            # ensure that spikes are not on the bin edges
            bin_shift = .5 / self.sampling_rate
            left_edges -= bin_shift
            right_edges -= bin_shift
        else:
            warnings.warn('No sampling rate specified. '
                          'Note that using the complexity epoch to get '
                          'precise spike times can lead to rounding errors.')

        # Ensure that an epoch does not start before the minimum t_start.
        # Note: all spike trains share the same t_start and t_stop.
        left_edges[0] = max(self.t_start, left_edges[0])

        complexity_epoch = neo.Epoch(times=left_edges,
                                     durations=right_edges - left_edges,
                                     array_annotations={'complexity':
                                                        complexities})

        return complexity_epoch


"""
Kernel Bandwidth Optimization.

Python implementation by Subhasis Ray.

Original matlab code (sskernel.m) here:
http://2000.jukuin.keio.ac.jp/shimazaki/res/kernel.html

This was translated into Python by Subhasis Ray, NCBS. Tue Jun 10
23:01:43 IST 2014

"""


def nextpow2(x):
    """
    Return the smallest integral power of 2 that is equal or larger than `x`.
    """
    log2_n = math.ceil(math.log2(x))
    n = 2 ** log2_n
    return n


def fftkernel(x, w):
    """
    Applies the Gauss kernel smoother to an input signal using FFT algorithm.

    Parameters
    ----------
    x : np.ndarray
        Vector with sample signal.
    w : float
        Kernel bandwidth (the standard deviation) in unit of the sampling
        resolution of `x`.

    Returns
    -------
    y : np.ndarray
        The smoothed signal.

    Notes
    -----
    1. MAY 5/23, 2012 Author Hideaki Shimazaki
       RIKEN Brain Science Insitute
       http://2000.jukuin.keio.ac.jp/shimazaki
    2. Ported to Python: Subhasis Ray, NCBS. Tue Jun 10 10:42:38 IST 2014

    """
    L = len(x)
    Lmax = L + 3 * w
    n = nextpow2(Lmax)
    X = np.fft.fft(x, n)
    f = np.arange(0, n, 1.0) / n
    f = np.concatenate((-f[:int(n / 2)], f[int(n / 2):0:-1]))
    K = np.exp(-0.5 * (w * 2 * np.pi * f) ** 2)
    y = np.fft.ifft(X * K, n)
    y = y[:L].copy()
    return y


def logexp(x):
    if x < 1e2:
        y = np.log(1 + np.exp(x))
    else:
        y = x
    return y


def ilogexp(x):
    if x < 1e2:
        y = np.log(np.exp(x) - 1)
    else:
        y = x
    return y


def cost_function(x, N, w, dt):
    """
    Computes the cost function for `sskernel`.

    Cn(w) = sum_{i,j} int k(x - x_i) k(x - x_j) dx - 2 sum_{i~=j} k(x_i - x_j)

    """
    yh = np.abs(fftkernel(x, w / dt))  # density
    # formula for density
    C = np.sum(yh ** 2) * dt - 2 * np.sum(yh * x) * \
        dt + 2 / np.sqrt(2 * np.pi) / w / N
    C = C * N * N
    # formula for rate
    # C = dt*sum( yh.^2 - 2*yh.*y_hist + 2/sqrt(2*pi)/w*y_hist )
    return C, yh


@deprecated_alias(tin='times', w='bandwidth')
def optimal_kernel_bandwidth(spiketimes, times=None, bandwidth=None,
                             bootstrap=False):
    """
    Calculates optimal fixed kernel bandwidth, given as the standard deviation
    sigma.

    Parameters
    ----------
    spiketimes : np.ndarray
        Sequence of spike times (sorted to be ascending).
    times : np.ndarray, optional
        Time points at which the kernel bandwidth is to be estimated.
        If None, `spiketimes` is used.
        Default: None.
    bandwidth : np.ndarray, optional
        Vector of kernel bandwidths (standard deviation sigma).
        If specified, optimal bandwidth is selected from this.
        If None, `bandwidth` is obtained through a golden-section search on a
        log-exp scale.
        Default: None.
    bootstrap : bool, optional
        If True, calculates the 95% confidence interval using Bootstrap.
        Default: False.

    Returns
    -------
    dict
        'y' : np.ndarray
            Estimated density.
        't' : np.ndarray
            Points at which estimation was computed.
        'optw' : float
            Optimal kernel bandwidth given as standard deviation sigma
        'w' : np.ndarray
            Kernel bandwidths examined (standard deviation sigma).
        'C' : np.ndarray
            Cost functions of `bandwidth`.
        'confb95' : tuple of np.ndarray
            Bootstrap 95% confidence interval: (lower level, upper level).
            If `bootstrap` is False, `confb95` is None.
        'yb' : np.ndarray
            Bootstrap samples.
            If `bootstrap` is False, `yb` is None.

        If no optimal kernel could be found, all entries of the dictionary are
        set to None.

    References
    ----------
    .. [1] H. Shimazaki, & S. Shinomoto, "Kernel bandwidth optimization in
           spike rate estimation," Journal of Computational Neuroscience,
           vol. 29, no. 1-2, pp. 171-82, 2010. doi:10.1007/s10827-009-0180-4.

    """

    if times is None:
        time = np.max(spiketimes) - np.min(spiketimes)
        isi = np.diff(spiketimes)
        isi = isi[isi > 0].copy()
        dt = np.min(isi)
        times = np.linspace(np.min(spiketimes),
                            np.max(spiketimes),
                            min(int(time / dt + 0.5),
                                1000))  # The 1000 seems somewhat arbitrary
        t = times
    else:
        time = np.max(times) - np.min(times)
        spiketimes = spiketimes[(spiketimes >= np.min(times)) &
                                (spiketimes <= np.max(times))].copy()
        isi = np.diff(spiketimes)
        isi = isi[isi > 0].copy()
        dt = np.min(isi)
        if dt > np.min(np.diff(times)):
            t = np.linspace(np.min(times), np.max(times),
                            min(int(time / dt + 0.5), 1000))
        else:
            t = times
    dt = np.min(np.diff(times))
    yhist, bins = np.histogram(spiketimes, np.r_[t - dt / 2, t[-1] + dt / 2])
    N = np.sum(yhist)
    yhist = yhist / (N * dt)  # density
    optw = None
    y = None
    if bandwidth is not None:
        C = np.zeros(len(bandwidth))
        Cmin = np.inf
        for k, w_ in enumerate(bandwidth):
            C[k], yh = cost_function(yhist, N, w_, dt)
            if C[k] < Cmin:
                Cmin = C[k]
                optw = w_
                y = yh
    else:
        # Golden section search on a log-exp scale
        wmin = 2 * dt
        wmax = max(spiketimes) - min(spiketimes)
        imax = 20  # max iterations
        bandwidth = np.zeros(imax)
        C = np.zeros(imax)
        tolerance = 1e-5
        phi = 0.5 * (np.sqrt(5) + 1)  # The Golden ratio
        a = ilogexp(wmin)
        b = ilogexp(wmax)
        c1 = (phi - 1) * a + (2 - phi) * b
        c2 = (2 - phi) * a + (phi - 1) * b
        f1, y1 = cost_function(yhist, N, logexp(c1), dt)
        f2, y2 = cost_function(yhist, N, logexp(c2), dt)
        k = 0
        while (np.abs(b - a) > (tolerance * (np.abs(c1) + np.abs(c2)))) \
                and (k < imax):
            if f1 < f2:
                b = c2
                c2 = c1
                c1 = (phi - 1) * a + (2 - phi) * b
                f2 = f1
                f1, y1 = cost_function(yhist, N, logexp(c1), dt)
                bandwidth[k] = logexp(c1)
                C[k] = f1
                optw = logexp(c1)
                y = y1 / (np.sum(y1 * dt))
            else:
                a = c1
                c1 = c2
                c2 = (2 - phi) * a + (phi - 1) * b
                f1 = f2
                f2, y2 = cost_function(yhist, N, logexp(c2), dt)
                bandwidth[k] = logexp(c2)
                C[k] = f2
                optw = logexp(c2)
                y = y2 / np.sum(y2 * dt)
            k = k + 1
    # Bootstrap confidence intervals
    confb95 = None
    yb = None
    # If bootstrap is requested, and an optimal kernel was found
    if bootstrap and optw:
        nbs = 1000
        yb = np.zeros((nbs, len(times)))
        for ii in range(nbs):
            idx = np.floor(np.random.rand(N) * N).astype(int)
            xb = spiketimes[idx]
            y_histb, bins = np.histogram(
                xb, np.r_[t - dt / 2, t[-1] + dt / 2]) / dt / N
            yb_buf = fftkernel(y_histb, optw / dt).real
            yb_buf = yb_buf / np.sum(yb_buf * dt)
            yb[ii, :] = np.interp(times, t, yb_buf)
        ybsort = np.sort(yb, axis=0)
        y95b = ybsort[np.floor(0.05 * nbs).astype(int), :]
        y95u = ybsort[np.floor(0.95 * nbs).astype(int), :]
        confb95 = (y95b, y95u)
    # Only perform interpolation if y could be calculated
    if y is not None:
        y = np.interp(times, t, y)
    return {'y': y,
            't': times,
            'optw': optw,
            'w': bandwidth,
            'C': C,
            'confb95': confb95,
            'yb': yb}


def sskernel(*args, **kwargs):
    warnings.warn("'sskernel' function is deprecated; "
                  "use 'optimal_kernel_bandwidth'", DeprecationWarning)
    return optimal_kernel_bandwidth(*args, **kwargs)<|MERGE_RESOLUTION|>--- conflicted
+++ resolved
@@ -71,18 +71,9 @@
 
 import elephant.conversion as conv
 import elephant.kernels as kernels
-<<<<<<< HEAD
 from elephant.conversion import BinnedSpikeTrain
 from elephant.utils import deprecated_alias, check_neo_consistency, \
     is_time_quantity, round_binning_errors
-=======
-import warnings
-
-from elephant.buffalo.objects import TimeHistogramObject, PSTHObject
-import elephant.buffalo
-
-cv = scipy.stats.variation
->>>>>>> 23e5d881
 
 # do not import unicode_literals
 # (quantities rescale does not work with unicodes)
@@ -104,6 +95,8 @@
 ]
 from elephant.buffalo.provenance import Provenance
 from elephant.utils import is_time_quantity
+from elephant.buffalo.objects import TimeHistogramObject, PSTHObject
+import elephant.buffalo
 
 cv = Provenance(inputs=["a"])(scipy.stats.variation)
 
@@ -941,44 +934,8 @@
     buffalo.objects.TimeHistogramObject
 
     """
-<<<<<<< HEAD
-=======
-    min_tstop = 0
+    # Bin the spike trains and sum across columns
     warnings_raised = False
-    if t_start is None:
-        # Find the internal range for t_start, where all spike trains are
-        # defined; cut all spike trains taking that time range only
-        max_tstart, min_tstop = conv._get_start_stop_from_input(spiketrains)
-        t_start = max_tstart
-        if not all([max_tstart == t.t_start for t in spiketrains]):
-            warnings.warn(
-                "Spiketrains have different t_start values -- "
-                "using maximum t_start as t_start.")
-            warnings_raised = True
-
-    if t_stop is None:
-        # Find the internal range for t_stop
-        if min_tstop:
-            t_stop = min_tstop
-            if not all([min_tstop == t.t_stop for t in spiketrains]):
-                warnings.warn(
-                    "Spiketrains have different t_stop values -- "
-                    "using minimum t_stop as t_stop.")
-                warnings_raised = True
-        else:
-            min_tstop = conv._get_start_stop_from_input(spiketrains)[1]
-            t_stop = min_tstop
-            if not all([min_tstop == t.t_stop for t in spiketrains]):
-                warnings.warn(
-                    "Spiketrains have different t_stop values -- "
-                    "using minimum t_stop as t_stop.")
-            warnings_raised = True
-
-    sts_cut = [st.time_slice(t_start=t_start, t_stop=t_stop) for st in
-               spiketrains]
-
->>>>>>> 23e5d881
-    # Bin the spike trains and sum across columns
     bs = BinnedSpikeTrain(spiketrains, t_start=t_start, t_stop=t_stop,
                           bin_size=bin_size)
 
@@ -1001,17 +958,11 @@
     else:
         raise ValueError(f'Parameter output ({output}) is not valid.')
 
-<<<<<<< HEAD
-    return neo.AnalogSignal(signal=np.expand_dims(bin_hist, axis=1),
-                            sampling_period=bin_size, units=bin_hist.units,
-                            t_start=bs.t_start, normalization=output,
-                            copy=False)
-=======
     if not elephant.buffalo.USE_ANALYSIS_OBJECTS:
-        return neo.AnalogSignal(signal=bin_hist.reshape(bin_hist.size, 1),
-                                sampling_period=binsize, units=bin_hist.units,
-                                t_start=t_start,
-                                warnings_raised=warnings_raised)
+        return neo.AnalogSignal(signal=np.expand_dims(bin_hist, axis=1),
+                                sampling_period=bin_size, units=bin_hist.units,
+                                t_start=bs.t_start, normalization=output,
+                                copy=False)
 
     return TimeHistogramObject(bin_hist.reshape(bin_hist.size, 1), binsize,
                                units=bin_hist.units, histogram_type=output,
@@ -1087,8 +1038,6 @@
                                t_stop=t_stop, output=output,
                                binary=binary)
     return PSTHObject.from_time_histogram(histogram, event_time,
-                                          event_label=event_label)
->>>>>>> 23e5d881
 
 
 @deprecated_alias(binsize='bin_size')

--- conflicted
+++ resolved
@@ -45,16 +45,6 @@
 
     """
     attrs = obj.annotations.copy()
-<<<<<<< HEAD
-    try:
-        for a in obj.array_annotations:
-            if a not in [_[0] for _ in obj._necessary_attrs + obj._recommended_attrs]:
-                if "array_annotations" not in attrs:
-                    attrs["array_annotations"] = {}
-                attrs["array_annotations"][a] = obj.array_annotations[a].copy()
-    except AttributeError:
-        pass
-=======
     if not skip_array:
         try:
             for a in obj.array_annotations:
@@ -66,7 +56,6 @@
                     attrs["array_annotations"][a] = obj.array_annotations[a].copy()
         except AttributeError:
             pass
->>>>>>> cb569a81
     for attr in obj._necessary_attrs + obj._recommended_attrs:
         if skip_array and len(attr) >= 3 and attr[2]:
             continue

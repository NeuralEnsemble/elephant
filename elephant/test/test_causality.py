# -*- coding: utf-8 -*-
"""
Unit tests for the causality module.

:copyright: Copyright 2014-2023 by the Elephant team, see `doc/authors.rst`.
:license: Modified BSD, see LICENSE.txt for details.
"""
from __future__ import division, print_function

import unittest

import numpy as np
import quantities as pq
from neo.core import AnalogSignal
from numpy.testing import assert_array_almost_equal

from elephant.spectral import multitaper_cross_spectrum, multitaper_coherence
import elephant.causality.granger
from elephant.datasets import download_datasets, ELEPHANT_TMP_DIR


class PairwiseGrangerTestCase(unittest.TestCase):

    @classmethod
    def setUpClass(cls):
        np.random.seed(1)
        cls.ground_truth = cls._generate_ground_truth()

    @staticmethod
    def _generate_ground_truth(length_2d=30000):
        order = 2
        signal = np.zeros((2, length_2d + order))

        weights_1 = np.array([[0.9, 0], [0.9, -0.8]])
        weights_2 = np.array([[-0.5, 0], [-0.2, -0.5]])

        weights = np.stack((weights_1, weights_2))

        noise_covariance = np.array([[1., 0.0], [0.0, 1.]])

        for i in range(length_2d):
            for lag in range(order):
                signal[:, i + order] += np.dot(weights[lag],
                                               signal[:, i + 1 - lag])
            rnd_var = np.random.multivariate_normal([0, 0],
                                                    noise_covariance)
            signal[:, i+order] += rnd_var

        signal = signal[:, 2:]

        # Return signals as Nx2
        return signal.T

    def setUp(self):
        # Generate a smaller random dataset for tests other than ground truth,
        # using a different seed than in the ground truth - the convergence
        # should not depend on the seed.
        np.random.seed(10)
        self.signal = self._generate_ground_truth(length_2d=1000)

        # Estimate Granger causality
        self.causality = elephant.causality.granger.pairwise_granger(
            self.signal, max_order=10,
            information_criterion='bic')

    def test_analog_signal_input(self):
        """
        Check if analog signal input result matches an otherwise identical 2D
        numpy array input result.
        """
        analog_signal = AnalogSignal(self.signal, units='V',
                                     sampling_rate=1*pq.Hz)
        analog_signal_causality = \
            elephant.causality.granger.pairwise_granger(
                analog_signal, max_order=10,
                information_criterion='bic')
        self.assertEqual(analog_signal_causality.directional_causality_x_y,
                         self.causality.directional_causality_x_y)
        self.assertEqual(analog_signal_causality.directional_causality_y_x,
                         self.causality.directional_causality_y_x)
        self.assertEqual(analog_signal_causality.instantaneous_causality,
                         self.causality.instantaneous_causality)
        self.assertEqual(analog_signal_causality.total_interdependence,
                         self.causality.total_interdependence)

    def test_aic(self):
        identity_matrix = np.eye(2, 2)
        self.assertEqual(elephant.causality.granger._aic(
            identity_matrix, order=2, dimension=2, length=2
        ), 8.0)

    def test_bic(self):
        identity_matrix = np.eye(2, 2)
        assert_array_almost_equal(elephant.causality.granger._bic(
            identity_matrix, order=2, dimension=2, length=2
        ), 5.54517744, decimal=8)

    def test_lag_covariances_error(self):
        """
        Check that if a signal length is shorter than the set max_lag, a
        ValueError is raised.
        """
        short_signals = np.array([[1, 2], [3, 4]])
        self.assertRaises(ValueError,
                          elephant.causality.granger._lag_covariances,
                          short_signals, dimension=2, max_lag=3)

    def test_pairwise_granger_error_null_signals(self):
        null_signals = np.array([[0, 0], [0, 0]])
        self.assertRaises(ValueError,
                          elephant.causality.granger.pairwise_granger,
                          null_signals, max_order=2)

    def test_pairwise_granger_identical_signal(self):
        same_signal = np.hstack([self.signal[:, 0, np.newaxis],
                                 self.signal[:, 0, np.newaxis]])
        self.assertRaises(ValueError,
                          elephant.causality.granger.pairwise_granger,
                          signals=same_signal, max_order=2)

    def test_pairwise_granger_error_1d_array(self):
        array_1d = np.ones(10, dtype=np.float32)
        self.assertRaises(ValueError,
                          elephant.causality.granger.pairwise_granger,
                          array_1d, max_order=2)

    def test_result_namedtuple(self):
        """
        Check if the result of pairwise_granger is in the form of namedtuple.
        """
        # Import the namedtuple class for the result formatting
        from elephant.causality.granger import Causality

        # Check that the output matches the class
        self.assertIsInstance(self.causality, Causality)

    def test_result_directional_causalities_not_negative(self):
        """
        The directional causalities should never be negative.
        """
        self.assertTrue(self.causality.directional_causality_x_y >= 0)
        self.assertTrue(self.causality.directional_causality_y_x >= 0)

    def test_result_instantaneous_causality_not_negative(self):
        """
        The time-series granger instantaneous causality should never assume
        negative values.
        """
        self.assertTrue(self.causality.instantaneous_causality >= 0)

    def test_total_channel_interdependence_equals_sum_of_other_three(self):
        """
        Test if total interdependence is equal to the sum of the other three
        measures. It should be equal. In this test, however, almost equality
        is asserted due to a loss of significance with larger datasets.
        """
        causality_sum = self.causality.directional_causality_x_y \
            + self.causality.directional_causality_y_x \
            + self.causality.instantaneous_causality
        assert_array_almost_equal(self.causality.total_interdependence,
                                  causality_sum, decimal=2)

    def test_all_four_result_values_are_floats(self):
        self.assertIsInstance(self.causality.directional_causality_x_y,
                              float)
        self.assertIsInstance(self.causality.directional_causality_y_x,
                              float)
        self.assertIsInstance(self.causality.instantaneous_causality,
                              float)
        self.assertIsInstance(self.causality.total_interdependence, float)

    def test_ground_truth_vector_autoregressive_model(self):
        """
        Test the output of _optimal_vector_arm against the output of R vars
        generated using VAR(t(signal), lag.max=10, ic='AIC').
        """
        # First equation coefficients from R vars
        first_y1_l1 = 0.8947573989
        first_y2_l1 = -0.0003449514
        first_y1_l2 = -0.4934377020
        first_y2_l2 = -0.0018548490

        # Second equation coefficients from R vars
        second_y1_l1 = 9.009503e-01
        second_y2_l1 = -8.124731e-01
        second_y1_l2 = -1.871460e-01
        second_y2_l2 = -5.012730e-01

        coefficients, _, _ = elephant.causality.granger._optimal_vector_arm(
            self.ground_truth.T, dimension=2, max_order=10,
            information_criterion='aic')

        # Arrange the ground truth values in the same shape as coefficients
        ground_truth_coefficients = np.asarray(
            [[[first_y1_l1, first_y2_l1],
              [second_y1_l1, second_y2_l1]],
             [[first_y1_l2, first_y2_l2],
              [second_y1_l2, second_y2_l2]]]
        )

        assert_array_almost_equal(coefficients, ground_truth_coefficients,
                                  decimal=4)

    def test_wrong_kwarg_optimal_vector_arm(self):
        wrong_ic_criterion = 'cic'

        self.assertRaises(ValueError,
                          elephant.causality.granger._optimal_vector_arm,
                          self.ground_truth.T, 2, 10, wrong_ic_criterion)


class ConditionalGrangerTestCase(unittest.TestCase):

    @classmethod
    def setUpClass(cls):
        np.random.seed(1)
        cls.ground_truth = cls._generate_ground_truth()

    @staticmethod
    def _generate_ground_truth(length_2d=30000, causality_type="indirect"):
        """
        Recreated from Example 2 section 5.2 of :cite:'granger-Ding06-0608035'.
        The following should generate three signals in one of the two ways:
         1. "indirect" would generate data which contains no direct
        causal influence from Y to X, but mediated through Z
        (i.e. Y -> Z -> X).
        2. "both" would generate data which contains both direct and indirect
        causal influences from Y to X.

        """
        if causality_type == "indirect":
            y_t_lag_2 = 0
        elif causality_type == "both":
            y_t_lag_2 = 0.2
        else:
            raise ValueError("causality_type should be either 'indirect' or "
                             "'both'")

        order = 2
        signal = np.zeros((3, length_2d + order))

        weights_1 = np.array([[0.8, 0, 0.4],
                              [0, 0.9, 0],
                              [0., 0.5, 0.5]])

        weights_2 = np.array([[-0.5, y_t_lag_2, 0.],
                              [0., -0.8, 0],
                              [0, 0, -0.2]])

        weights = np.stack((weights_1, weights_2))

        noise_covariance = np.array([[0.3, 0.0, 0.0],
                                     [0.0, 1., 0.0],
                                     [0.0, 0.0, 0.2]])

        for i in range(length_2d):
            for lag in range(order):
                signal[:, i + order] += np.dot(weights[lag],
                                               signal[:, i + 1 - lag])
            rnd_var = np.random.multivariate_normal([0, 0, 0],
                                                    noise_covariance)
            signal[:, i + order] += rnd_var

        signal = signal[:, 2:]

        # Return signals as Nx3
        return signal.T

    def setUp(self):
        # Generate a smaller random dataset for tests other than ground truth,
        # using a different seed than in the ground truth - the convergence
        # should not depend on the seed.
        np.random.seed(10)
        self.signal = self._generate_ground_truth(length_2d=1000)

        # Generate a small dataset for containing both direct and indirect
        # causality.
        self.non_zero_signal = self._generate_ground_truth(
            length_2d=1000, causality_type="both")
        # Estimate Granger causality
        self.conditional_causality = elephant.causality.granger.\
            conditional_granger(self.signal, max_order=10,
                                information_criterion='bic')

    def test_result_is_float(self):
        self.assertIsInstance(self.conditional_causality, float)

    def test_ground_truth_zero_value_conditional_causality(self):
        self.assertEqual(elephant.causality.granger.conditional_granger(
            self.ground_truth, 10, 'bic'), 0.0)

    def test_ground_truth_zero_value_conditional_causality_anasig(self):
        signals = AnalogSignal(self.ground_truth, sampling_rate=1*pq.Hz,
                               units='V')
        self.assertEqual(elephant.causality.granger.conditional_granger(
            signals, 10, 'bic'), 0.0)

    def test_non_zero_conditional_causality(self):
        self.assertGreater(elephant.causality.granger.conditional_granger(
            self.non_zero_signal, 10, 'bic'), 0.0)

    def test_conditional_causality_wrong_input_shape(self):
        signals = np.random.normal(0, 1, (4, 10, 1))

        self.assertRaises(ValueError,
                          elephant.causality.granger.conditional_granger,
                          signals, 10, 'bic')


class PairwiseSpectralGrangerTestCase(unittest.TestCase):
<<<<<<< HEAD
=======

    def setUp(self):
        pass

    @staticmethod
    def _generate_ground_truth_spectral(
            length_2d=300000,
            weights_1=np.array([[0.9, 0], [0.16, 0.8]]),
            weights_2=np.array([[-0.5, 0], [-0.2, -0.5]]),
            noise_covariance=np.array([[1., 0.4], [0.4, 0.7]]),
            return_coeffs=False,
            return_cov=False):
        order = 2
        signal = np.zeros((2, length_2d + order))

        weights = np.stack((weights_1, weights_2))

        for i in range(length_2d):
            for lag in range(order):
                signal[:, i + order] += np.dot(weights[lag],
                                               signal[:, i + 1 - lag])
            rnd_var = np.random.multivariate_normal([0, 0],
                                                    noise_covariance)
            signal[:, i+order] += rnd_var

        signal = signal[:, 2:]

        returns = [signal]

        if return_coeffs:
            returns.append(weights)

        if return_cov:
            returns.append(noise_covariance)

        return returns

>>>>>>> 2d88ed40
    def test_bracket_operator_one_signal(self):
        # Generate a spectrum from random dataset and test bracket operator
        np.random.seed(10)
        n = 10
        spectrum = np.random.normal(0, 1, n)

        # Generate causal part according to The Factorization of Matricial
        # Spectral Densities', Wilson 1972, SiAM J Appl Math, Definition 1.2
        # (ii).

        spectrum_causal = np.fft.ifft(spectrum, axis=0)
        spectrum_causal[(n + 1) // 2:] = 0
        spectrum_causal[0] /= 2

        spectrum_causal_ground_truth = np.fft.fft(spectrum_causal, axis=0)

        spectrum_causal_est = elephant.causality.granger._bracket_operator(
            spectrum=spectrum,
            num_freqs=n,
            num_signals=1)

        np.testing.assert_array_almost_equal(spectrum_causal_est,
                                             spectrum_causal_ground_truth)

    def test_bracket_operator_mult_signal(self):
        # Generate a spectrum from random dataset and test bracket operator
        np.random.seed(10)
        n = 10
        num_signals = 3
        spectrum = np.random.normal(0, 1, (n, num_signals, num_signals))

        # Generate causal part according to The Factorization of Matricial
        # Spectral Densities', Wilson 1972, SiAM J Appl Math, Definition 1.2
        # (ii).

        spectrum_causal = np.fft.ifft(spectrum, axis=0)
        spectrum_causal[(n + 1) // 2:] = 0
        spectrum_causal[0] /= 2

        spectrum_causal_ground_truth = np.fft.fft(spectrum_causal, axis=0)

        # Set element below diagonal at zero frequency to zero
        spectrum_causal_ground_truth[0, 1, 0] = 0
        spectrum_causal_ground_truth[0, 2, 0] = 0
        spectrum_causal_ground_truth[0, 2, 1] = 0

        spectrum_causal_est = elephant.causality.granger._bracket_operator(
            spectrum=spectrum,
            num_freqs=n,
            num_signals=num_signals)

        np.testing.assert_array_almost_equal(spectrum_causal_est,
                                             spectrum_causal_ground_truth)

    def test_spectral_factorization(self):
        np.random.seed(11)
        n = 100
        num_signals = 2
        signals = np.random.normal(0, 1, (num_signals, n))

        _, cross_spec = multitaper_cross_spectrum(signals,
                                                  return_onesided=True)

        cross_spec = np.transpose(cross_spec, (2, 0, 1))

        cov_matrix, transfer_function = \
            elephant.causality.granger._spectral_factorization(
                cross_spec, num_iterations=100)

        cross_spec_est = np.matmul(np.matmul(transfer_function, cov_matrix),
                                   elephant.causality.granger._dagger(
                                       transfer_function))

        np.testing.assert_array_almost_equal(cross_spec, cross_spec_est)

    def test_spectral_factorization_non_conv_exception(self):
        np.random.seed(11)
        n = 10
        num_signals = 2
        signals = np.random.normal(0, 1, (num_signals, n))

        _, cross_spec = multitaper_cross_spectrum(signals,
                                                  return_onesided=True)

        cross_spec = np.transpose(cross_spec, (2, 0, 1))

        self.assertRaises(Exception,
                          elephant.causality.granger._spectral_factorization,
                          cross_spec, num_iterations=1)

    def test_spectral_factorization_initial_cond(self):
        # Cross spectrum at zero frequency must always be symmetric
        wrong_cross_spec = np.array([[[1, 2], [-1, 1]], [[1, 1], [1, 1]]])
        self.assertRaises(ValueError,
                          elephant.causality.granger._spectral_factorization,
                          wrong_cross_spec, num_iterations=10)

    def test_dagger_2d(self):
        matrix_array = np.array([[1j, 0], [2, 3]], dtype=complex)

        true_dagger = np.array([[-1j, 2], [0, 3]], dtype=complex)

        dagger_matrix_array = elephant.causality.granger._dagger(matrix_array)

        np.testing.assert_array_equal(true_dagger, dagger_matrix_array)

    def test_total_channel_interdependence_equals_transformed_coherence(self):
        np.random.seed(11)
        n = int(2**8)
        num_signals = 2
        signals = np.random.normal(0, 1, (num_signals, n))

        freqs, coh, phase_lag = multitaper_coherence(signals[0], signals[1],
                                                     len_segment=2**7,
                                                     num_tapers=2)
        f, spectral_causality = \
            elephant.causality.granger.pairwise_spectral_granger(
                signals[0], signals[1], len_segment=2**7, num_tapers=2)

        total_interdependence = spectral_causality[3]
        # Cut last frequency due to length of segment being even and
        # multitaper_coherence using the real FFT in contrast to
        # pairwise_spectral_granger which has to use the full FFT.
        true_total_interdependence = -np.log(1 - coh)[:-1]
        np.testing.assert_allclose(total_interdependence,
                                   true_total_interdependence, atol=1e-5)

    def test_pairwise_spectral_granger_against_ground_truth(self):
        """
        Test pairwise_spectral_granger using an example from Ding et al. 2006

        Please follow the link below for more details:
        https://gin.g-node.org/NeuralEnsemble/elephant-data/src/master/unittest/causality/granger/pairwise_spectral_granger  # noqa

        """

        repo_path = \
            r"unittest/causality/granger/pairwise_spectral_granger/data"

        files_to_download = [
            ("time_series.npy", "54e0b3fbd904ccb48c75228c070a1a2a"),
            ("weights.npy", "eb1fc5590da5507293c63b25b1e3a7fc"),
            ("noise_covariance.npy", "6f80ccff2b2aa9485dc9c01d81570bf5")
        ]

        for filename, checksum in files_to_download:
            download_datasets(repo_path=f"{repo_path}/{filename}",
                              checksum=checksum)
        signals = np.load(ELEPHANT_TMP_DIR / 'time_series.npy')
        weights = np.load(ELEPHANT_TMP_DIR / 'weights.npy')
        cov = np.load(ELEPHANT_TMP_DIR / 'noise_covariance.npy')

        # Estimate spectral Granger Causality
        f, spectral_causality = \
            elephant.causality.granger.pairwise_spectral_granger(
                signals[0], signals[1], len_segment=2**7, num_tapers=3)

        # Calculate ground truth spectral Granger Causality
        # Formulae taken from Ding et al., Granger Causality: Basic Theory and
        # Application to Neuroscience, 2006
        fn = np.linspace(0, np.pi, len(f))
        freqs_for_theo = np.array([1, 2])[:, np.newaxis] * fn
        A_theo = (np.identity(2)[np.newaxis]
                  - weights[0] * np.exp(
                      - 1j * freqs_for_theo[0][:, np.newaxis, np.newaxis]))
        A_theo -= weights[1] * np.exp(
            - 1j * freqs_for_theo[1][:, np.newaxis, np.newaxis])

        H_theo = np.array([[A_theo[:, 1, 1], -A_theo[:, 0, 1]],
                          [-A_theo[:, 1, 0], A_theo[:, 0, 0]]])
        H_theo /= np.linalg.det(A_theo)
        H_theo = np.moveaxis(H_theo, 2, 0)

        S_theo = np.matmul(np.matmul(H_theo, cov),
                           elephant.causality.granger._dagger(H_theo))

        H_tilde_xx = (H_theo[:, 0, 0] + (cov[0, 1] /
                                         cov[0, 0] * H_theo[:, 0, 1]))
        H_tilde_yy = (H_theo[:, 1, 1] + (cov[0, 1] /
                                         cov[1, 1] * H_theo[:, 1, 0]))

        true_directional_causality_y_x = np.log(S_theo[:, 0, 0].real /
                                                (H_tilde_xx
                                                 * cov[0, 0]
                                                 * H_tilde_xx.conj()).real)

        true_directional_causality_x_y = np.log(S_theo[:, 1, 1].real /
                                                (H_tilde_yy * cov[1, 1] *
                                                 H_tilde_yy.conj()).real)

        true_instantaneous_causality = np.log(
            (H_tilde_xx * cov[0, 0] * H_tilde_xx.conj()).real
            * (H_tilde_yy * cov[1, 1] * H_tilde_yy.conj()).real)
        true_instantaneous_causality -= np.linalg.slogdet(S_theo)[1]

        np.testing.assert_allclose(
            spectral_causality.directional_causality_x_y,
            true_directional_causality_x_y, atol=0.06)

        np.testing.assert_allclose(
            spectral_causality.directional_causality_y_x,
            true_directional_causality_y_x, atol=0.06)

        np.testing.assert_allclose(
            spectral_causality.instantaneous_causality,
            true_instantaneous_causality, atol=0.06)

<<<<<<< HEAD
    def test_pairwise_spectral_granger_against_r_grangers(self):
        """
        Test pairwise_spectral_granger against R grangers implementation

        Please follow the link below for more details:
        https://gin.g-node.org/NeuralEnsemble/elephant-data/src/master/unittest/causality/granger/pairwise_spectral_granger  # noqa

        """

        repo_path = \
            r"unittest/causality/granger/pairwise_spectral_granger/data"

        files_to_download = [
            ("time_series_small.npy", "b33dc12d4291db7c2087dd8429f15ab4"),
            ("gc_matrix.npy", "c57262145e74a178588ff0a1004879e2")
        ]

        for filename, checksum in files_to_download:
            download_datasets(repo_path=f"{repo_path}/{filename}",
                              checksum=checksum)
        signal = np.load(ELEPHANT_TMP_DIR / 'time_series_small.npy')
        gc_matrix = np.load(ELEPHANT_TMP_DIR / 'gc_matrix.npy')

        denom = 20
        f, spectral_causality = \
            elephant.causality.granger.pairwise_spectral_granger(
                signal[0], signal[1], len_segment=int(len(signal[0]) / denom),
                num_tapers=80, fs=1, num_iterations=50)

        np.testing.assert_allclose(gc_matrix[::denom, 0], f, atol=4e-5)
        np.testing.assert_allclose(gc_matrix[::denom, 1],
                                   spectral_causality[0], atol=0.08)
        np.testing.assert_allclose(gc_matrix[::denom, 2],
                                   spectral_causality[1], atol=0.005)
=======
    def test_pairwise_spectral_granger_anasig(self):
        # Generate ground truth data following ARM(2)
        # Example taken from Ding
        signals, weights, cov = self._generate_ground_truth_spectral(
            return_coeffs=True, return_cov=True)

        signal_i = AnalogSignal(signals[0], sampling_rate=1*pq.Hz, units='V')
        signal_j = AnalogSignal(signals[1], sampling_rate=1*pq.Hz, units='V')

        # Estimate spectral Granger Causality
        f, spectral_causality = \
            elephant.causality.granger.pairwise_spectral_granger(
                signal_i, signal_j, len_segment=2**7, num_tapers=3)
>>>>>>> 2d88ed40


if __name__ == '__main__':
    unittest.main()<|MERGE_RESOLUTION|>--- conflicted
+++ resolved
@@ -308,46 +308,6 @@
 
 
 class PairwiseSpectralGrangerTestCase(unittest.TestCase):
-<<<<<<< HEAD
-=======
-
-    def setUp(self):
-        pass
-
-    @staticmethod
-    def _generate_ground_truth_spectral(
-            length_2d=300000,
-            weights_1=np.array([[0.9, 0], [0.16, 0.8]]),
-            weights_2=np.array([[-0.5, 0], [-0.2, -0.5]]),
-            noise_covariance=np.array([[1., 0.4], [0.4, 0.7]]),
-            return_coeffs=False,
-            return_cov=False):
-        order = 2
-        signal = np.zeros((2, length_2d + order))
-
-        weights = np.stack((weights_1, weights_2))
-
-        for i in range(length_2d):
-            for lag in range(order):
-                signal[:, i + order] += np.dot(weights[lag],
-                                               signal[:, i + 1 - lag])
-            rnd_var = np.random.multivariate_normal([0, 0],
-                                                    noise_covariance)
-            signal[:, i+order] += rnd_var
-
-        signal = signal[:, 2:]
-
-        returns = [signal]
-
-        if return_coeffs:
-            returns.append(weights)
-
-        if return_cov:
-            returns.append(noise_covariance)
-
-        return returns
-
->>>>>>> 2d88ed40
     def test_bracket_operator_one_signal(self):
         # Generate a spectrum from random dataset and test bracket operator
         np.random.seed(10)
@@ -555,7 +515,6 @@
             spectral_causality.instantaneous_causality,
             true_instantaneous_causality, atol=0.06)
 
-<<<<<<< HEAD
     def test_pairwise_spectral_granger_against_r_grangers(self):
         """
         Test pairwise_spectral_granger against R grangers implementation
@@ -590,21 +549,6 @@
                                    spectral_causality[0], atol=0.08)
         np.testing.assert_allclose(gc_matrix[::denom, 2],
                                    spectral_causality[1], atol=0.005)
-=======
-    def test_pairwise_spectral_granger_anasig(self):
-        # Generate ground truth data following ARM(2)
-        # Example taken from Ding
-        signals, weights, cov = self._generate_ground_truth_spectral(
-            return_coeffs=True, return_cov=True)
-
-        signal_i = AnalogSignal(signals[0], sampling_rate=1*pq.Hz, units='V')
-        signal_j = AnalogSignal(signals[1], sampling_rate=1*pq.Hz, units='V')
-
-        # Estimate spectral Granger Causality
-        f, spectral_causality = \
-            elephant.causality.granger.pairwise_spectral_granger(
-                signal_i, signal_j, len_segment=2**7, num_tapers=3)
->>>>>>> 2d88ed40
 
 
 if __name__ == '__main__':

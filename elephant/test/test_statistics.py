# -*- coding: utf-8 -*-
"""
Unit tests for the statistics module.

:copyright: Copyright 2014-2016 by the Elephant team, see `doc/authors.rst`.
:license: Modified BSD, see LICENSE.txt for details.
"""
from __future__ import division

import math
import sys
import unittest

import neo
import numpy as np
import quantities as pq
import scipy.integrate as spint
from numpy.testing.utils import assert_array_almost_equal, assert_array_equal

import elephant.kernels as kernels
from elephant import statistics
from elephant.spike_train_generation import homogeneous_poisson_process

python_version_major = sys.version_info.major


class isi_TestCase(unittest.TestCase):
    def setUp(self):
        self.test_array_2d = np.array([[0.3, 0.56, 0.87, 1.23],
                                       [0.02, 0.71, 1.82, 8.46],
                                       [0.03, 0.14, 0.15, 0.92]])
        self.targ_array_2d_0 = np.array([[-0.28, 0.15, 0.95, 7.23],
                                         [0.01, -0.57, -1.67, -7.54]])
        self.targ_array_2d_1 = np.array([[0.26, 0.31, 0.36],
                                         [0.69, 1.11, 6.64],
                                         [0.11, 0.01, 0.77]])
        self.targ_array_2d_default = self.targ_array_2d_1

        self.test_array_1d = self.test_array_2d[0, :]
        self.targ_array_1d = self.targ_array_2d_1[0, :]

    def test_isi_with_spiketrain(self):
        st = neo.SpikeTrain(
            self.test_array_1d, units='ms', t_stop=10.0, t_start=0.29)
        target = pq.Quantity(self.targ_array_1d, 'ms')
        res = statistics.isi(st)
        assert_array_almost_equal(res, target, decimal=9)

    def test_isi_with_quantities_1d(self):
        st = pq.Quantity(self.test_array_1d, units='ms')
        target = pq.Quantity(self.targ_array_1d, 'ms')
        res = statistics.isi(st)
        assert_array_almost_equal(res, target, decimal=9)

    def test_isi_with_plain_array_1d(self):
        st = self.test_array_1d
        target = self.targ_array_1d
        res = statistics.isi(st)
        assert not isinstance(res, pq.Quantity)
        assert_array_almost_equal(res, target, decimal=9)

    def test_isi_with_plain_array_2d_default(self):
        st = self.test_array_2d
        target = self.targ_array_2d_default
        res = statistics.isi(st)
        assert not isinstance(res, pq.Quantity)
        assert_array_almost_equal(res, target, decimal=9)

    def test_isi_with_plain_array_2d_0(self):
        st = self.test_array_2d
        target = self.targ_array_2d_0
        res = statistics.isi(st, axis=0)
        assert not isinstance(res, pq.Quantity)
        assert_array_almost_equal(res, target, decimal=9)

    def test_isi_with_plain_array_2d_1(self):
        st = self.test_array_2d
        target = self.targ_array_2d_1
        res = statistics.isi(st, axis=1)
        assert not isinstance(res, pq.Quantity)
        assert_array_almost_equal(res, target, decimal=9)


class isi_cv_TestCase(unittest.TestCase):
    def setUp(self):
        self.test_array_regular = np.arange(1, 6)

    def test_cv_isi_regular_spiketrain_is_zero(self):
        st = neo.SpikeTrain(self.test_array_regular, units='ms', t_stop=10.0)
        targ = 0.0
        res = statistics.cv(statistics.isi(st))
        self.assertEqual(res, targ)

    def test_cv_isi_regular_array_is_zero(self):
        st = self.test_array_regular
        targ = 0.0
        res = statistics.cv(statistics.isi(st))
        self.assertEqual(res, targ)


class mean_firing_rate_TestCase(unittest.TestCase):
    def setUp(self):
        self.test_array_3d = np.ones([5, 7, 13])
        self.test_array_2d = np.array([[0.3, 0.56, 0.87, 1.23],
                                       [0.02, 0.71, 1.82, 8.46],
                                       [0.03, 0.14, 0.15, 0.92]])

        self.targ_array_2d_0 = np.array([3, 3, 3, 3])
        self.targ_array_2d_1 = np.array([4, 4, 4])
        self.targ_array_2d_None = 12
        self.targ_array_2d_default = self.targ_array_2d_None

        self.max_array_2d_0 = np.array([0.3, 0.71, 1.82, 8.46])
        self.max_array_2d_1 = np.array([1.23, 8.46, 0.92])
        self.max_array_2d_None = 8.46
        self.max_array_2d_default = self.max_array_2d_None

        self.test_array_1d = self.test_array_2d[0, :]
        self.targ_array_1d = self.targ_array_2d_1[0]
        self.max_array_1d = self.max_array_2d_1[0]

    def test_invalid_input_spiketrain(self):
        # empty spiketrain
        self.assertRaises(ValueError, statistics.mean_firing_rate, [])
        for st_invalid in (None, 0.1):
            self.assertRaises(TypeError, statistics.mean_firing_rate,
                              st_invalid)

    def test_mean_firing_rate_with_spiketrain(self):
        st = neo.SpikeTrain(self.test_array_1d, units='ms', t_stop=10.0)
        target = pq.Quantity(self.targ_array_1d / 10., '1/ms')
        res = statistics.mean_firing_rate(st)
        assert_array_almost_equal(res, target, decimal=9)

    def test_mean_firing_rate_typical_use_case(self):
        np.random.seed(92)
        st = homogeneous_poisson_process(rate=100*pq.Hz, t_stop=100*pq.s)
        rate1 = statistics.mean_firing_rate(st)
        rate2 = statistics.mean_firing_rate(st, t_start=st.t_start,
                                            t_stop=st.t_stop)
        self.assertEqual(rate1.units, rate2.units)
        self.assertAlmostEqual(rate1.item(), rate2.item())

    def test_mean_firing_rate_with_spiketrain_set_ends(self):
        st = neo.SpikeTrain(self.test_array_1d, units='ms', t_stop=10.0)
        target = pq.Quantity(2 / 0.5, '1/ms')
        res = statistics.mean_firing_rate(st, t_start=0.4 * pq.ms,
                                          t_stop=0.9 * pq.ms)
        assert_array_almost_equal(res, target, decimal=9)

    def test_mean_firing_rate_with_quantities_1d(self):
        st = pq.Quantity(self.test_array_1d, units='ms')
        target = pq.Quantity(self.targ_array_1d / self.max_array_1d, '1/ms')
        res = statistics.mean_firing_rate(st)
        assert_array_almost_equal(res, target, decimal=9)

    def test_mean_firing_rate_with_quantities_1d_set_ends(self):
        st = pq.Quantity(self.test_array_1d, units='ms')

        # t_stop is not a Quantity
        self.assertRaises(TypeError, statistics.mean_firing_rate, st,
                          t_start=400 * pq.us, t_stop=1.)

        # t_start is not a Quantity
        self.assertRaises(TypeError, statistics.mean_firing_rate, st,
                          t_start=0.4, t_stop=1. * pq.ms)

    def test_mean_firing_rate_with_plain_array_1d(self):
        st = self.test_array_1d
        target = self.targ_array_1d / self.max_array_1d
        res = statistics.mean_firing_rate(st)
        assert not isinstance(res, pq.Quantity)
        assert_array_almost_equal(res, target, decimal=9)

    def test_mean_firing_rate_with_plain_array_1d_set_ends(self):
        st = self.test_array_1d
        target = self.targ_array_1d / (1.23 - 0.3)
        res = statistics.mean_firing_rate(st, t_start=0.3, t_stop=1.23)
        assert not isinstance(res, pq.Quantity)
        assert_array_almost_equal(res, target, decimal=9)

    def test_mean_firing_rate_with_plain_array_2d_default(self):
        st = self.test_array_2d
        target = self.targ_array_2d_default / self.max_array_2d_default
        res = statistics.mean_firing_rate(st)
        assert not isinstance(res, pq.Quantity)
        assert_array_almost_equal(res, target, decimal=9)

    def test_mean_firing_rate_with_plain_array_2d_0(self):
        st = self.test_array_2d
        target = self.targ_array_2d_0 / self.max_array_2d_0
        res = statistics.mean_firing_rate(st, axis=0)
        assert not isinstance(res, pq.Quantity)
        assert_array_almost_equal(res, target, decimal=9)

    def test_mean_firing_rate_with_plain_array_2d_1(self):
        st = self.test_array_2d
        target = self.targ_array_2d_1 / self.max_array_2d_1
        res = statistics.mean_firing_rate(st, axis=1)
        assert not isinstance(res, pq.Quantity)
        assert_array_almost_equal(res, target, decimal=9)

    def test_mean_firing_rate_with_plain_array_3d_None(self):
        st = self.test_array_3d
        target = np.sum(self.test_array_3d, None) / 5.
        res = statistics.mean_firing_rate(st, axis=None, t_stop=5.)
        assert not isinstance(res, pq.Quantity)
        assert_array_almost_equal(res, target, decimal=9)

    def test_mean_firing_rate_with_plain_array_3d_0(self):
        st = self.test_array_3d
        target = np.sum(self.test_array_3d, 0) / 5.
        res = statistics.mean_firing_rate(st, axis=0, t_stop=5.)
        assert not isinstance(res, pq.Quantity)
        assert_array_almost_equal(res, target, decimal=9)

    def test_mean_firing_rate_with_plain_array_3d_1(self):
        st = self.test_array_3d
        target = np.sum(self.test_array_3d, 1) / 5.
        res = statistics.mean_firing_rate(st, axis=1, t_stop=5.)
        assert not isinstance(res, pq.Quantity)
        assert_array_almost_equal(res, target, decimal=9)

    def test_mean_firing_rate_with_plain_array_3d_2(self):
        st = self.test_array_3d
        target = np.sum(self.test_array_3d, 2) / 5.
        res = statistics.mean_firing_rate(st, axis=2, t_stop=5.)
        assert not isinstance(res, pq.Quantity)
        assert_array_almost_equal(res, target, decimal=9)

    def test_mean_firing_rate_with_plain_array_2d_1_set_ends(self):
        st = self.test_array_2d
        target = np.array([4, 1, 3]) / (1.23 - 0.14)
        res = statistics.mean_firing_rate(st, axis=1, t_start=0.14,
                                          t_stop=1.23)
        assert not isinstance(res, pq.Quantity)
        assert_array_almost_equal(res, target, decimal=9)

    def test_mean_firing_rate_with_plain_array_2d_None(self):
        st = self.test_array_2d
        target = self.targ_array_2d_None / self.max_array_2d_None
        res = statistics.mean_firing_rate(st, axis=None)
        assert not isinstance(res, pq.Quantity)
        assert_array_almost_equal(res, target, decimal=9)

    def test_mean_firing_rate_with_plain_array_and_units_start_stop_typeerror(
            self):
        st = self.test_array_2d
        self.assertRaises(TypeError, statistics.mean_firing_rate, st,
                          t_start=pq.Quantity(0, 'ms'))
        self.assertRaises(TypeError, statistics.mean_firing_rate, st,
                          t_stop=pq.Quantity(10, 'ms'))
        self.assertRaises(TypeError, statistics.mean_firing_rate, st,
                          t_start=pq.Quantity(0, 'ms'),
                          t_stop=pq.Quantity(10, 'ms'))
        self.assertRaises(TypeError, statistics.mean_firing_rate, st,
                          t_start=pq.Quantity(0, 'ms'),
                          t_stop=10.)
        self.assertRaises(TypeError, statistics.mean_firing_rate, st,
                          t_start=0.,
                          t_stop=pq.Quantity(10, 'ms'))


class FanoFactorTestCase(unittest.TestCase):
    def setUp(self):
        np.random.seed(100)
        num_st = 300
        self.test_spiketrains = []
        self.test_array = []
        self.test_quantity = []
        self.test_list = []
        self.sp_counts = np.zeros(num_st)
        for i in range(num_st):
            r = np.random.rand(np.random.randint(20) + 1)
            st = neo.core.SpikeTrain(r * pq.ms,
                                     t_start=0.0 * pq.ms,
                                     t_stop=20.0 * pq.ms)
            self.test_spiketrains.append(st)
            self.test_array.append(r)
            self.test_quantity.append(r * pq.ms)
            self.test_list.append(list(r))
            # for cross-validation
            self.sp_counts[i] = len(st)

    def test_fanofactor_spiketrains(self):
        # Test with list of spiketrains
        self.assertEqual(
            np.var(self.sp_counts) / np.mean(self.sp_counts),
            statistics.fanofactor(self.test_spiketrains))

        # One spiketrain in list
        st = self.test_spiketrains[0]
        self.assertEqual(statistics.fanofactor([st]), 0.0)

    def test_fanofactor_empty(self):
        # Test with empty list
        self.assertTrue(np.isnan(statistics.fanofactor([])))
        self.assertTrue(np.isnan(statistics.fanofactor([[]])))

        # Test with empty quantity
        self.assertTrue(np.isnan(statistics.fanofactor([] * pq.ms)))

        # Empty spiketrain
        st = neo.core.SpikeTrain([] * pq.ms, t_start=0 * pq.ms,
                                 t_stop=1.5 * pq.ms)
        self.assertTrue(np.isnan(statistics.fanofactor(st)))

    def test_fanofactor_spiketrains_same(self):
        # Test with same spiketrains in list
        sts = [self.test_spiketrains[0]] * 3
        self.assertEqual(statistics.fanofactor(sts), 0.0)

    def test_fanofactor_array(self):
        self.assertEqual(statistics.fanofactor(self.test_array),
                         np.var(self.sp_counts) / np.mean(self.sp_counts))

    def test_fanofactor_array_same(self):
        lst = [self.test_array[0]] * 3
        self.assertEqual(statistics.fanofactor(lst), 0.0)

    def test_fanofactor_quantity(self):
        self.assertEqual(statistics.fanofactor(self.test_quantity),
                         np.var(self.sp_counts) / np.mean(self.sp_counts))

    def test_fanofactor_quantity_same(self):
        lst = [self.test_quantity[0]] * 3
        self.assertEqual(statistics.fanofactor(lst), 0.0)

    def test_fanofactor_list(self):
        self.assertEqual(statistics.fanofactor(self.test_list),
                         np.var(self.sp_counts) / np.mean(self.sp_counts))

    def test_fanofactor_list_same(self):
        lst = [self.test_list[0]] * 3
        self.assertEqual(statistics.fanofactor(lst), 0.0)


class LVTestCase(unittest.TestCase):
    def setUp(self):
        self.test_seq = [1, 28, 4, 47, 5, 16, 2, 5, 21, 12,
                         4, 12, 59, 2, 4, 18, 33, 25, 2, 34,
                         4, 1, 1, 14, 8, 1, 10, 1, 8, 20,
                         5, 1, 6, 5, 12, 2, 8, 8, 2, 8,
                         2, 10, 2, 1, 1, 2, 15, 3, 20, 6,
                         11, 6, 18, 2, 5, 17, 4, 3, 13, 6,
                         1, 18, 1, 16, 12, 2, 52, 2, 5, 7,
                         6, 25, 6, 5, 3, 15, 4, 3, 16, 3,
                         6, 5, 24, 21, 3, 3, 4, 8, 4, 11,
                         5, 7, 5, 6, 8, 11, 33, 10, 7, 4]

        self.target = 0.971826029994

    def test_lv_with_quantities(self):
        seq = pq.Quantity(self.test_seq, units='ms')
        assert_array_almost_equal(statistics.lv(seq), self.target, decimal=9)

    def test_lv_with_plain_array(self):
        seq = np.array(self.test_seq)
        assert_array_almost_equal(statistics.lv(seq), self.target, decimal=9)

    def test_lv_with_list(self):
        seq = self.test_seq
        assert_array_almost_equal(statistics.lv(seq), self.target, decimal=9)

    def test_lv_raise_error(self):
        seq = self.test_seq
        self.assertRaises(ValueError, statistics.lv, [])
        self.assertRaises(ValueError, statistics.lv, 1)
        self.assertRaises(ValueError, statistics.lv, np.array([seq, seq]))

    @unittest.skipUnless(python_version_major == 3, "assertWarns requires 3.2")
    def test_2short_spike_train(self):
        seq = [1]
        with self.assertWarns(UserWarning):
            """
            Catches UserWarning: Input size is too small. Please provide
            an input with more than 1 entry.
            """
            self.assertTrue(math.isnan(statistics.lv(seq, with_nan=True)))


class CV2TestCase(unittest.TestCase):
    def setUp(self):
        self.test_seq = [1, 28, 4, 47, 5, 16, 2, 5, 21, 12,
                         4, 12, 59, 2, 4, 18, 33, 25, 2, 34,
                         4, 1, 1, 14, 8, 1, 10, 1, 8, 20,
                         5, 1, 6, 5, 12, 2, 8, 8, 2, 8,
                         2, 10, 2, 1, 1, 2, 15, 3, 20, 6,
                         11, 6, 18, 2, 5, 17, 4, 3, 13, 6,
                         1, 18, 1, 16, 12, 2, 52, 2, 5, 7,
                         6, 25, 6, 5, 3, 15, 4, 3, 16, 3,
                         6, 5, 24, 21, 3, 3, 4, 8, 4, 11,
                         5, 7, 5, 6, 8, 11, 33, 10, 7, 4]

        self.target = 1.0022235296529176

    def test_cv2_with_quantities(self):
        seq = pq.Quantity(self.test_seq, units='ms')
        assert_array_almost_equal(statistics.cv2(seq), self.target, decimal=9)

    def test_cv2_with_plain_array(self):
        seq = np.array(self.test_seq)
        assert_array_almost_equal(statistics.cv2(seq), self.target, decimal=9)

    def test_cv2_with_list(self):
        seq = self.test_seq
        assert_array_almost_equal(statistics.cv2(seq), self.target, decimal=9)

    def test_cv2_raise_error(self):
        seq = self.test_seq
        self.assertRaises(ValueError, statistics.cv2, [])
        self.assertRaises(ValueError, statistics.cv2, 1)
        self.assertRaises(ValueError, statistics.cv2, np.array([seq, seq]))


class RateEstimationTestCase(unittest.TestCase):

    def setUp(self):
        # create a poisson spike train:
        self.st_tr = (0, 20.0)  # seconds
        self.st_dur = self.st_tr[1] - self.st_tr[0]  # seconds
        self.st_margin = 5.0  # seconds
        self.st_rate = 10.0  # Hertz

        np.random.seed(19)
        duration_effective = self.st_dur - 2 * self.st_margin
        st_num_spikes = np.random.poisson(self.st_rate * duration_effective)
        spike_train = np.random.rand(st_num_spikes) * duration_effective + \
            self.st_margin
        spike_train.sort()

        # convert spike train into neo objects
        self.spike_train = neo.SpikeTrain(spike_train * pq.s,
                                          t_start=self.st_tr[0] * pq.s,
                                          t_stop=self.st_tr[1] * pq.s)

        # generation of a multiply used specific kernel
        self.kernel = kernels.TriangularKernel(sigma=0.03 * pq.s)

    @unittest.skipUnless(python_version_major == 3, "assertWarns requires 3.2")
    def test_instantaneous_rate_and_warnings(self):
        st = self.spike_train
        sampling_period = 0.01 * pq.s
        with self.assertWarns(UserWarning):
            # Catches warning: The width of the kernel was adjusted to a
            # minimally allowed width.
            inst_rate = statistics.instantaneous_rate(
                st, sampling_period, self.kernel, cutoff=0)
        self.assertIsInstance(inst_rate, neo.core.AnalogSignal)
        self.assertEqual(
            inst_rate.sampling_period.simplified, sampling_period.simplified)
        self.assertEqual(inst_rate.simplified.units, pq.Hz)
        self.assertEqual(inst_rate.t_stop.simplified, st.t_stop.simplified)
        self.assertEqual(inst_rate.t_start.simplified, st.t_start.simplified)

    def test_error_instantaneous_rate(self):
        self.assertRaises(
            TypeError, statistics.instantaneous_rate,
            spiketrain=[1, 2, 3] * pq.s,
            sampling_period=0.01 * pq.ms, kernel=self.kernel)
        self.assertRaises(
            TypeError, statistics.instantaneous_rate, spiketrain=[1, 2, 3],
            sampling_period=0.01 * pq.ms, kernel=self.kernel)
        st = self.spike_train
        self.assertRaises(
            TypeError, statistics.instantaneous_rate, spiketrain=st,
            sampling_period=0.01, kernel=self.kernel)
        self.assertRaises(
            ValueError, statistics.instantaneous_rate, spiketrain=st,
            sampling_period=-0.01 * pq.ms, kernel=self.kernel)
        self.assertRaises(
            TypeError, statistics.instantaneous_rate, spiketrain=st,
            sampling_period=0.01 * pq.ms, kernel='NONE')
        self.assertRaises(TypeError, statistics.instantaneous_rate,
                          self.spike_train,
                          sampling_period=0.01 * pq.s, kernel='wrong_string',
                          t_start=self.st_tr[0] * pq.s,
                          t_stop=self.st_tr[1] * pq.s,
                          trim=False)
        self.assertRaises(
            TypeError, statistics.instantaneous_rate, spiketrain=st,
            sampling_period=0.01 * pq.ms, kernel=self.kernel,
            cutoff=20 * pq.ms)
        self.assertRaises(
            TypeError, statistics.instantaneous_rate, spiketrain=st,
            sampling_period=0.01 * pq.ms, kernel=self.kernel, t_start=2)
        self.assertRaises(
            TypeError, statistics.instantaneous_rate, spiketrain=st,
            sampling_period=0.01 * pq.ms, kernel=self.kernel,
            t_stop=20 * pq.mV)
        self.assertRaises(
            TypeError, statistics.instantaneous_rate, spiketrain=st,
            sampling_period=0.01 * pq.ms, kernel=self.kernel, trim=1)

    def test_rate_estimation_consistency(self):
        """
        Test, whether the integral of the rate estimation curve is (almost)
        equal to the number of spikes of the spike train.
        """
        kernel_types = tuple(
            kern_cls for kern_cls in kernels.__dict__.values()
            if isinstance(kern_cls, type) and
            issubclass(kern_cls, kernels.Kernel) and
            kern_cls is not kernels.Kernel and
            kern_cls is not kernels.SymmetricKernel)
        kernels_available = [kern_cls(sigma=0.5 * pq.s, invert=False)
                             for kern_cls in kernel_types]
        kernels_available.append('auto')
        kernel_resolution = 0.01 * pq.s
        for kernel in kernels_available:
            for center_kernel in (False, True):
                rate_estimate = statistics.instantaneous_rate(
                    self.spike_train,
                    sampling_period=kernel_resolution,
                    kernel=kernel,
                    t_start=self.st_tr[0] * pq.s,
                    t_stop=self.st_tr[1] * pq.s,
                    trim=False,
                    center_kernel=center_kernel)
                num_spikes = len(self.spike_train)
                auc = spint.cumtrapz(
                    y=rate_estimate.magnitude.squeeze(),
                    x=rate_estimate.times.simplified.magnitude)[-1]
                self.assertAlmostEqual(num_spikes, auc,
                                       delta=0.01 * num_spikes)

    def test_not_center_kernel(self):
        # issue 107
        t_spike = 1 * pq.s
        st = neo.SpikeTrain([t_spike], t_start=0 * pq.s, t_stop=2 * pq.s,
                            units=pq.s)
        kernel = kernels.AlphaKernel(200 * pq.ms)
        fs = 0.1 * pq.ms
        rate = statistics.instantaneous_rate(st,
                                             sampling_period=fs,
                                             kernel=kernel,
                                             center_kernel=False)
        rate_nonzero_index = np.nonzero(rate > 1e-6)[0]
        # where the mass is concentrated
        rate_mass = rate.times.rescale(t_spike.units)[rate_nonzero_index]
        all_after_response_onset = (rate_mass >= t_spike).all()
        self.assertTrue(all_after_response_onset)

    def test_regression_288(self):
        np.random.seed(9)
        sampling_period = 200 * pq.ms
        spiketrain = homogeneous_poisson_process(10 * pq.Hz,
                                                 t_start=0 * pq.s,
                                                 t_stop=10 * pq.s)
        kernel = kernels.AlphaKernel(sigma=5 * pq.ms, invert=True)
        rate = statistics.instantaneous_rate(spiketrain,
                                             sampling_period=sampling_period,
                                             kernel=kernel)
        self.assertEqual(
            len(rate), (spiketrain.t_stop / sampling_period).simplified.item())

        # 3 Hz is not a target - it's meant to test the non-negativity of the
        # result rate; ideally, for smaller sampling rates, the integral
        # should match the num. of spikes in the spiketrain
        self.assertGreater(rate.mean(), 3 * pq.Hz)

    def test_spikes_on_edges(self):
        # this test demonstrates that the trimming (convolve valid mode)
        # removes the edge spikes, underestimating the true firing rate and
        # thus is not able to reconstruct the number of spikes in a
        # spiketrain (see test_rate_estimation_consistency)
        cutoff = 5
        sampling_period = 0.01 * pq.s
        t_spikes = np.array([-cutoff, cutoff]) * pq.s
        spiketrain = neo.SpikeTrain(t_spikes, t_start=t_spikes[0],
                                    t_stop=t_spikes[-1])
        kernel_types = tuple(
            kern_cls for kern_cls in kernels.__dict__.values()
            if isinstance(kern_cls, type) and
            issubclass(kern_cls, kernels.Kernel) and
            kern_cls is not kernels.Kernel and
            kern_cls is not kernels.SymmetricKernel)
        kernels_available = [kern_cls(sigma=1 * pq.s, invert=False)
                             for kern_cls in kernel_types]
        for kernel in kernels_available:
            for center_kernel in (False, True):
                rate = statistics.instantaneous_rate(
                    spiketrain,
                    sampling_period=sampling_period,
                    kernel=kernel,
                    cutoff=cutoff, trim=True,
                    center_kernel=center_kernel)
                assert_array_almost_equal(rate.magnitude, 0, decimal=3)

    def test_trim_as_convolve_mode(self):
        cutoff = 5
        sampling_period = 0.01 * pq.s
        t_spikes = np.linspace(-cutoff, cutoff, num=(2 * cutoff + 1)) * pq.s
        spiketrain = neo.SpikeTrain(t_spikes, t_start=t_spikes[0],
                                    t_stop=t_spikes[-1])
        kernel = kernels.RectangularKernel(sigma=1 * pq.s)
        assert cutoff > kernel.min_cutoff, "Choose larger cutoff"
        kernel_types = tuple(
            kern_cls for kern_cls in kernels.__dict__.values()
            if isinstance(kern_cls, type) and
            issubclass(kern_cls, kernels.SymmetricKernel) and
            kern_cls is not kernels.SymmetricKernel)
        kernels_symmetric = [kern_cls(sigma=1 * pq.s, invert=False)
                             for kern_cls in kernel_types]
        for kernel in kernels_symmetric:
            for trim in (False, True):
                rate_centered = statistics.instantaneous_rate(
                    spiketrain, sampling_period=sampling_period,
                    kernel=kernel, cutoff=cutoff, trim=trim)

                rate_convolve = statistics.instantaneous_rate(
                    spiketrain, sampling_period=sampling_period,
                    kernel=kernel, cutoff=cutoff, trim=trim,
                    center_kernel=False)
                assert_array_almost_equal(rate_centered, rate_convolve)

    def test_instantaneous_rate_spiketrainlist(self):
        np.random.seed(19)
        duration_effective = self.st_dur - 2 * self.st_margin
        st_num_spikes = np.random.poisson(self.st_rate * duration_effective)
        spike_train2 = np.random.rand(st_num_spikes) * duration_effective + \
            self.st_margin
        spike_train2.sort()
        spike_train2 = neo.SpikeTrain(spike_train2 * pq.s,
                                      t_start=self.st_tr[0] * pq.s,
                                      t_stop=self.st_tr[1] * pq.s)
        st_rate_1 = statistics.instantaneous_rate(self.spike_train,
                                                  sampling_period=0.01 * pq.s,
                                                  kernel=self.kernel)
        st_rate_2 = statistics.instantaneous_rate(spike_train2,
                                                  sampling_period=0.01 * pq.s,
                                                  kernel=self.kernel)
        combined_rate = statistics.instantaneous_rate(
            [self.spike_train, spike_train2],
            sampling_period=0.01 * pq.s,
            kernel=self.kernel)
        summed_rate = st_rate_1 + st_rate_2  # equivalent for identical kernels
        # 'time_vector.dtype' in instantaneous_rate() is changed from float64
        # to float32 which results in 3e-6 abs difference
        assert_array_almost_equal(combined_rate.magnitude,
                                  summed_rate.magnitude, decimal=5)

    # Regression test for #144
    def test_instantaneous_rate_regression_144(self):
        # The following spike train contains spikes that are so close to each
        # other, that the optimal kernel cannot be detected. Therefore, the
        # function should react with a ValueError.
        st = neo.SpikeTrain([2.12, 2.13, 2.15] * pq.s, t_stop=10 * pq.s)
        self.assertRaises(ValueError, statistics.instantaneous_rate, st,
                          1 * pq.ms)

    # Regression test for #245
    def test_instantaneous_rate_regression_245(self):
        # This test makes sure that the correct kernel width is chosen when
        # selecting 'auto' as kernel
        spiketrain = neo.SpikeTrain(
            range(1, 30) * pq.ms, t_start=0 * pq.ms, t_stop=30 * pq.ms)

        # This is the correct procedure to attain the kernel: first, the result
        # of sskernel retrieves the kernel bandwidth of an optimal Gaussian
        # kernel in terms of its standard deviation sigma, then uses this value
        # directly in the function for creating the Gaussian kernel
        kernel_width_sigma = statistics.sskernel(
            spiketrain.magnitude, tin=None, bootstrap=False)['optw']
        kernel = kernels.GaussianKernel(kernel_width_sigma * spiketrain.units)
        result_target = statistics.instantaneous_rate(
            spiketrain, 10 * pq.ms, kernel=kernel)

        # Here, we check if the 'auto' argument leads to the same operation. In
        # the regression, it was incorrectly assumed that the sskernel()
        # function returns the actual bandwidth of the kernel, which is defined
        # as approximately bandwidth = sigma * 5.5 = sigma * (2 * 2.75).
        # factor 2.0 connects kernel width with its half width,
        # factor 2.7 connects half width of Gaussian distribution with
        #            99% probability mass with its standard deviation.
        result_automatic = statistics.instantaneous_rate(
            spiketrain, 10 * pq.ms, kernel='auto')

        assert_array_almost_equal(result_target, result_automatic)


class TimeHistogramTestCase(unittest.TestCase):
    def setUp(self):
        self.spiketrain_a = neo.SpikeTrain(
            [0.5, 0.7, 1.2, 3.1, 4.3, 5.5, 6.7] * pq.s, t_stop=10.0 * pq.s)
        self.spiketrain_b = neo.SpikeTrain(
            [0.1, 0.7, 1.2, 2.2, 4.3, 5.5, 8.0] * pq.s, t_stop=10.0 * pq.s)
        self.spiketrains = [self.spiketrain_a, self.spiketrain_b]

    def tearDown(self):
        del self.spiketrain_a
        self.spiketrain_a = None
        del self.spiketrain_b
        self.spiketrain_b = None

    def test_time_histogram(self):
        targ = np.array([4, 2, 1, 1, 2, 2, 1, 0, 1, 0])
<<<<<<< HEAD
        histogram = es.time_histogram(self.spiketrains, bin_size=pq.s)
=======
        histogram = statistics.time_histogram(self.spiketrains, binsize=pq.s)
>>>>>>> 1405966d
        assert_array_equal(targ, histogram.magnitude[:, 0])

    def test_time_histogram_binary(self):
        targ = np.array([2, 2, 1, 1, 2, 2, 1, 0, 1, 0])
<<<<<<< HEAD
        histogram = es.time_histogram(self.spiketrains, bin_size=pq.s,
                                      binary=True)
=======
        histogram = statistics.time_histogram(self.spiketrains, binsize=pq.s,
                                              binary=True)
>>>>>>> 1405966d
        assert_array_equal(targ, histogram.magnitude[:, 0])

    def test_time_histogram_tstart_tstop(self):
        # Start, stop short range
        targ = np.array([2, 1])
<<<<<<< HEAD
        histogram = es.time_histogram(self.spiketrains, bin_size=pq.s,
                                      t_start=5 * pq.s, t_stop=7 * pq.s)
=======
        histogram = statistics.time_histogram(self.spiketrains, binsize=pq.s,
                                              t_start=5 * pq.s,
                                              t_stop=7 * pq.s)
>>>>>>> 1405966d
        assert_array_equal(targ, histogram.magnitude[:, 0])

        # Test without t_stop
        targ = np.array([4, 2, 1, 1, 2, 2, 1, 0, 1, 0])
<<<<<<< HEAD
        histogram = es.time_histogram(self.spiketrains, bin_size=1 * pq.s,
                                      t_start=0 * pq.s)
        assert_array_equal(targ, histogram.magnitude[:, 0])

        # Test without t_start
        histogram = es.time_histogram(self.spiketrains, bin_size=1 * pq.s,
                                      t_stop=10 * pq.s)
=======
        histogram = statistics.time_histogram(self.spiketrains,
                                              binsize=1 * pq.s,
                                              t_start=0 * pq.s)
        assert_array_equal(targ, histogram.magnitude[:, 0])

        # Test without t_start
        histogram = statistics.time_histogram(self.spiketrains,
                                              binsize=1 * pq.s,
                                              t_stop=10 * pq.s)
>>>>>>> 1405966d
        assert_array_equal(targ, histogram.magnitude[:, 0])

    def test_time_histogram_output(self):
        # Normalization mean
<<<<<<< HEAD
        histogram = es.time_histogram(self.spiketrains, bin_size=pq.s,
                                      output='mean')
=======
        histogram = statistics.time_histogram(self.spiketrains, binsize=pq.s,
                                              output='mean')
>>>>>>> 1405966d
        targ = np.array([4, 2, 1, 1, 2, 2, 1, 0, 1, 0], dtype=float) / 2
        assert_array_equal(targ.reshape(targ.size, 1), histogram.magnitude)

        # Normalization rate
<<<<<<< HEAD
        histogram = es.time_histogram(self.spiketrains, bin_size=pq.s,
                                      output='rate')
=======
        histogram = statistics.time_histogram(self.spiketrains, binsize=pq.s,
                                              output='rate')
>>>>>>> 1405966d
        assert_array_equal(histogram.view(pq.Quantity),
                           targ.reshape(targ.size, 1) * 1 / pq.s)

        # Normalization unspecified, raises error
<<<<<<< HEAD
        self.assertRaises(ValueError, es.time_histogram, self.spiketrains,
                          bin_size=pq.s, output=' ')
=======
        self.assertRaises(ValueError, statistics.time_histogram,
                          self.spiketrains,
                          binsize=pq.s, output=' ')
>>>>>>> 1405966d


class ComplexityPdfTestCase(unittest.TestCase):
    def setUp(self):
        self.spiketrain_a = neo.SpikeTrain(
            [0.5, 0.7, 1.2, 2.3, 4.3, 5.5, 6.7] * pq.s, t_stop=10.0 * pq.s)
        self.spiketrain_b = neo.SpikeTrain(
            [0.5, 0.7, 1.2, 2.3, 4.3, 5.5, 8.0] * pq.s, t_stop=10.0 * pq.s)
        self.spiketrain_c = neo.SpikeTrain(
            [0.5, 0.7, 1.2, 2.3, 4.3, 5.5, 8.0] * pq.s, t_stop=10.0 * pq.s)
        self.spiketrains = [
            self.spiketrain_a, self.spiketrain_b, self.spiketrain_c]

    def tearDown(self):
        del self.spiketrain_a
        self.spiketrain_a = None
        del self.spiketrain_b
        self.spiketrain_b = None

    def test_complexity_pdf(self):
        targ = np.array([0.92, 0.01, 0.01, 0.06])
<<<<<<< HEAD
        complexity = es.complexity_pdf(self.spiketrains, bin_size=0.1*pq.s)
=======
        complexity = statistics.complexity_pdf(self.spiketrains,
                                               binsize=0.1 * pq.s)
>>>>>>> 1405966d
        assert_array_equal(targ, complexity.magnitude[:, 0])
        self.assertEqual(1, complexity.magnitude[:, 0].sum())
        self.assertEqual(len(self.spiketrains) + 1, len(complexity))
        self.assertIsInstance(complexity, neo.AnalogSignal)
        self.assertEqual(complexity.units, 1 * pq.dimensionless)


if __name__ == '__main__':
    unittest.main()<|MERGE_RESOLUTION|>--- conflicted
+++ resolved
@@ -695,48 +695,25 @@
 
     def test_time_histogram(self):
         targ = np.array([4, 2, 1, 1, 2, 2, 1, 0, 1, 0])
-<<<<<<< HEAD
-        histogram = es.time_histogram(self.spiketrains, bin_size=pq.s)
-=======
         histogram = statistics.time_histogram(self.spiketrains, binsize=pq.s)
->>>>>>> 1405966d
         assert_array_equal(targ, histogram.magnitude[:, 0])
 
     def test_time_histogram_binary(self):
         targ = np.array([2, 2, 1, 1, 2, 2, 1, 0, 1, 0])
-<<<<<<< HEAD
-        histogram = es.time_histogram(self.spiketrains, bin_size=pq.s,
-                                      binary=True)
-=======
         histogram = statistics.time_histogram(self.spiketrains, binsize=pq.s,
                                               binary=True)
->>>>>>> 1405966d
         assert_array_equal(targ, histogram.magnitude[:, 0])
 
     def test_time_histogram_tstart_tstop(self):
         # Start, stop short range
         targ = np.array([2, 1])
-<<<<<<< HEAD
-        histogram = es.time_histogram(self.spiketrains, bin_size=pq.s,
-                                      t_start=5 * pq.s, t_stop=7 * pq.s)
-=======
         histogram = statistics.time_histogram(self.spiketrains, binsize=pq.s,
                                               t_start=5 * pq.s,
                                               t_stop=7 * pq.s)
->>>>>>> 1405966d
         assert_array_equal(targ, histogram.magnitude[:, 0])
 
         # Test without t_stop
         targ = np.array([4, 2, 1, 1, 2, 2, 1, 0, 1, 0])
-<<<<<<< HEAD
-        histogram = es.time_histogram(self.spiketrains, bin_size=1 * pq.s,
-                                      t_start=0 * pq.s)
-        assert_array_equal(targ, histogram.magnitude[:, 0])
-
-        # Test without t_start
-        histogram = es.time_histogram(self.spiketrains, bin_size=1 * pq.s,
-                                      t_stop=10 * pq.s)
-=======
         histogram = statistics.time_histogram(self.spiketrains,
                                               binsize=1 * pq.s,
                                               t_start=0 * pq.s)
@@ -746,41 +723,25 @@
         histogram = statistics.time_histogram(self.spiketrains,
                                               binsize=1 * pq.s,
                                               t_stop=10 * pq.s)
->>>>>>> 1405966d
         assert_array_equal(targ, histogram.magnitude[:, 0])
 
     def test_time_histogram_output(self):
         # Normalization mean
-<<<<<<< HEAD
-        histogram = es.time_histogram(self.spiketrains, bin_size=pq.s,
-                                      output='mean')
-=======
         histogram = statistics.time_histogram(self.spiketrains, binsize=pq.s,
                                               output='mean')
->>>>>>> 1405966d
         targ = np.array([4, 2, 1, 1, 2, 2, 1, 0, 1, 0], dtype=float) / 2
         assert_array_equal(targ.reshape(targ.size, 1), histogram.magnitude)
 
         # Normalization rate
-<<<<<<< HEAD
-        histogram = es.time_histogram(self.spiketrains, bin_size=pq.s,
-                                      output='rate')
-=======
         histogram = statistics.time_histogram(self.spiketrains, binsize=pq.s,
                                               output='rate')
->>>>>>> 1405966d
         assert_array_equal(histogram.view(pq.Quantity),
                            targ.reshape(targ.size, 1) * 1 / pq.s)
 
         # Normalization unspecified, raises error
-<<<<<<< HEAD
-        self.assertRaises(ValueError, es.time_histogram, self.spiketrains,
-                          bin_size=pq.s, output=' ')
-=======
         self.assertRaises(ValueError, statistics.time_histogram,
                           self.spiketrains,
                           binsize=pq.s, output=' ')
->>>>>>> 1405966d
 
 
 class ComplexityPdfTestCase(unittest.TestCase):
@@ -802,12 +763,8 @@
 
     def test_complexity_pdf(self):
         targ = np.array([0.92, 0.01, 0.01, 0.06])
-<<<<<<< HEAD
-        complexity = es.complexity_pdf(self.spiketrains, bin_size=0.1*pq.s)
-=======
         complexity = statistics.complexity_pdf(self.spiketrains,
                                                binsize=0.1 * pq.s)
->>>>>>> 1405966d
         assert_array_equal(targ, complexity.magnitude[:, 0])
         self.assertEqual(1, complexity.magnitude[:, 0].sum())
         self.assertEqual(len(self.spiketrains) + 1, len(complexity))

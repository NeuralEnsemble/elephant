--- conflicted
+++ resolved
@@ -15,12 +15,8 @@
 import neo
 import numpy as np
 import quantities as pq
-<<<<<<< HEAD
-from neo.rawio.tests.tools import create_local_temp_dir
+from neo.test.rawiotest.tools import create_local_temp_dir
 from numpy.testing import assert_array_equal
-=======
-from neo.test.rawiotest.tools import create_local_temp_dir
->>>>>>> 5b5a0232
 
 try:
     from urllib2 import urlopen

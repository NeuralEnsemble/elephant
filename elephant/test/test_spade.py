"""
Unit tests for the spade module.

:copyright: Copyright 2014-2016 by the Elephant team, see `doc/authors.rst`.
:license: Modified BSD, see LICENSE.txt for details.
"""
from __future__ import division

import sys
import unittest

import neo
import numpy as np
import quantities as pq
from numpy.testing.utils import assert_array_equal

import elephant.conversion as conv
import elephant.spade as spade
import elephant.spike_train_generation as stg
import elephant.spike_train_surrogates as surr
from elephant.spade import HAVE_FIM

python_version_major = sys.version_info.major

try:
    import statsmodels
    HAVE_STATSMODELS = True
except ImportError:
    HAVE_STATSMODELS = False


class SpadeTestCase(unittest.TestCase):
    def setUp(self):
        # Spade parameters
        self.binsize = 1 * pq.ms
        self.winlen = 10
        self.n_subset = 10
        self.n_surr = 10
        self.alpha = 0.05
        self.stability_thresh = [0.1, 0.1]
        self.psr_param = [0, 0, 0]
        self.min_occ = 4
        self.min_spikes = 4
        self.max_occ = 4
        self.max_spikes = 4
        self.min_neu = 4
        # Test data parameters
        # CPP parameters
        self.n_neu = 100
        self.amplitude = [0] * self.n_neu + [1]
        self.cpp = stg.cpp(rate=3 * pq.Hz, A=self.amplitude,
                           t_stop=5 * pq.s)
        # Number of patterns' occurrences
        self.n_occ1 = 10
        self.n_occ2 = 12
        self.n_occ3 = 15
        # Patterns lags
        self.lags1 = [2]
        self.lags2 = [1, 3]
        self.lags3 = [1, 2, 4, 5, 7]
        # Length of the spiketrain
        self.t_stop = 3000
        # Patterns times
        self.patt1_times = neo.SpikeTrain(
            np.arange(
                0, 1000, 1000 // self.n_occ1) *
            pq.ms, t_stop=self.t_stop * pq.ms)
        self.patt2_times = neo.SpikeTrain(
            np.arange(
                1000, 2000, 1000 // self.n_occ2)[:-1] *
            pq.ms, t_stop=self.t_stop * pq.ms)
        self.patt3_times = neo.SpikeTrain(
            np.arange(
                2000, 3000, 1000 // self.n_occ3)[:-1] *
            pq.ms, t_stop=self.t_stop * pq.ms)
        # Patterns
        self.patt1 = [self.patt1_times] + [neo.SpikeTrain(
            self.patt1_times.view(pq.Quantity) + lag * pq.ms,
            t_stop=self.t_stop * pq.ms) for lag in self.lags1]
        self.patt2 = [self.patt2_times] + [neo.SpikeTrain(
            self.patt2_times.view(pq.Quantity) + lag * pq.ms,
            t_stop=self.t_stop * pq.ms) for lag in self.lags2]
        self.patt3 = [self.patt3_times] + [neo.SpikeTrain(
            self.patt3_times.view(pq.Quantity) + lag * pq.ms,
            t_stop=self.t_stop * pq.ms) for lag in self.lags3]
        # Data
        self.msip = self.patt1 + self.patt2 + self.patt3
        # Expected results
        self.n_spk1 = len(self.lags1) + 1
        self.n_spk2 = len(self.lags2) + 1
        self.n_spk3 = len(self.lags3) + 1
        self.elements1 = list(range(self.n_spk1))
        self.elements2 = list(range(self.n_spk2))
        self.elements3 = list(range(self.n_spk3))
        self.elements_msip = [
            self.elements1,
            list(
                range(
                    self.n_spk1,
                    self.n_spk1 +
                    self.n_spk2)),
            list(
                range(
                    self.n_spk1 +
                    self.n_spk2,
                    self.n_spk1 +
                    self.n_spk2 +
                    self.n_spk3))]
        self.occ1 = np.unique(conv.BinnedSpikeTrain(
            self.patt1_times, self.binsize).spike_indices[0])
        self.occ2 = np.unique(conv.BinnedSpikeTrain(
            self.patt2_times, self.binsize).spike_indices[0])
        self.occ3 = np.unique(conv.BinnedSpikeTrain(
            self.patt3_times, self.binsize).spike_indices[0])
        self.occ_msip = [
            list(self.occ1), list(self.occ2), list(self.occ3)]
        self.lags_msip = [self.lags1, self.lags2, self.lags3]
        self.patt_psr = self.patt3 + [self.patt3[-1][:3]]

    # Testing cpp
    @unittest.skipUnless(HAVE_FIM, "Time consuming with pythonic FIM")
    def test_spade_cpp(self):
        output_cpp = spade.spade(self.cpp, self.binsize, 1,
                                 approx_stab_pars=dict(
                                     n_subsets=self.n_subset,
                                     stability_thresh=self.stability_thresh),
                                 n_surr=self.n_surr, alpha=self.alpha,
                                 psr_param=self.psr_param,
                                 stat_corr='no',
                                 output_format='patterns')['patterns']
        elements_cpp = []
        lags_cpp = []
        # collecting spade output
        for out in output_cpp:
            elements_cpp.append(sorted(out['neurons']))
            lags_cpp.append(list(out['lags'].magnitude))
        # check neurons in the patterns
        assert_array_equal(elements_cpp, [range(self.n_neu)])
        # check the lags
        assert_array_equal(lags_cpp, [np.array([0] * (self.n_neu - 1))])

    # Testing spectrum cpp
    def test_spade_spectrum_cpp(self):
        # Computing Spectrum
        spectrum_cpp = spade.concepts_mining(self.cpp, self.binsize,
                                             1, report='#')[0]
        # Check spectrum
        assert_array_equal(
            spectrum_cpp,
            [(len(self.cpp),
              np.sum(conv.BinnedSpikeTrain(self.cpp[0],
                                           self.binsize).to_bool_array()), 1)])

    # Testing with multiple patterns input
    def test_spade_msip(self):
        output_msip = spade.spade(self.msip, self.binsize, self.winlen,
                                  approx_stab_pars=dict(
                                      n_subsets=self.n_subset,
                                      stability_thresh=self.stability_thresh),
                                  n_surr=self.n_surr, alpha=self.alpha,
                                  psr_param=self.psr_param,
                                  stat_corr='no',
                                  output_format='patterns')['patterns']
        elements_msip = []
        occ_msip = []
        lags_msip = []
        # collecting spade output
        for out in output_msip:
            elements_msip.append(out['neurons'])
            occ_msip.append(list(out['times'].magnitude))
            lags_msip.append(list(out['lags'].magnitude))
        elements_msip = sorted(elements_msip, key=len)
        occ_msip = sorted(occ_msip, key=len)
        lags_msip = sorted(lags_msip, key=len)
        # check neurons in the patterns
        assert_array_equal(elements_msip, self.elements_msip)
        # check the occurrences time of the patters
        assert_array_equal(occ_msip, self.occ_msip)
        # check the lags
        assert_array_equal(lags_msip, self.lags_msip)

    @unittest.skipUnless(python_version_major == 3, "assertWarns requires 3.2")
    def test_parameters(self):
        """
        Test under different configuration of parameters than the default one
        """
        # test min_spikes parameter
        with self.assertWarns(UserWarning):
            # n_surr=0 and alpha=0.05 spawns expected UserWarning
            output_msip_min_spikes = spade.spade(
                self.msip,
                self.binsize,
                self.winlen,
                min_spikes=self.min_spikes,
                approx_stab_pars=dict(n_subsets=self.n_subset),
                n_surr=0,
                alpha=self.alpha,
                psr_param=self.psr_param,
                stat_corr='no',
                output_format='patterns')['patterns']
        # collecting spade output
        elements_msip_min_spikes = []
        for out in output_msip_min_spikes:
            elements_msip_min_spikes.append(out['neurons'])
        elements_msip_min_spikes = sorted(
            elements_msip_min_spikes, key=len)
        lags_msip_min_spikes = []
        for out in output_msip_min_spikes:
            lags_msip_min_spikes.append(list(out['lags'].magnitude))
            pvalue = out['pvalue']
        lags_msip_min_spikes = sorted(
            lags_msip_min_spikes, key=len)
        # check the lags
        assert_array_equal(lags_msip_min_spikes, [
            l for l in self.lags_msip if len(l) + 1 >= self.min_spikes])
        # check the neurons in the patterns
        assert_array_equal(elements_msip_min_spikes, [
            el for el in self.elements_msip if len(el) >= self.min_neu and len(
                el) >= self.min_spikes])
        # check that the p-values assigned are equal to -1 (n_surr=0)
        assert_array_equal(-1, pvalue)

        # test min_occ parameter
        output_msip_min_occ = spade.spade(self.msip, self.binsize, self.winlen,
                                          min_occ=self.min_occ,
                                          approx_stab_pars=dict(
                                              n_subsets=self.n_subset),
                                          n_surr=self.n_surr, alpha=self.alpha,
                                          psr_param=self.psr_param,
                                          stat_corr='no',
                                          output_format='patterns')['patterns']
        # collect spade output
        occ_msip_min_occ = []
        for out in output_msip_min_occ:
            occ_msip_min_occ.append(list(out['times'].magnitude))
        occ_msip_min_occ = sorted(occ_msip_min_occ, key=len)
        # test occurrences time
        assert_array_equal(occ_msip_min_occ, [
            occ for occ in self.occ_msip if len(occ) >= self.min_occ])

        # test max_spikes parameter
        output_msip_max_spikes = spade.spade(
            self.msip,
            self.binsize,
            self.winlen,
            max_spikes=self.max_spikes,
            approx_stab_pars=dict(
                n_subsets=self.n_subset),
            n_surr=self.n_surr,
            alpha=self.alpha,
            psr_param=self.psr_param,
            stat_corr='no',
            output_format='patterns')['patterns']
        # collecting spade output
        elements_msip_max_spikes = []
        for out in output_msip_max_spikes:
            elements_msip_max_spikes.append(out['neurons'])
        elements_msip_max_spikes = sorted(
            elements_msip_max_spikes, key=len)
        lags_msip_max_spikes = []
        for out in output_msip_max_spikes:
            lags_msip_max_spikes.append(list(out['lags'].magnitude))
        lags_msip_max_spikes = sorted(
            lags_msip_max_spikes, key=len)
        # check the lags
        assert_array_equal(
            [len(lags) < self.max_spikes
             for lags in lags_msip_max_spikes],
            [True] * len(lags_msip_max_spikes))

        # test max_occ parameter
        output_msip_max_occ = spade.spade(self.msip, self.binsize, self.winlen,
                                          max_occ=self.max_occ,
                                          approx_stab_pars=dict(
                                              n_subsets=self.n_subset),
                                          n_surr=self.n_surr, alpha=self.alpha,
                                          psr_param=self.psr_param,
                                          stat_corr='no',
                                          output_format='patterns')['patterns']
        # collect spade output
        occ_msip_max_occ = []
        for out in output_msip_max_occ:
            occ_msip_max_occ.append(list(out['times'].magnitude))
        occ_msip_max_occ = sorted(occ_msip_max_occ, key=len)
        # test occurrences time
        assert_array_equal(occ_msip_max_occ, [
            occ for occ in self.occ_msip if len(occ) <= self.max_occ])

    # test to compare the python and the C implementation of FIM
    # skip this test if C code not available
    @unittest.skipIf(not HAVE_FIM, 'Requires fim.so')
    def test_fpgrowth_fca(self):
        print("fim.so is found.")
        binary_matrix = conv.BinnedSpikeTrain(
            self.patt1, self.binsize).to_sparse_bool_array().tocoo()
        context, transactions, rel_matrix = spade._build_context(
            binary_matrix, self.winlen)
        # mining the data with python fast_fca
        mining_results_fpg = spade._fpgrowth(
            transactions,
            rel_matrix=rel_matrix)
        # mining the data with C fim
        mining_results_ffca = spade._fast_fca(context)

        # testing that the outputs are identical
        assert_array_equal(sorted(mining_results_ffca[0][0]), sorted(
            mining_results_fpg[0][0]))
        assert_array_equal(sorted(mining_results_ffca[0][1]), sorted(
            mining_results_fpg[0][1]))

    # Tests 3d spectrum
    # Testing with multiple patterns input
    def test_spade_msip_3d(self):
        output_msip = spade.spade(self.msip, self.binsize, self.winlen,
                                  approx_stab_pars=dict(
                                      n_subsets=self.n_subset,
                                      stability_thresh=self.stability_thresh),
                                  n_surr=self.n_surr, spectrum='3d#',
                                  alpha=self.alpha, psr_param=self.psr_param,
                                  stat_corr='no',
                                  output_format='patterns')['patterns']
        elements_msip = []
        occ_msip = []
        lags_msip = []
        # collecting spade output
        for out in output_msip:
            elements_msip.append(out['neurons'])
            occ_msip.append(list(out['times'].magnitude))
            lags_msip.append(list(out['lags'].magnitude))
        elements_msip = sorted(elements_msip, key=len)
        occ_msip = sorted(occ_msip, key=len)
        lags_msip = sorted(lags_msip, key=len)
        # check neurons in the patterns
        assert_array_equal(elements_msip, self.elements_msip)
        # check the occurrences time of the patters
        assert_array_equal(occ_msip, self.occ_msip)
        # check the lags
        assert_array_equal(lags_msip, self.lags_msip)

    # test under different configuration of parameters than the default one
    def test_parameters_3d(self):
        # test min_spikes parameter
        output_msip_min_spikes = spade.spade(
            self.msip,
            self.binsize,
            self.winlen,
            min_spikes=self.min_spikes,
            approx_stab_pars=dict(
                n_subsets=self.n_subset),
            n_surr=self.n_surr,
            spectrum='3d#',
            alpha=self.alpha,
            psr_param=self.psr_param,
            stat_corr='no',
            output_format='patterns')['patterns']
        # collecting spade output
        elements_msip_min_spikes = []
        for out in output_msip_min_spikes:
            elements_msip_min_spikes.append(out['neurons'])
        elements_msip_min_spikes = sorted(
            elements_msip_min_spikes, key=len)
        lags_msip_min_spikes = []
        for out in output_msip_min_spikes:
            lags_msip_min_spikes.append(list(out['lags'].magnitude))
        lags_msip_min_spikes = sorted(
            lags_msip_min_spikes, key=len)
        # check the lags
        assert_array_equal(lags_msip_min_spikes, [
            l for l in self.lags_msip if len(l) + 1 >= self.min_spikes])
        # check the neurons in the patterns
        assert_array_equal(elements_msip_min_spikes, [
            el for el in self.elements_msip if len(el) >= self.min_neu and len(
                el) >= self.min_spikes])

        # test min_occ parameter
        output_msip_min_occ = spade.spade(self.msip, self.binsize, self.winlen,
                                          min_occ=self.min_occ,
                                          approx_stab_pars=dict(
                                              n_subsets=self.n_subset),
                                          n_surr=self.n_surr,
                                          spectrum='3d#',
                                          alpha=self.alpha,
                                          psr_param=self.psr_param,
                                          stat_corr='no',
                                          output_format='patterns')['patterns']
        # collect spade output
        occ_msip_min_occ = []
        for out in output_msip_min_occ:
            occ_msip_min_occ.append(list(out['times'].magnitude))
        occ_msip_min_occ = sorted(occ_msip_min_occ, key=len)
        # test occurrences time
        assert_array_equal(occ_msip_min_occ, [
            occ for occ in self.occ_msip if len(occ) >= self.min_occ])

    # Test computation spectrum
    def test_spectrum(self):
        # test 2d spectrum
        spectrum = spade.concepts_mining(self.patt1, self.binsize,
                                         self.winlen, report='#')[0]
        # test 3d spectrum
        assert_array_equal(spectrum, [[len(self.lags1) + 1, self.n_occ1, 1]])
        spectrum_3d = spade.concepts_mining(self.patt1, self.binsize,
                                            self.winlen, report='3d#')[0]
        assert_array_equal(spectrum_3d, [
            [len(self.lags1) + 1, self.n_occ1, max(self.lags1), 1]])

    def test_spade_raise_error(self):
        # Test list not using neo.Spiketrain
        self.assertRaises(TypeError, spade.spade, [
            [1, 2, 3], [3, 4, 5]], 1 * pq.ms, 4, stat_corr='no')
        # Test neo.Spiketrain with different t_stop
        self.assertRaises(
            ValueError, spade.spade,
            [neo.SpikeTrain([1, 2, 3] * pq.s, t_stop=5 * pq.s),
             neo.SpikeTrain([3, 4, 5] * pq.s, t_stop=6 * pq.s)],
            1 * pq.ms, 4, stat_corr='no')
        # Test wrong spectrum parameter
        self.assertRaises(
            ValueError, spade.spade,
            [neo.SpikeTrain([1, 2, 3] * pq.s, t_stop=6 * pq.s),
             neo.SpikeTrain([3, 4, 5] * pq.s, t_stop=6 * pq.s)],
            1 * pq.ms, 4, n_surr=1, stat_corr='no',
            spectrum='invalid_key')
        # Test negative minimum number of spikes
        self.assertRaises(
            ValueError, spade.spade,
            [neo.SpikeTrain([1, 2, 3] * pq.s, t_stop=5 * pq.s),
             neo.SpikeTrain([3, 4, 5] * pq.s, t_stop=5 * pq.s)],
            1 * pq.ms, 4, min_neu=-3, stat_corr='no')
        # Test wrong dither method
        self.assertRaises(
            ValueError, spade.spade,
            [neo.SpikeTrain([1, 2, 3] * pq.s, t_stop=5 * pq.s),
             neo.SpikeTrain([3, 4, 5] * pq.s, t_stop=5 * pq.s)],
            1 * pq.ms, 4, surr_method='invalid_key', stat_corr='no')
        # Test negative number of surrogates
        self.assertRaises(
            ValueError, spade.pvalue_spectrum,
            [neo.SpikeTrain([1, 2, 3] * pq.s, t_stop=5 * pq.s),
             neo.SpikeTrain([3, 4, 5] * pq.s, t_stop=5 * pq.s)],
            1 * pq.ms, 4, 3 * pq.ms, n_surr=-3)
        # Test wrong correction parameter
        self.assertRaises(ValueError, spade.test_signature_significance,
                          pv_spec=((2, 3, 0.2), (2, 4, 0.1)),
                          concepts=([[(2, 3), (1, 2, 3)]]),
                          alpha=0.01,
                          winlen=1,
                          corr='invalid_key')
        # Test negative number of subset for stability
        self.assertRaises(ValueError, spade.approximate_stability, (),
                          np.array([]), n_subsets=-3)

    def test_pattern_set_reduction(self):
        winlen = 6
        # intent(concept1) is a superset of intent(concept2)
        # extent(concept1) is a subset of extent(concept2)
        # intent(concept2) is a subset of intent(concept3)
        #     when taking into account the shift due to the window positions
        # intent(concept1) has a non-empty intersection with intent(concept3)
        #     when taking into account the shift due to the window positions
        # intent(concept4) is disjoint from all others
        concept1 = ((12, 19, 26), (2, 10, 18))
        concept2 = ((12, 19), (2, 10, 18, 26))
        concept3 = ((0, 7, 14, 21), (0, 8))
        concept4 = ((1, 6), (0, 8))

        # reject concept2 using min_occ
        # make sure to keep concept1 by setting k_superset_filtering = 1
<<<<<<< HEAD
        concepts = spade.pattern_set_reduction([concept1, concept2], ns_signatures=[],
=======
        concepts = spade.pattern_set_reduction([concept1, concept2],
                                               ns_signatures=[],
>>>>>>> 596afc3e
                                               winlen=winlen, spectrum='#',
                                               h_subset_filtering=0, min_occ=2,
                                               k_superset_filtering=1)
        self.assertEqual(concepts, [concept1])

        # keep concept2 by increasing h_subset_filtering
<<<<<<< HEAD
        concepts = spade.pattern_set_reduction([concept1, concept2], ns_signatures=[],
=======
        concepts = spade.pattern_set_reduction([concept1, concept2],
                                               ns_signatures=[],
>>>>>>> 596afc3e
                                               winlen=winlen, spectrum='#',
                                               h_subset_filtering=2, min_occ=2,
                                               k_superset_filtering=1)
        self.assertEqual(concepts, [concept1, concept2])

        # reject concept1 using min_spikes
<<<<<<< HEAD
        concepts = spade.pattern_set_reduction([concept1, concept2], ns_signatures=[],
                                               winlen=winlen, spectrum='#',
                                               h_subset_filtering=2, min_spikes=2,
=======
        concepts = spade.pattern_set_reduction([concept1, concept2],
                                               ns_signatures=[],
                                               winlen=winlen, spectrum='#',
                                               h_subset_filtering=2,
                                               min_spikes=2,
>>>>>>> 596afc3e
                                               k_superset_filtering=0)
        self.assertEqual(concepts, [concept2])

        # reject concept2 using ns_signatures
        concepts = spade.pattern_set_reduction([concept1, concept2],
                                               ns_signatures=[(2, 2)],
                                               winlen=winlen, spectrum='#',
                                               h_subset_filtering=1, min_occ=2,
                                               k_superset_filtering=1)
        self.assertEqual(concepts, [concept1])

        # reject concept1 using ns_signatures
        # make sure to keep concept2 by increasing h_subset_filtering
        concepts = spade.pattern_set_reduction([concept1, concept2],
                                               ns_signatures=[(2, 3)],
                                               winlen=winlen, spectrum='#',
<<<<<<< HEAD
                                               h_subset_filtering=3, min_spikes=2,
=======
                                               h_subset_filtering=3,
                                               min_spikes=2,
>>>>>>> 596afc3e
                                               min_occ=2,
                                               k_superset_filtering=1)
        self.assertEqual(concepts, [concept2])

        # reject concept2 using the covered spikes criterion
        concepts = spade.pattern_set_reduction([concept1, concept2],
                                               ns_signatures=[(2, 2)],
                                               winlen=winlen, spectrum='#',
<<<<<<< HEAD
                                               h_subset_filtering=0, min_occ=2,
=======
                                               h_subset_filtering=0,
                                               min_occ=2,
>>>>>>> 596afc3e
                                               k_superset_filtering=0,
                                               l_covered_spikes=0)
        self.assertEqual(concepts, [concept1])

        # reject concept1 using superset filtering
        # (case with non-empty intersection but no superset)
        concepts = spade.pattern_set_reduction([concept1, concept3],
                                               ns_signatures=[], min_spikes=2,
                                               winlen=winlen, spectrum='#',
                                               k_superset_filtering=0)
        self.assertEqual(concepts, [concept3])

        # keep concept1 by increasing k_superset_filtering
        concepts = spade.pattern_set_reduction([concept1, concept3],
                                               ns_signatures=[], min_spikes=2,
                                               winlen=winlen, spectrum='#',
                                               k_superset_filtering=1)
        self.assertEqual(concepts, [concept1, concept3])

        # reject concept3 using ns_signatures
        concepts = spade.pattern_set_reduction([concept1, concept3],
<<<<<<< HEAD
                                               ns_signatures=[(3, 2)], min_spikes=2,
=======
                                               ns_signatures=[(3, 2)],
                                               min_spikes=2,
>>>>>>> 596afc3e
                                               winlen=winlen, spectrum='#',
                                               k_superset_filtering=1)
        self.assertEqual(concepts, [concept1])

        # reject concept3 using the covered spikes criterion
        concepts = spade.pattern_set_reduction([concept1, concept3],
                                               ns_signatures=[(3, 2), (2, 3)],
                                               min_spikes=2,
                                               winlen=winlen, spectrum='#',
                                               k_superset_filtering=1,
                                               l_covered_spikes=0)
        self.assertEqual(concepts, [concept1])

        # check that two concepts with disjoint intents are both kept
        concepts = spade.pattern_set_reduction([concept3, concept4],
                                               ns_signatures=[],
                                               winlen=winlen, spectrum='#')
        self.assertEqual(concepts, [concept3, concept4])


    @unittest.skipUnless(HAVE_STATSMODELS,
                         "'fdr_bh' stat corr requires statsmodels")
    def test_signature_significance_fdr_bh_corr(self):
        """
        A typical corr='fdr_bh' scenario, that requires statsmodels.
        """
        sig_spectrum = spade.test_signature_significance(
            pv_spec=((2, 3, 0.2), (2, 4, 0.05)),
            concepts=([[(2, 3), (1, 2, 3)],
                       [(2, 4), (1, 2, 3, 4)]]),
            alpha=0.15, winlen=1, corr='fdr_bh')
        self.assertEqual(sig_spectrum, [(2., 3., False), (2., 4., True)])


def suite():
    suite = unittest.makeSuite(SpadeTestCase, 'test')
    return suite


if __name__ == "__main__":
    runner = unittest.TextTestRunner(verbosity=2)
    runner.run(suite())<|MERGE_RESOLUTION|>--- conflicted
+++ resolved
@@ -466,41 +466,27 @@
 
         # reject concept2 using min_occ
         # make sure to keep concept1 by setting k_superset_filtering = 1
-<<<<<<< HEAD
-        concepts = spade.pattern_set_reduction([concept1, concept2], ns_signatures=[],
-=======
         concepts = spade.pattern_set_reduction([concept1, concept2],
                                                ns_signatures=[],
->>>>>>> 596afc3e
                                                winlen=winlen, spectrum='#',
                                                h_subset_filtering=0, min_occ=2,
                                                k_superset_filtering=1)
         self.assertEqual(concepts, [concept1])
 
         # keep concept2 by increasing h_subset_filtering
-<<<<<<< HEAD
-        concepts = spade.pattern_set_reduction([concept1, concept2], ns_signatures=[],
-=======
         concepts = spade.pattern_set_reduction([concept1, concept2],
                                                ns_signatures=[],
->>>>>>> 596afc3e
                                                winlen=winlen, spectrum='#',
                                                h_subset_filtering=2, min_occ=2,
                                                k_superset_filtering=1)
         self.assertEqual(concepts, [concept1, concept2])
 
         # reject concept1 using min_spikes
-<<<<<<< HEAD
-        concepts = spade.pattern_set_reduction([concept1, concept2], ns_signatures=[],
-                                               winlen=winlen, spectrum='#',
-                                               h_subset_filtering=2, min_spikes=2,
-=======
         concepts = spade.pattern_set_reduction([concept1, concept2],
                                                ns_signatures=[],
                                                winlen=winlen, spectrum='#',
                                                h_subset_filtering=2,
                                                min_spikes=2,
->>>>>>> 596afc3e
                                                k_superset_filtering=0)
         self.assertEqual(concepts, [concept2])
 
@@ -517,12 +503,8 @@
         concepts = spade.pattern_set_reduction([concept1, concept2],
                                                ns_signatures=[(2, 3)],
                                                winlen=winlen, spectrum='#',
-<<<<<<< HEAD
-                                               h_subset_filtering=3, min_spikes=2,
-=======
                                                h_subset_filtering=3,
                                                min_spikes=2,
->>>>>>> 596afc3e
                                                min_occ=2,
                                                k_superset_filtering=1)
         self.assertEqual(concepts, [concept2])
@@ -531,12 +513,8 @@
         concepts = spade.pattern_set_reduction([concept1, concept2],
                                                ns_signatures=[(2, 2)],
                                                winlen=winlen, spectrum='#',
-<<<<<<< HEAD
-                                               h_subset_filtering=0, min_occ=2,
-=======
                                                h_subset_filtering=0,
                                                min_occ=2,
->>>>>>> 596afc3e
                                                k_superset_filtering=0,
                                                l_covered_spikes=0)
         self.assertEqual(concepts, [concept1])
@@ -558,12 +536,8 @@
 
         # reject concept3 using ns_signatures
         concepts = spade.pattern_set_reduction([concept1, concept3],
-<<<<<<< HEAD
-                                               ns_signatures=[(3, 2)], min_spikes=2,
-=======
                                                ns_signatures=[(3, 2)],
                                                min_spikes=2,
->>>>>>> 596afc3e
                                                winlen=winlen, spectrum='#',
                                                k_superset_filtering=1)
         self.assertEqual(concepts, [concept1])

from __future__ import division, print_function, unicode_literals

import warnings
from functools import wraps

import neo
import numpy as np
import quantities as pq
import neo


def is_binary(array):
    """
    Parameters
    ----------
    array: np.ndarray or list

    Returns
    -------
    bool
        Whether the input array is binary or not.

    """
    array = np.asarray(array)
    return ((array == 0) | (array == 1)).all()


def deprecated_alias(**aliases):
    """
    A deprecation decorator constructor.

    Parameters
    ----------
    aliases: str
        The key-value pairs of mapping old --> new argument names of a
        function.

    Returns
    -------
    callable
        A decorator for the specific mapping of deprecated argument names.

    Examples
    --------
    In the example below, `my_function(binsize)` signature is marked as
    deprecated (but still usable) and changed to `my_function(bin_size)`.

    >>> @deprecated_alias(binsize='bin_size')
    ... def my_function(bin_size):
    ...     pass

    """
    def deco(func):
        @wraps(func)
        def wrapper(*args, **kwargs):
            _rename_kwargs(func.__name__, kwargs, aliases)
            return func(*args, **kwargs)

        return wrapper

    return deco


def _rename_kwargs(func_name, kwargs, aliases):
    for old, new in aliases.items():
        if old in kwargs:
            if new in kwargs:
                raise TypeError("{} received both '{}' and '{}'".format(
                    func_name, old, new))
            warnings.warn("'{}' is deprecated; use '{}'".format(old, new),
                          DeprecationWarning)
            kwargs[new] = kwargs.pop(old)


def is_time_quantity(x, allow_none=False):
    """
    Parameters
    ----------
    x : array-like
        A scalar or array-like to check for being a Quantity with time units.
    allow_none : bool
        Allow `x` to be None or not.

    Returns
    -------
    bool
        Whether the input is a time Quantity (True) or not (False).
        If the input is None and `allow_none` is set to True, returns True.

    """
    if x is None and allow_none:
        return True
    if not isinstance(x, pq.Quantity):
        return False
    return x.dimensionality.simplified == pq.Quantity(1, "s").dimensionality


def get_common_start_stop_times(neo_objects):
    """
    Extracts the `t_start`and the `t_stop` from the input neo objects.

    If a single neo object is given, its `t_start` and `t_stop` is returned.
    Otherwise, the aligned times are returned: the maximal `t_start` and
    minimal `t_stop` across `neo_objects`.

    Parameters
    ----------
    neo_objects : neo.SpikeTrain or neo.AnalogSignal or list
        A neo object or a list of neo objects that have `t_start` and `t_stop`
        attributes.

    Returns
    -------
    t_start, t_stop : pq.Quantity
        Shared start and stop times.

    Raises
    ------
    AttributeError
        If the input neo objects do not have `t_start` and `t_stop` attributes.
    ValueError
        If there is no shared interval ``[t_start, t_stop]`` across the input
        neo objects.
    """
    if hasattr(neo_objects, 't_start') and hasattr(neo_objects, 't_stop'):
        return neo_objects.t_start, neo_objects.t_stop
    try:
        t_start = max(elem.t_start for elem in neo_objects)
        t_stop = min(elem.t_stop for elem in neo_objects)
    except AttributeError:
        raise AttributeError("Input neo objects must have 't_start' and "
                             "'t_stop' attributes")
    if t_stop < t_start:
        raise ValueError("t_stop ({t_stop}) is smaller than t_start "
                         "({t_start})".format(t_stop=t_stop, t_start=t_start))
    return t_start, t_stop


def check_consistency_of_spiketrains(spiketrains, t_start=None,
                                     t_stop=None):
    """
    Checks that all input spike trains share the same units, t_start, and
    t_stop.

    Parameters
    ----------
    spiketrains : list of neo.SpikeTrain
        Input spike trains.
    t_start, t_stop : pq.Quantity or None, optional
        If None, check for exact match of t_start/t_stop across the spike
        trains.

    Raises
    ------
    TypeError
        If the input spike trains are not of type `neo.SpikeTrain`.
    ValueError
        If input spike train units, t_start, or t_stop do not match across
        trials.
    """
    for st in spiketrains:
        if not isinstance(st, neo.SpikeTrain):
            raise TypeError("The spike trains must be instances of "
                            "neo.SpikeTrain. Found: '{}'".
                            format(type(st)))

        if t_start is None and not st.t_start == spiketrains[0].t_start:
            raise ValueError("The spike trains must have the same t_start.")
        if t_stop is None and not st.t_stop == spiketrains[0].t_stop:
            raise ValueError("The spike trains must have the same t_stop.")
        if not st.units == spiketrains[0].units:
<<<<<<< HEAD
            raise ValueError("The spike trains must have the same units.")


def rescale_magnitude(neo_object, units):
    factor = neo_object.units.rescale(units).item()
    return neo_object.magnitude * factor
=======
            raise ValueError("The spike trains must have the same units.")
>>>>>>> 3d092666
<|MERGE_RESOLUTION|>--- conflicted
+++ resolved
@@ -169,13 +169,4 @@
         if t_stop is None and not st.t_stop == spiketrains[0].t_stop:
             raise ValueError("The spike trains must have the same t_stop.")
         if not st.units == spiketrains[0].units:
-<<<<<<< HEAD
-            raise ValueError("The spike trains must have the same units.")
-
-
-def rescale_magnitude(neo_object, units):
-    factor = neo_object.units.rescale(units).item()
-    return neo_object.magnitude * factor
-=======
-            raise ValueError("The spike trains must have the same units.")
->>>>>>> 3d092666
+            raise ValueError("The spike trains must have the same units.")
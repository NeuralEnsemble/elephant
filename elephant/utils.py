--- conflicted
+++ resolved
@@ -23,7 +23,6 @@
     return ((array == 0) | (array == 1)).all()
 
 
-<<<<<<< HEAD
 def deprecate_binsize(func):
     @wraps(func)
     def deprecated_func(*args, **kwargs):
@@ -36,7 +35,8 @@
         return func(*args, **kwargs)
 
     return deprecated_func
-=======
+
+
 def is_time_quantity(x, allow_none=False):
     """
     Parameters
@@ -57,5 +57,4 @@
         return True
     if not isinstance(x, pq.Quantity):
         return False
-    return x.dimensionality.simplified == pq.Quantity(1, "s").dimensionality
->>>>>>> 1405966d
+    return x.dimensionality.simplified == pq.Quantity(1, "s").dimensionality
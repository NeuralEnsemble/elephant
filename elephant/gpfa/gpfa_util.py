# -*- coding: utf-8 -*-
"""
GPFA util functions.

:copyright: Copyright 2014-2024 by the Elephant team, see AUTHORS.txt.
:license: Modified BSD, see LICENSE.txt for details.
"""

from __future__ import division, print_function, unicode_literals

import warnings

import numpy as np
import quantities as pq
import scipy as sp

from elephant.conversion import BinnedSpikeTrain


<<<<<<< HEAD
@deprecated_alias(binsize='bin_size')
def get_seqs(trials, bin_size, use_sqrt=True):
=======
def get_seqs(data, bin_size, use_sqrt=True):
>>>>>>> 0984e197
    """
    Converts the data into a rec array using internally BinnedSpikeTrain.

    Parameters
    ----------
    trials : list of list of neo.SpikeTrain
        The outer list corresponds to trials and the inner list corresponds to
        the neurons recorded in that trial, such that data[l][n] is the
        spike train of neuron n in trial l. Note that the number and order of
        neo.SpikeTrains objects per trial must be fixed such that data[l][n]
        and data[k][n] refer to the same spike generator for any choice of l,k
        and n.
    bin_size: quantity.Quantity
        Spike bin width

    use_sqrt: bool
        Boolean specifying whether to use square-root transform on
        spike counts (see original paper for motivation).
        Default: True

    Returns
    -------
    seq : np.recarray
        data structure, whose nth entry (corresponding to the nth experimental
        trial) has fields
        T : int
            number of timesteps in the trial
        y : (yDim, T) np.ndarray
            neural data

    Raises
    ------
    ValueError
        if `bin_size` is not a pq.Quantity.
    """
    if not isinstance(bin_size, pq.Quantity):
        raise ValueError("'bin_size' must be of type pq.Quantity")

    # Create a np.recarray
    # a generator that generates a tuple (n_bins, neural data)
    seqs = ((BinnedSpikeTrain(trial, bin_size=bin_size).n_bins,
             np.sqrt(BinnedSpikeTrain(trial, bin_size=bin_size).to_array())
             if use_sqrt
             else BinnedSpikeTrain(trial, bin_size=bin_size).to_array())
            for trial in trials)
    # create np.recarray by specifying dtype with np.array()
    seqs = np.array(list(seqs), dtype=[('T', int), ('y', 'O')])

    # Remove trials that are shorter than one bin width
    if len(seqs) > 0:
        trials_to_keep = seqs['T'] > 0
        seqs = seqs[trials_to_keep]

    return seqs


def cut_trials(seq_in, seg_length=20):
    """
    Extracts trial segments that are all of the same length.  Uses
    overlapping segments if trial length is not integer multiple
    of segment length.  Ignores trials with length shorter than
    one segment length.

    Parameters
    ----------
    seq_in : np.recarray
        trials structure, whose nth entry (corresponding to the nth experimental
        trial) has fields
        T : int
            number of timesteps in trial
        y : (yDim, T) np.ndarray
            neural trials

    seg_length : int
        length of segments to extract, in number of timesteps. If infinite,
        entire trials are extracted, i.e., no segmenting.
        Default: 20

    Returns
    -------
    seqOut : np.recarray
        trials structure, whose nth entry (corresponding to the nth experimental
        trial) has fields
        T : int
            number of timesteps in segment
        y : (yDim, T) np.ndarray
            neural trials

    Raises
    ------
    ValueError
        If `seq_length == 0`.

    """
    if seg_length == 0:
        raise ValueError("At least 1 extracted trial must be returned")
    if np.isinf(seg_length):
        seqOut = seq_in
        return seqOut

    dtype_seqOut = [('segId', int), ('T', int),
                    ('y', object)]
    seqOut_buff = []
    for n, seqIn_n in enumerate(seq_in):
        T = seqIn_n['T']

        # Skip trials that are shorter than segLength
        if T < seg_length:
            warnings.warn(
                'trial corresponding to index {} shorter than one segLength...'
                'skipping'.format(n))
            continue

        numSeg = int(np.ceil(float(T) / seg_length))

        # Randomize the sizes of overlaps
        if numSeg == 1:
            cumOL = np.array([0, ])
        else:
            totalOL = (seg_length * numSeg) - T
            probs = np.ones(numSeg - 1, float) / (numSeg - 1)
            randOL = np.random.multinomial(totalOL, probs)
            cumOL = np.hstack([0, np.cumsum(randOL)])

        seg = np.empty(numSeg, dtype_seqOut)
        seg['T'] = seg_length

        for s, seg_s in enumerate(seg):
            tStart = seg_length * s - cumOL[s]
            seg_s['y'] = seqIn_n['y'][:, tStart:tStart + seg_length]

        seqOut_buff.append(seg)

    if len(seqOut_buff) > 0:
        seqOut = np.hstack(seqOut_buff)
    else:
        seqOut = np.empty(0, dtype_seqOut)

    return seqOut


def rdiv(a, b):
    """
    Returns the solution to x b = a. Equivalent to MATLAB right matrix
    division: a / b
    """
    return np.linalg.solve(b.T, a.T).T


def logdet(A):
    """
    log(det(A)) where A is positive-definite.
    This is faster and more stable than using log(det(A)).

    Written by Tom Minka
    (c) Microsoft Corporation. All rights reserved.
    """
    U = np.linalg.cholesky(A)
    return 2 * (np.log(np.diag(U))).sum()


def make_k_big(params, n_timesteps):
    """
    Constructs full GP covariance matrix across all state dimensions and
    timesteps.

    Parameters
    ----------
    params : dict
        GPFA model parameters
    n_timesteps : int
        number of timesteps

    Returns
    -------
    K_big : np.ndarray
        GP covariance matrix with dimensions (xDim * T) x (xDim * T).
        The (t1, t2) block is diagonal, has dimensions xDim x xDim, and
        represents the covariance between the state vectors at timesteps t1 and
        t2. K_big is sparse and striped.
    K_big_inv : np.ndarray
        Inverse of K_big
    logdet_K_big : float
        Log determinant of K_big

    Raises
    ------
    ValueError
        If `params['covType'] != 'rbf'`.

    """
    if params['covType'] != 'rbf':
        raise ValueError("Only 'rbf' GP covariance type is supported.")

    xDim = params['C'].shape[1]

    K_big = np.zeros((xDim * n_timesteps, xDim * n_timesteps))
    K_big_inv = np.zeros((xDim * n_timesteps, xDim * n_timesteps))
    Tdif = np.tile(np.arange(0, n_timesteps), (n_timesteps, 1)).T \
        - np.tile(np.arange(0, n_timesteps), (n_timesteps, 1))
    logdet_K_big = 0

    for i in range(xDim):
        K = (1 - params['eps'][i]) * np.exp(-params['gamma'][i] / 2 *
                                            Tdif ** 2) \
            + params['eps'][i] * np.eye(n_timesteps)
        K_big[i::xDim, i::xDim] = K
        # the original MATLAB program uses here a special algorithm, provided
        # in C and MEX, for inversion of Toeplitz matrix:
        # [K_big_inv(idx+i, idx+i), logdet_K] = invToeplitz(K);
        # TODO: use an inversion method optimized for Toeplitz matrix
        # Below is an attempt to use such a method, not leading to a speed-up.
        # # K_big_inv[i::xDim, i::xDim] = sp.linalg.solve_toeplitz((K[:, 0],
        # K[0, :]), np.eye(T))
        K_big_inv[i::xDim, i::xDim] = np.linalg.inv(K)
        logdet_K = logdet(K)

        logdet_K_big = logdet_K_big + logdet_K

    return K_big, K_big_inv, logdet_K_big


def inv_persymm(M, blk_size):
    """
    Inverts a matrix that is block persymmetric.  This function is
    faster than calling inv(M) directly because it only computes the
    top half of inv(M).  The bottom half of inv(M) is made up of
    elements from the top half of inv(M).

    WARNING: If the input matrix M is not block persymmetric, no
    error message will be produced and the output of this function will
    not be meaningful.

    Parameters
    ----------
    M : (blkSize*T, blkSize*T) np.ndarray
        The block persymmetric matrix to be inverted.
        Each block is blkSize x blkSize, arranged in a T x T grid.
    blk_size : int
        Edge length of one block

    Returns
    -------
    invM : (blkSize*T, blkSize*T) np.ndarray
        Inverse of M
    logdet_M : float
        Log determinant of M
    """
    T = int(M.shape[0] / blk_size)
    Thalf = int(np.ceil(T / 2.0))
    mkr = blk_size * Thalf

    invA11 = np.linalg.inv(M[:mkr, :mkr])
    invA11 = (invA11 + invA11.T) / 2

    # Multiplication of a sparse matrix by a dense matrix is not supported by
    # SciPy. Making A12 a sparse matrix here  an error later.
    off_diag_sparse = False
    if off_diag_sparse:
        A12 = sp.sparse.csr_matrix(M[:mkr, mkr:])
    else:
        A12 = M[:mkr, mkr:]

    term = invA11.dot(A12)
    F22 = M[mkr:, mkr:] - A12.T.dot(term)

    res12 = rdiv(-term, F22)
    res11 = invA11 - res12.dot(term.T)
    res11 = (res11 + res11.T) / 2

    # Fill in bottom half of invM by picking elements from res11 and res12
    invM = fill_persymm(np.hstack([res11, res12]), blk_size, T)

    logdet_M = -logdet(invA11) + logdet(F22)

    return invM, logdet_M


def fill_persymm(p_in, blk_size, n_blocks, blk_size_vert=None):
    """
     Fills in the bottom half of a block persymmetric matrix, given the
     top half.

     Parameters
     ----------
     p_in :  (xDim*Thalf, xDim*T) np.ndarray
        Top half of block persymmetric matrix, where Thalf = ceil(T/2)
     blk_size : int
        Edge length of one block
     n_blocks : int
        Number of blocks making up a row of Pin
     blk_size_vert : int, optional
        Vertical block edge length if blocks are not square.
        `blk_size` is assumed to be the horizontal block edge length.

     Returns
     -------
     Pout : (xDim*T, xDim*T) np.ndarray
        Full block persymmetric matrix
    """
    if blk_size_vert is None:
        blk_size_vert = blk_size

    Nh = blk_size * n_blocks
    Nv = blk_size_vert * n_blocks
    Thalf = int(np.floor(n_blocks / 2.0))
    THalf = int(np.ceil(n_blocks / 2.0))

    Pout = np.empty((blk_size_vert * n_blocks, blk_size * n_blocks))
    Pout[:blk_size_vert * THalf, :] = p_in
    for i in range(Thalf):
        for j in range(n_blocks):
            Pout[Nv - (i + 1) * blk_size_vert:Nv - i * blk_size_vert,
                 Nh - (j + 1) * blk_size:Nh - j * blk_size] \
                = p_in[i * blk_size_vert:(i + 1) *
                       blk_size_vert,
                       j * blk_size:(j + 1) * blk_size]

    return Pout


def make_precomp(seqs, xDim):
    """
    Make the precomputation matrices specified by the GPFA algorithm.

    Usage: [precomp] = makePautoSum( seq , xDim )

    Parameters
    ----------
    seqs : np.recarray
        The sequence struct of inferred latents, etc.
    xDim : int
       The dimension of the latent space.

    Returns
    -------
    precomp : np.recarray
        The precomp struct will be updated with the posterior covaraince and
        the other requirements.

    Notes
    -----
    All inputs are named sensibly to those in `learnGPparams`.
    This code probably should not be called from anywhere but there.

    We bother with this method because we
    need this particular matrix sum to be
    as fast as possible.  Thus, no error checking
    is done here as that would add needless computation.
    Instead, the onus is on the caller (which should be
    learnGPparams()) to make sure this is called correctly.

    Finally, see the notes in the GPFA README.
    """

    Tall = seqs['T']
    Tmax = (Tall).max()
    Tdif = np.tile(np.arange(0, Tmax), (Tmax, 1)).T \
        - np.tile(np.arange(0, Tmax), (Tmax, 1))

    # assign some helpful precomp items
    # this is computationally cheap, so we keep a few loops in MATLAB
    # for ease of readability.
    precomp = np.empty(xDim, dtype=[(
        'absDif', object), ('difSq', object), ('Tall', object),
        ('Tu', object)])
    for i in range(xDim):
        precomp[i]['absDif'] = np.abs(Tdif)
        precomp[i]['difSq'] = Tdif ** 2
        precomp[i]['Tall'] = Tall
    # find unique numbers of trial lengths
    trial_lengths_num_unique = np.unique(Tall)
    # Loop once for each state dimension (each GP)
    for i in range(xDim):
        precomp_Tu = np.empty(len(trial_lengths_num_unique), dtype=[(
            'nList', object), ('T', int), ('numTrials', int),
            ('PautoSUM', object)])
        for j, trial_len_num in enumerate(trial_lengths_num_unique):
            precomp_Tu[j]['nList'] = np.where(Tall == trial_len_num)[0]
            precomp_Tu[j]['T'] = trial_len_num
            precomp_Tu[j]['numTrials'] = len(precomp_Tu[j]['nList'])
            precomp_Tu[j]['PautoSUM'] = np.zeros((trial_len_num,
                                                  trial_len_num))
            precomp[i]['Tu'] = precomp_Tu

    # at this point the basic precomp is built.  The previous steps
    # should be computationally cheap.  We now try to embed the
    # expensive computation in a MEX call, defaulting to MATLAB if
    # this fails.  The expensive computation is filling out PautoSUM,
    # which we initialized previously as zeros.

    ############################################################
    # Fill out PautoSum
    ############################################################
    # Loop once for each state dimension (each GP)
    for i in range(xDim):
        # Loop once for each trial length (each of Tu)
        for j in range(len(trial_lengths_num_unique)):
            # Loop once for each trial (each of nList)
            for n in precomp[i]['Tu'][j]['nList']:
                precomp[i]['Tu'][j]['PautoSUM'] += seqs[n]['VsmGP'][:, :, i] \
                    + np.outer(seqs[n]['latent_variable'][i, :],
                               seqs[n]['latent_variable'][i, :])
    return precomp


def grad_betgam(p, pre_comp, const):
    """
    Gradient computation for GP timescale optimization.
    This function is called by minimize.m.

    Parameters
    ----------
    p : float
        variable with respect to which optimization is performed,
        where :math:`p = log(1 / timescale^2)`
    pre_comp : np.recarray
        structure containing precomputations
    const : dict
        contains hyperparameters

    Returns
    -------
    f : float
        value of objective function E[log P({x},{y})] at p
    df : float
        gradient at p
    """
    Tall = pre_comp['Tall']
    Tmax = Tall.max()

    # temp is Tmax x Tmax
    temp = (1 - const['eps']) * np.exp(-np.exp(p) / 2 * pre_comp['difSq'])
    Kmax = temp + const['eps'] * np.eye(Tmax)
    dKdgamma_max = -0.5 * temp * pre_comp['difSq']

    dEdgamma = 0
    f = 0
    for j in range(len(pre_comp['Tu'])):
        T = pre_comp['Tu'][j]['T']
        Thalf = int(np.ceil(T / 2.0))

        Kinv = np.linalg.inv(Kmax[:T, :T])
        logdet_K = logdet(Kmax[:T, :T])

        KinvM = Kinv[:Thalf, :].dot(dKdgamma_max[:T, :T])  # Thalf x T
        KinvMKinv = (KinvM.dot(Kinv)).T  # Thalf x T

        dg_KinvM = np.diag(KinvM)
        tr_KinvM = 2 * dg_KinvM.sum() - np.fmod(T, 2) * dg_KinvM[-1]

        mkr = int(np.ceil(0.5 * T ** 2))
        numTrials = pre_comp['Tu'][j]['numTrials']
        PautoSUM = pre_comp['Tu'][j]['PautoSUM']

        pauto_kinv_dot = PautoSUM.ravel('F')[:mkr].dot(
            KinvMKinv.ravel('F')[:mkr])
        pauto_kinv_dot_rest = PautoSUM.ravel('F')[-1:mkr - 1:- 1].dot(
            KinvMKinv.ravel('F')[:(T ** 2 - mkr)])
        dEdgamma = dEdgamma - 0.5 * numTrials * tr_KinvM \
            + 0.5 * pauto_kinv_dot \
            + 0.5 * pauto_kinv_dot_rest

        f = f - 0.5 * numTrials * logdet_K \
            - 0.5 * (PautoSUM * Kinv).sum()

    f = -f
    # exp(p) is needed because we're computing gradients with
    # respect to log(gamma), rather than gamma
    df = -dEdgamma * np.exp(p)

    return f, df


def orthonormalize(x, l):
    """
    Orthonormalize the columns of the loading matrix and apply the
    corresponding linear transform to the latent variables.
    In the following description, yDim and xDim refer to trials dimensionality
    and latent dimensionality, respectively.

    Parameters
    ----------
    x :  (xDim, T) np.ndarray
        Latent variables
    l :  (yDim, xDim) np.ndarray
        Loading matrix

    Returns
    -------
    latent_variable_orth : (xDim, T) np.ndarray
        Orthonormalized latent variables
    Lorth : (yDim, xDim) np.ndarray
        Orthonormalized loading matrix
    TT :  (xDim, xDim) np.ndarray
       Linear transform applied to latent variables
    """
    xDim = l.shape[1]
    if xDim == 1:
        TT = np.sqrt(np.dot(l.T, l))
        Lorth = rdiv(l, TT)
        latent_variable_orth = np.dot(TT, x)
    else:
        UU, DD, VV = sp.linalg.svd(l, full_matrices=False)
        # TT is transform matrix
        TT = np.dot(np.diag(DD), VV)

        Lorth = UU
        latent_variable_orth = np.dot(TT, x)
    return latent_variable_orth, Lorth, TT


def segment_by_trial(seqs, x, fn):
    """
    Segment and store trials by trial.

    Parameters
    ----------
    seqs : np.recarray
        Data structure that has field T, the number of timesteps
    x : np.ndarray
        Data to be segmented (any dimensionality x total number of timesteps)
    fn : str
        New field name of seq where segments of X are stored

    Returns
    -------
    seqs_new : np.recarray
        Data structure with new field `fn`

    Raises
    ------
    ValueError
        If `seqs['T']) != x.shape[1]`.

    """
    if np.sum(seqs['T']) != x.shape[1]:
        raise ValueError('size of X incorrect.')

    dtype_new = [(i, seqs[i].dtype) for i in seqs.dtype.names]
    dtype_new.append((fn, object))
    seqs_new = np.empty(len(seqs), dtype=dtype_new)
    for dtype_name in seqs.dtype.names:
        seqs_new[dtype_name] = seqs[dtype_name]

    ctr = 0
    for n, T in enumerate(seqs['T']):
        seqs_new[n][fn] = x[:, ctr:ctr + T]
        ctr += T

    return seqs_new<|MERGE_RESOLUTION|>--- conflicted
+++ resolved
@@ -17,12 +17,8 @@
 from elephant.conversion import BinnedSpikeTrain
 
 
-<<<<<<< HEAD
-@deprecated_alias(binsize='bin_size')
-def get_seqs(trials, bin_size, use_sqrt=True):
-=======
+
 def get_seqs(data, bin_size, use_sqrt=True):
->>>>>>> 0984e197
     """
     Converts the data into a rec array using internally BinnedSpikeTrain.
 

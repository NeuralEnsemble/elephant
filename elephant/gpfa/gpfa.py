--- conflicted
+++ resolved
@@ -216,20 +216,11 @@
     ...     n_channels = 20
     ...     firing_rates = np.random.randint(low=1, high=100,
     ...                                      size=n_channels) * pq.Hz
-<<<<<<< HEAD
     >>>     spike_times = [
     ...       StationaryPoissonProcess(rate=firing_rates).generate_spiketrain()
     ...       for rate in firing_rates]
     >>>     data.append((trial, spike_times))
     ...
-=======
-    ...     spike_times = []
-    ...     for rate in firing_rates:
-    ...         spike_times.append(
-    ...              StationaryPoissonProcess(rate=rate).generate_spiketrain())
-    ...     data.append((trial, spike_times))
-
->>>>>>> d9ce63be
     >>> gpfa = GPFA(bin_size=20*pq.ms, x_dim=8)
     >>> gpfa.fit(data)  # doctest: +SKIP
     >>> results = gpfa.transform(data, returned_data=['latent_variable_orth',

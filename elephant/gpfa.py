--- conflicted
+++ resolved
@@ -389,15 +389,6 @@
 
     """
     # todo does it makes sense to explicitly pass trial_id?
-<<<<<<< HEAD
-    assert len(data) > 0, "`data` cannot be empty"
-    if not isinstance(bin_size, pq.Quantity):
-        raise ValueError("'bin_size' must be of type pq.Quantity")
-    assert isinstance(data[0][1][0], neo.SpikeTrain), \
-        "structure of the data is not correct: 0-axis should "\
-        "be trials, 1-axis neo spike trains "\
-        "and 2-axis spike times"
-=======
     if len(data) == 0:
         raise ValueError("`data` cannot be empty")
     if not isinstance(bin_size, pq.Quantity):
@@ -406,7 +397,6 @@
         raise ValueError("structure of the data is not correct: 0-axis "
                          "should be trials, 1-axis neo spike trains "
                          "and 2-axis spike times")
->>>>>>> 3359a0d1
 
     seqs = gpfa_util.get_seq(data, bin_size)
     params_est, seqs_train, fit_info = extract_trajectory(

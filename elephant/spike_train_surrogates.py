--- conflicted
+++ resolved
@@ -1010,12 +1010,11 @@
     }
 
     if surr_method not in surrogate_types.keys():
-<<<<<<< HEAD
         raise ValueError("Specified surrogate method ('{}') "
                          "is not valid".format(surr_method))
     surr_method = surrogate_types[surr_method]
 
-    # TODO: PY2 replace with inspect.signature()
+    # PYTHON2: replace with inspect.signature()
     if dt is None and surr_method in (dither_spike_train, dither_spikes,
                                       jitter_spikes):
         raise ValueError("{}() method requires 'dt' parameter to be "
@@ -1027,19 +1026,5 @@
         return surr_method(spiketrain, n=n, decimals=decimals)
     if surr_method == jitter_spikes:
         return surr_method(spiketrain, dt, n=n)
-=======
-        raise AttributeError(
-            'specified surr_method (=%s) not valid' % surr_method)
-
-    if surr_method in ('dither_spike_train', 'dither_spikes'):
-        return surrogate_types[surr_method](
-            spiketrain, dt, n=n, decimals=decimals, edges=edges)
-    if surr_method in ('randomise_spikes', 'shuffle_isis'):
-        return surrogate_types[surr_method](
-            spiketrain, n=n, decimals=decimals)
-    if surr_method == 'jitter_spikes':
-        return surrogate_types[surr_method](
-            spiketrain, dt, n=n)
->>>>>>> 2bccc016
     # surr_method == 'joint_isi_dithering':
     return surr_method(n)
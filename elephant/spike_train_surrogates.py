--- conflicted
+++ resolved
@@ -47,10 +47,7 @@
 from __future__ import division, print_function, unicode_literals
 
 import random
-<<<<<<< HEAD
-=======
 import warnings
->>>>>>> fe7b86d3
 
 import neo
 import numpy as np
@@ -59,11 +56,8 @@
 from scipy.ndimage import gaussian_filter
 
 from elephant.statistics import isi
-<<<<<<< HEAD
 import elephant.conversion as conv
-=======
 from elephant.utils import deprecated_alias
->>>>>>> fe7b86d3
 
 # List of all available surrogate methods
 SURR_METHODS = ['dither_spike_train', 'dither_spikes', 'jitter_spikes',
@@ -721,13 +715,8 @@
                  use_sqrt=False,
                  method='fast',
                  cutoff=True,
-<<<<<<< HEAD
-                 refr_period=4. * pq.ms,
-                 isi_dithering=False
-=======
-                 refractory_period=4. * pq.ms
->>>>>>> fe7b86d3
-                 ):
+                 refractory_period=4. * pq.ms,
+                 isi_dithering=False):
         self.spiketrain = spiketrain
         self.truncation_limit = self.get_magnitude(truncation_limit)
         self.n_bins = n_bins
@@ -755,9 +744,7 @@
         self.max_change_index = self.isi_to_index(self.dither)
         self.max_change_isi = self.index_to_isi(self.max_change_index)
 
-<<<<<<< HEAD
         self.isi_dithering = isi_dithering
-=======
     @property
     def refr_period(self):
         warnings.warn("'.refr_period' is deprecated; use '.refractory_period'",
@@ -769,7 +756,6 @@
         warnings.warn("'.num_bins' is deprecated; use '.n_bins'",
                       DeprecationWarning)
         return self.n_bins
->>>>>>> fe7b86d3
 
     def get_magnitude(self, quantity):
         """
@@ -858,26 +844,18 @@
         if self.too_less_spikes:
             return None
         isis = self.isi
-<<<<<<< HEAD
         if not self.isi_dithering:
             joint_isi_histogram = np.histogram2d(
                 isis[:-1], isis[1:],
-                bins=[self.num_bins, self.num_bins],
+                bins=[self.n_bins, self.n_bins],
                 range=[[0., self.truncation_limit],
                        [0., self.truncation_limit]])[0]
         else:
             isi_histogram = np.histogram(
                 isis,
-                bins=self.num_bins,
+                bins=self.n_bins,
                 range=[0., self.truncation_limit])[0]
             joint_isi_histogram = np.outer(isi_histogram, isi_histogram)
-=======
-        joint_isi_histogram = np.histogram2d(
-            isis[:-1], isis[1:],
-            bins=[self.n_bins, self.n_bins],
-            range=[[0., self.truncation_limit],
-                   [0., self.truncation_limit]])[0]
->>>>>>> fe7b86d3
 
         if self.use_sqrt:
             joint_isi_histogram = np.sqrt(joint_isi_histogram)
@@ -1076,7 +1054,6 @@
         return step
 
 
-<<<<<<< HEAD
 def spiketrain_shifting(spiketrain, trial_length, dt, sep, n=1):
     """
     Generates surrogates of a spike train by spike train shifting.
@@ -1133,14 +1110,11 @@
     return surrogates
 
 
+@deprecated_alias(n='n_surrogates', surr_method='method')
 def surrogates(
-        spiketrain, n=1, surr_method='dither_spike_train', dt=None,
-        trial_length=None, sep=None, binsize=None, decimals=None, edges=True):
-=======
-@deprecated_alias(n='n_surrogates', surr_method='method')
-def surrogates(spiketrain, n_surrogates=1, method='dither_spike_train',
-               dt=None, decimals=None, edges=True):
->>>>>>> fe7b86d3
+        spiketrain, n_surrogates=1, method='dither_spike_train',
+        dt=None, trial_length=None, sep=None, bin_size=None, decimals=None,
+        edges=True):
     """
     Generates surrogates of a `spiketrain` by a desired generation
     method.
@@ -1218,45 +1192,27 @@
 
     if method not in surrogate_types.keys():
         raise ValueError("Specified surrogate method ('{}') "
-<<<<<<< HEAD
-                         "is not valid".format(surr_method))
-
-    surr_method = surrogate_types[surr_method]
-=======
                          "is not valid".format(method))
     method = surrogate_types[method]
->>>>>>> fe7b86d3
 
     # PYTHON2: replace with inspect.signature()
     if dt is None and method in (dither_spike_train, dither_spikes,
                                  jitter_spikes):
         raise ValueError("{}() method requires 'dt' parameter to be "
-<<<<<<< HEAD
-                         "not None".format(surr_method.__name__))
-
-    if surr_method in (dither_spike_train, dither_spikes):
-        return surr_method(spiketrain, dt, n=n, decimals=decimals, edges=edges)
-    if surr_method in (randomise_spikes, shuffle_isis):
-        return surr_method(spiketrain, n=n, decimals=decimals)
-    if surr_method == jitter_spikes:
-        return surr_method(spiketrain, dt, n=n)
-    if surr_method == bin_shuffling:
-        return surr_method(spiketrain, dt, binsize=binsize, n=n)
-    if surr_method == spiketrain_shifting:
-        return surr_method(
-            spiketrain, trial_length=trial_length, dt=dt, sep=sep, n=n)
-    # surr_method == 'joint_isi_dithering':
-    return surr_method(n)
-=======
                          "not None".format(method.__name__))
 
     if method in (dither_spike_train, dither_spikes):
-        return method(spiketrain, dt, n=n_surrogates, decimals=decimals,
-                      edges=edges)
+        return method(
+            spiketrain, dt, n=n_surrogates, decimals=decimals, edges=edges)
     if method in (randomise_spikes, shuffle_isis):
         return method(spiketrain, n=n_surrogates, decimals=decimals)
     if method == jitter_spikes:
         return method(spiketrain, dt, n=n_surrogates)
-    # method == 'joint_isi_dithering':
-    return method(n_surrogates)
->>>>>>> fe7b86d3
+    if method == bin_shuffling:
+        return method(spiketrain, dt, binsize=bin_size, n=n_surrogates)
+    if method == spiketrain_shifting:
+        return method(
+            spiketrain, trial_length=trial_length, dt=dt, sep=sep,
+            n=n_surrogates)
+    # surr_method == 'joint_isi_dithering':
+    return method(n_surrogates)
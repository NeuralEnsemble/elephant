# -*- coding: utf-8 -*-
"""
Module to generate surrogates of a spike train by randomising its spike times
in different ways (see [1]). Different methods destroy different features of
the original data:

* randomise_spikes:
    randomly reposition all spikes inside the time interval (t_start, t_stop).
    Keeps spike count, generates Poisson spike trains with time-stationary
    firing rate
* dither_spikes:
    dither each spike time around original position by a random amount;
    keeps spike count and firing rates computed on a slow temporal scale;
    destroys ISIs, making them more exponentially distributed
* dither_spike_train:
    dither the whole input spike train (i.e. all spikes equally) by a random
    amount; keeps spike count, ISIs, and firing rates computed on a slow
    temporal scale
* jitter_spikes:
    discretise the full time interval (t_start, t_stop) into time segments
    and locally randomise the spike times (see randomise_spikes) inside each
    segment. Keeps spike count inside each segment and creates locally Poisson
    spike trains with locally time-stationary rates
* shuffle_isis:
    shuffle the inter-spike intervals (ISIs) of the spike train randomly,
    keeping the first spike time fixed and generating the others from the
    new sequence of ISIs. Keeps spike count and ISIs, flattens the firing rate
    profile
* joint_isi_dithering:
    calculate the Joint-ISI distribution and moves spike according to the
    probability distribution, that results from a fixed sum of ISI_before
    and the ISI_afterwards. For further details see [1].

References
----------
[1] Louis et al (2010). Surrogate Spike Train Generation Through Dithering in
    Operational Time. Front Comput Neurosci. 2010; 4: 127.
[2] Gerstein, G. L. (2004). Searching for significance in spatio-temporal
    firing patterns. Acta Neurobiologiae Experimentalis, 64(2), 203-208.

Original implementation by: Emiliano Torre [e.torre@fz-juelich.de]
:copyright: Copyright 2015-2016 by the Elephant team, see `doc/authors.rst`.
:license: Modified BSD, see LICENSE.txt for details.
"""

from __future__ import division, print_function, unicode_literals

import random
from functools import partial

import neo
import numpy as np
import quantities as pq
import copy
from scipy.ndimage import gaussian_filter

from elephant.statistics import isi

# List of all available surrogate methods
SURR_METHODS = ['dither_spike_train', 'dither_spikes', 'jitter_spikes',
                'randomise_spikes', 'shuffle_isis', 'joint_isi_dithering',
                'dither_spikes_with_refractory_period', 'shift_spiketrain']


def _dither_spikes_with_refractory_period(spiketrain, dither, n,
                                          refractory_period):
    units = spiketrain.units
    t_start = spiketrain.t_start.rescale(units).magnitude
    t_stop = spiketrain.t_stop.rescale(units).magnitude

    dither = dither.rescale(units).magnitude
    refractory_period = refractory_period.rescale(units).magnitude
    # The initially guesses refractory period is compared to the minimal ISI.
    # The smaller value is taken as the refractory to calculate with.
    refractory_period = np.min(np.diff(spiketrain.magnitude),
                               initial=refractory_period)

    dithered_spiketrains = []
    for _ in range(n):
        dithered_st = np.copy(spiketrain.magnitude)
        random_ordered_ids = np.arange(len(spiketrain))
        np.random.shuffle(random_ordered_ids)

        for random_id in random_ordered_ids:
            spike = dithered_st[random_id]
            prev_spike = dithered_st[random_id - 1] \
                if random_id > 0 \
                else t_start - refractory_period
            # subtract refractory period so that the first spike can move up
            # to t_start
            next_spike = dithered_st[random_id + 1] \
                if random_id < len(spiketrain) - 1 \
                else t_stop + refractory_period
            # add refractory period so that the last spike can move up
            # to t_stop

            # Dither range in the direction to the previous spike
            prev_dither = min(dither, spike - prev_spike - refractory_period)
            # Dither range in the direction to the next spike
            next_dither = min(dither, next_spike - spike - refractory_period)

            dt = (prev_dither + next_dither) * random.random() - prev_dither
            dithered_st[random_id] += dt

        dithered_spiketrains.append(dithered_st)

    dithered_spiketrains = np.array(dithered_spiketrains) * units

    return dithered_spiketrains


def dither_spikes(spiketrain, dither, n=1, decimals=None, edges=True,
                  refractory_period=None):
    """
    Generates surrogates of a spike train by spike dithering.

    The surrogates are obtained by uniformly dithering times around the
    original position. The dithering is performed independently for each
    surrogate.

    The surrogates retain the `spiketrain.t_start` and `spiketrain.t_stop`.
    Spikes moved beyond this range are lost or moved to the range's ends,
    depending on the parameter `edges`.

    Parameters
    ----------
    spiketrain :  neo.SpikeTrain
        The spike train from which to generate the surrogates.
    dither : pq.Quantity
        Amount of dithering. A spike at time `t` is placed randomly within
        `]t-dither, t+dither[`.
    n : int, optional
        Number of surrogates to be generated.
        Default: 1.
    decimals : int or None, optional
        Number of decimal points for every spike time in the surrogates at a
        millisecond level.
        If None, machine precision is used.
        Default: None.
    edges : bool, optional
        For surrogate spikes falling outside the range
        `[spiketrain.t_start, spiketrain.t_stop)`, whether to drop them out
        (for `edges = True`) or set them to the range's closest end
        (for `edges = False`).
        Default: True.
    refractory_period : pq.Quantity or None, optional
        The dither range of each spike is adjusted such that the spike can not
        fall into the `refractory_period` of the previous or next spike.
        To account this, the refractory period is estimated as the smallest ISI
        of the spike train. The given argument `refractory_period` here is thus
        an initial estimation.
        Note, that with this option a spike cannot "jump" over the previous or
        next spike as it is normally possible.
        If set to `None`, no refractoriness is in dithering.
        Default: None

    Returns
    -------
    list of neo.SpikeTrain
        Each surrogate spike train obtained independently from `spiketrain` by
        randomly dithering its spikes. The range of the surrogate spike trains
        is the same as of `spiketrain`.

    Examples
    --------
    >>> import quantities as pq
    >>> import neo
    ...
    >>> st = neo.SpikeTrain([100, 250, 600, 800] * pq.ms, t_stop=1 * pq.s)
    >>> print(dither_spikes(st, dither = 20 * pq.ms))  # doctest: +SKIP
    [<SpikeTrain(array([  96.53801903,  248.57047376,  601.48865767,
     815.67209811]) * ms, [0.0 ms, 1000.0 ms])>]
    >>> print(dither_spikes(st, dither = 20 * pq.ms, n=2))  # doctest: +SKIP
    [<SpikeTrain(array([ 104.24942044,  246.0317873 ,  584.55938657,
        818.84446913]) * ms, [0.0 ms, 1000.0 ms])>,
     <SpikeTrain(array([ 111.36693058,  235.15750163,  618.87388515,
        786.1807108 ]) * ms, [0.0 ms, 1000.0 ms])>]
    >>> print(dither_spikes(st, dither = 20 * pq.ms,
                            decimals=0))  # doctest: +SKIP
    [<SpikeTrain(array([  81.,  242.,  595.,  799.]) * ms,
        [0.0 ms, 1000.0 ms])>]

    """
    if len(spiketrain) == 0:
        # return the empty spiketrain `n` times
        return [spiketrain.copy() for _ in range(n)]

    units = spiketrain.units
    t_start = spiketrain.t_start.rescale(units).magnitude
    t_stop = spiketrain.t_stop.rescale(units).magnitude

    if refractory_period is None or refractory_period == 0:
        # Main: generate the surrogates
        dither = dither.rescale(units).magnitude
        dithered_spiketrains = \
            spiketrain.magnitude.reshape((1, len(spiketrain))) \
            + 2 * dither * np.random.random_sample((n, len(spiketrain)))\
            - dither
        dithered_spiketrains.sort(axis=0)

        if edges:
            # Leave out all spikes outside
            # [spiketrain.t_start, spiketrain.t_stop]
            dithered_spiketrains = \
                [train[
                     np.all([t_start < train, train < t_stop], axis=0)]
                 for train in dithered_spiketrains]
        else:
            # Move all spikes outside
            # [spiketrain.t_start, spiketrain.t_stop] to the range's ends
            dithered_spiketrains = np.minimum(
                np.maximum(dithered_spiketrains, t_start),
                t_stop)

        dithered_spiketrains = dithered_spiketrains * units

    elif isinstance(refractory_period, pq.Quantity):
        dithered_spiketrains = _dither_spikes_with_refractory_period(
            spiketrain, dither, n, refractory_period)
    else:
        raise ValueError("refractory_period must be of type pq.Quantity")

    # Round the surrogate data to decimal position, if requested
    if decimals is not None:
        dithered_spiketrains = \
            dithered_spiketrains.rescale(pq.ms).round(decimals).rescale(units)

    # Return the surrogates as list of neo.SpikeTrain
    return [neo.SpikeTrain(
        train, t_start=t_start, t_stop=t_stop)
            for train in dithered_spiketrains]


def randomise_spikes(spiketrain, n=1, decimals=None):
    """
    Generates surrogates of a spike train by spike time randomization.

    The surrogates are obtained by keeping the spike count of the original
    `spiketrain`, but placing the spikes randomly in the interval
    `[spiketrain.t_start, spiketrain.t_stop]`. The generated independent
    neo.SpikeTrain objects follow  Poisson statistics (exponentially
    distributed inter-spike intervals).

    Parameters
    ----------
    spiketrain :  neo.SpikeTrain
        The spike train from which to generate the surrogates.
    n : int, optional
        Number of surrogates to be generated.
        Default: 1.
    decimals : int or None, optional
        Number of decimal points for every spike time in the surrogates.
        If None, machine precision is used.
        Default: None.

    Returns
    -------
    list of neo.SpikeTrain
        Each surrogate spike train obtained independently from `spiketrain` by
        randomly distributing its spikes in the interval
        `[spiketrain.t_start, spiketrain.t_stop]`.

    Examples
    --------
    >>> import quantities as pq
    >>> import neo
    ...
    >>> st = neo.SpikeTrain([100, 250, 600, 800] * pq.ms, t_stop=1 * pq.s)
    >>> print(randomise_spikes(st))  # doctest: +SKIP
        [<SpikeTrain(array([ 131.23574603,  262.05062963,  549.84371387,
                            940.80503832]) * ms, [0.0 ms, 1000.0 ms])>]
    >>> print(randomise_spikes(st, n=2))  # doctest: +SKIP
        [<SpikeTrain(array([  84.53274955,  431.54011743,  733.09605806,
              852.32426583]) * ms, [0.0 ms, 1000.0 ms])>,
         <SpikeTrain(array([ 197.74596726,  528.93517359,  567.44599968,
              775.97843799]) * ms, [0.0 ms, 1000.0 ms])>]
    >>> print(randomise_spikes(st, decimals=0))  # doctest: +SKIP
        [<SpikeTrain(array([  29.,  667.,  720.,  774.]) * ms,
              [0.0 ms, 1000.0 ms])>]

    """
    # Create surrogate spike trains as rows of a Quantity array
    sts = ((spiketrain.t_stop - spiketrain.t_start) *
           np.random.random(size=(n, len(spiketrain))) +
           spiketrain.t_start).rescale(spiketrain.units)

    # Round the surrogate data to decimal position, if requested
    if decimals is not None:
        sts = sts.round(decimals)

    # Convert the Quantity array to a list of SpikeTrains, and return them
    return [neo.SpikeTrain(np.sort(st), t_start=spiketrain.t_start,
                           t_stop=spiketrain.t_stop)
            for st in sts]


def shuffle_isis(spiketrain, n=1, decimals=None):
    """
    Generates surrogates of a spike train by inter-spike-interval (ISI)
    shuffling.

    The surrogates are obtained by randomly sorting the ISIs of the given input
    `spiketrain`. This generates independent `neo.SpikeTrain` object(s) with
    same ISI distribution and spike count as in `spiketrain`, while
    destroying temporal dependencies and firing rate profile.

    Parameters
    ----------
    spiketrain :  neo.SpikeTrain
        The spike train from which to generate the surrogates.
    n : int, optional
        Number of surrogates to be generated.
        Default: 1.
    decimals : int or None, optional
        Number of decimal points for every spike time in the surrogates.
        If None, machine precision is used.
        Default: None.

    Returns
    -------
    list of neo.SpikeTrain
        Each surrogate spike train obtained independently from `spiketrain` by
        random ISI shuffling. The time range of the surrogate spike trains is
        the same as in `spiketrain`.

    Examples
    --------
    >>> import quantities as pq
    >>> import neo
    ...
    >>> st = neo.SpikeTrain([100, 250, 600, 800] * pq.ms, t_stop=1 * pq.s)
    >>> print(shuffle_isis(st))  # doctest: +SKIP
        [<SpikeTrain(array([ 200.,  350.,  700.,  800.]) * ms,
                 [0.0 ms, 1000.0 ms])>]
    >>> print(shuffle_isis(st, n=2))  # doctest: +SKIP
        [<SpikeTrain(array([ 100.,  300.,  450.,  800.]) * ms,
              [0.0 ms, 1000.0 ms])>,
         <SpikeTrain(array([ 200.,  350.,  700.,  800.]) * ms,
              [0.0 ms, 1000.0 ms])>]

    """
    if len(spiketrain) > 0:
        isi0 = spiketrain[0] - spiketrain.t_start
        ISIs = np.hstack([isi0, isi(spiketrain)])

        # Round the isis to decimal position, if requested
        if decimals is not None:
            ISIs = ISIs.round(decimals)

        # Create list of surrogate spike trains by random ISI permutation
        sts = []
        for surrogate_id in range(n):
            surr_times = np.cumsum(np.random.permutation(ISIs)) * \
                spiketrain.units + spiketrain.t_start
            sts.append(neo.SpikeTrain(
                surr_times, t_start=spiketrain.t_start,
                t_stop=spiketrain.t_stop))

    else:
        sts = [neo.SpikeTrain([] * spiketrain.units,
                              t_start=spiketrain.t_start,
                              t_stop=spiketrain.t_stop)] * n

    return sts


def dither_spike_train(spiketrain, shift, n=1, decimals=None, edges=True):
    """
    Generates surrogates of a spike train by spike train shifting.

    The surrogates are obtained by shifting the whole spike train by a
    random amount of time (independent for each surrogate). Thus, ISIs and
    temporal correlations within the spike train are kept. For small shifts,
    the firing rate profile is also kept with reasonable accuracy.

    The surrogates retain the `spiketrain.t_start` and `spiketrain.t_stop`.
    Spikes moved beyond this range are lost or moved to the range's ends,
    depending on the parameter `edges`.

    Parameters
    ----------
    spiketrain :  neo.SpikeTrain
        The spike train from which to generate the surrogates.
    shift : pq.Quantity
        Amount of shift. `spiketrain` is shifted by a random amount uniformly
        drawn from the range ]-shift, +shift[.
    n : int, optional
        Number of surrogates to be generated.
        Default: 1.
    decimals : int or None, optional
        Number of decimal points for every spike time in the surrogates.
        If None, machine precision is used.
        Default: None.
    edges : bool
        For surrogate spikes falling outside the range `[spiketrain.t_start,
        spiketrain.t_stop)`, whether to drop them out (for `edges = True`) or
        set them to the range's closest end (for `edges = False`).
        Default: True.

    Returns
    -------
    list of neo.SpikeTrain
        Each surrogate spike train obtained independently from `spiketrain` by
        randomly dithering the whole spike train. The time range of the
        surrogate spike trains is the same as in `spiketrain`.

    Examples
    --------
    >>> import quantities as pq
    >>> import neo
    ...
    >>> st = neo.SpikeTrain([100, 250, 600, 800] * pq.ms, t_stop=1 * pq.s)
    >>> print(dither_spike_train(st, shift = 20*pq.ms))  # doctest: +SKIP
    [<SpikeTrain(array([  96.53801903,  248.57047376,  601.48865767,
     815.67209811]) * ms, [0.0 ms, 1000.0 ms])>]
    >>> print(dither_spike_train(st, shift = 20*pq.ms, n=2))  # doctest: +SKIP
    [<SpikeTrain(array([  92.89084054,  242.89084054,  592.89084054,
        792.89084054]) * ms, [0.0 ms, 1000.0 ms])>,
     <SpikeTrain(array([  84.61079043,  234.61079043,  584.61079043,
        784.61079043]) * ms, [0.0 ms, 1000.0 ms])>]
    >>> print(dither_spike_train(st, shift = 20 * pq.ms,
                                 decimals=0))  # doctest: +SKIP
    [<SpikeTrain(array([  82.,  232.,  582.,  782.]) * ms,
        [0.0 ms, 1000.0 ms])>]

    """
    # Transform spiketrain into a Quantity object (needed for matrix algebra)
    data = spiketrain.view(pq.Quantity)

    # Main: generate the surrogates by spike train shifting
    surr = data.reshape(
        (1, len(data))) + 2 * shift * np.random.random_sample((n, 1)) - shift

    # Round the surrogate data to decimal position, if requested
    if decimals is not None:
        surr = surr.round(decimals)

    if edges is False:
        # Move all spikes outside [spiketrain.t_start, spiketrain.t_stop] to
        # the range's ends
        surr = np.minimum(np.maximum(surr.simplified.magnitude,
                                     spiketrain.t_start.simplified.magnitude),
                          spiketrain.t_stop.simplified.magnitude) * pq.s
    else:
        # Leave out all spikes outside [spiketrain.t_start, spiketrain.t_stop]
        tstart, tstop = spiketrain.t_start.simplified.magnitude, \
            spiketrain.t_stop.simplified.magnitude
        surr = [np.sort(s[np.all([s >= tstart, s < tstop], axis=0)]) * pq.s
                for s in surr.simplified.magnitude]

    # Return the surrogates as SpikeTrains
    return [neo.SpikeTrain(s, t_start=spiketrain.t_start,
                           t_stop=spiketrain.t_stop).rescale(spiketrain.units)
            for s in surr]


def jitter_spikes(spiketrain, binsize, n=1):
    """
    Generates surrogates of a spike train by spike jittering.

    The surrogates are obtained by defining adjacent time bins spanning the
    `spiketrain` range, and randomly re-positioning (independently for each
    surrogate) each spike in the time bin it falls into.

    The surrogates retain the `spiketrain.t_start` and `spiketrain.t_stop`.
    Note that within each time bin the surrogate spike trains are locally
    Poissonian (the inter-spike-intervals are exponentially distributed).

    Parameters
    ----------
    spiketrain :  neo.SpikeTrain
        The spike train from which to generate the surrogates.
    binsize : pq.Quantity
        Size of the time bins within which to randomize the spike times.
        Note: the last bin lasts until `spiketrain.t_stop` and might have
        width different from `binsize`.
    n : int, optional
        Number of surrogates to be generated.
        Default: 1.

    Returns
    -------
    list of neo.SpikeTrain
        Each surrogate spike train obtained independently from `spiketrain` by
        randomly replacing its spikes within bins of user-defined width. The
        time range of the surrogate spike trains is the same as in
        `spiketrain`.

    Examples
    --------
    >>> import quantities as pq
    >>> import neo
    ...
    >>> st = neo.SpikeTrain([80, 150, 320, 480] * pq.ms, t_stop=1 * pq.s)
    >>> print(jitter_spikes(st, binsize=100 * pq.ms))  # doctest: +SKIP
    [<SpikeTrain(array([  98.82898293,  178.45805954,  346.93993867,
        461.34268507]) * ms, [0.0 ms, 1000.0 ms])>]
    >>> print(jitter_spikes(st, binsize=100 * pq.ms, n=2))  # doctest: +SKIP
    [<SpikeTrain(array([  97.15720041,  199.06945744,  397.51928207,
        402.40065162]) * ms, [0.0 ms, 1000.0 ms])>,
     <SpikeTrain(array([  80.74513157,  173.69371317,  338.05860962,
        495.48869981]) * ms, [0.0 ms, 1000.0 ms])>]
    >>> print(jitter_spikes(st, binsize=100 * pq.ms))  # doctest: +SKIP
    [<SpikeTrain(array([  4.55064897e-01,   1.31927046e+02,   3.57846265e+02,
         4.69370604e+02]) * ms, [0.0 ms, 1000.0 ms])>]

    """
    # Define standard time unit; all time Quantities are converted to
    # scalars after being rescaled to this unit, to use the power of numpy
    std_unit = binsize.units

    # Compute bin edges for the jittering procedure
    # !: the last bin arrives until spiketrain.t_stop and might have
    # size != binsize
    start_dl = spiketrain.t_start.rescale(std_unit).magnitude
    stop_dl = spiketrain.t_stop.rescale(std_unit).magnitude

    bin_edges = start_dl + np.arange(start_dl, stop_dl, binsize.magnitude)
    bin_edges = np.hstack([bin_edges, stop_dl])

    # Create n surrogates with spikes randomly placed in the interval (0,1)
    surr_poiss01 = np.random.random_sample((n, len(spiketrain)))

    # Compute the bin id of each spike
    bin_ids = np.array(
        (spiketrain.view(pq.Quantity) /
         binsize).rescale(pq.dimensionless).magnitude, dtype=int)

    # Compute the size of each time bin (as a numpy array)
    bin_sizes_dl = np.diff(bin_edges)

    # For each spike compute its offset (the left end of the bin it falls
    # into) and the size of the bin it falls into
    offsets = start_dl + np.array([bin_edges[bin_id] for bin_id in bin_ids])
    dilats = np.array([bin_sizes_dl[bin_id] for bin_id in bin_ids])

    # Compute each surrogate by dilating and shifting each spike s in the
    # poisson 0-1 spike trains to dilat * s + offset. Attach time unit again
    surr = np.sort(surr_poiss01 * dilats + offsets, axis=1) * std_unit

    return [neo.SpikeTrain(s, t_start=spiketrain.t_start,
                           t_stop=spiketrain.t_stop).rescale(spiketrain.units)
            for s in surr]


class JointISI(object):
    """
    The class :class:`JointISI` is implemented for Joint-ISI dithering
    as a continuation of the ideas of Louis et al. (2010) and Gerstein (2004).

    When creating a class instance, all necessary preprocessing steps are done
    to use :func:`JointISI.dithering` method.

    Parameters
    ----------
    spiketrain : neo.SpikeTrain
        Input spiketrain to create surrogates from.
    dither : pq.Quantity, optional
        This quantity describes the maximum displacement of a spike, when
        method is 'window'. It is also used for the uniform dithering for
        the spikes, which are outside the regime in the Joint-ISI
        histogram, where Joint-ISI dithering is applicable.
        Default: 15. * pq.ms.
    truncation_limit : pq.Quantity, optional
        The Joint-ISI distribution of :math:`(ISI_i, ISI_{i+1})` is defined
        within the range `[0, inf]`. Since this is computationally not
        feasible, the Joint-ISI distribution is truncated for high ISI.
        The Joint-ISI histogram is calculated for
        :math:`(ISI_i, ISI_{i+1})` from 0 to `truncation_limit`.
        Default: 100 * pq.ms.
    num_bins : int, optional
        The size of the joint-ISI-distribution will be
        `num_bins*num_bins/2`.
        Default: 100.
    sigma : pq.Quantity, optional
        The standard deviation of the Gaussian kernel, with which
        the data is convolved.
        Default: 2. * pq.ms.
    alternate : boolean, optional
        If True, then all even spikes are dithered followed
        by all odd spikes. Otherwise, the spikes are dithered in ascending
        order from the first to the last spike.
        Default: True.
    use_sqrt : boolean, optional
        If True, the joint-ISI histogram is preprocessed by
        applying a square root (following Gerstein et al. 2004).
        Default: False.
    method : {'fast', window'}, optional
        * 'fast': the spike can move in the whole range between the
            previous and subsequent spikes (computationally efficient).
        * 'window': the spike movement is limited to the parameter `dither`
        Default: 'fast'.
    cutoff : boolean, optional
        If True, then the filtering of the Joint-ISI histogram is
        limited on the lower side by the minimal ISI.
        This can be necessary, if in the data there is a certain refractory
        period, which will be destroyed by the convolution with the
        2d-Gaussian function.
        Default: True.
    refr_period : pq.Quantity, optional
        Defines the refractory period of the dithered `spiketrain` unless
        the smallest ISI of the `spiketrain` is lower than this value.
        Default: 4. * pq.ms.

    Attributes
    ----------
    max_change_index : np.ndarray or int:
        For each ISI the corresponding index in the Joint-ISI distribution.
    max_change_isi : np.ndarray or float:
        The corresponding ISI for each index in :attr:`max_change_index`.

    """

    # The min number of spikes, required for dithering.
    # Otherwise, the original spiketrain is copied N times.
    MIN_SPIKES = 3

    def __init__(self,
                 spiketrain,
                 dither=15. * pq.ms,
                 truncation_limit=100. * pq.ms,
                 num_bins=100,
                 sigma=2. * pq.ms,
                 alternate=True,
                 use_sqrt=False,
                 method='fast',
                 cutoff=True,
                 refr_period=4. * pq.ms
                 ):
        self.spiketrain = spiketrain
        self.truncation_limit = self.get_magnitude(truncation_limit)
        self.num_bins = num_bins

        self.dither = self.get_magnitude(dither)

        self.sigma = self.get_magnitude(sigma)
        self.alternate = alternate

        if method not in ['fast', 'window']:
            raise ValueError("The method can either be 'fast' or 'window', "
                             "but not '{}'".format(method))
        self.method = method

        refr_period = self.get_magnitude(refr_period)
        if not self.too_less_spikes:
            minimal_isi = np.min(self.isi)
            refr_period = min(refr_period, minimal_isi)
        self.refr_period = refr_period

        self.cutoff = cutoff
        self.use_sqrt = use_sqrt
        self._jisih_cumulatives = None

        self.max_change_index = self.isi_to_index(self.dither)
        self.max_change_isi = self.index_to_isi(self.max_change_index)

    def get_magnitude(self, quantity):
        """
        Parameters
        ----------
        quantity: pq.Quantity or float

        Returns
        -------
        float
            The magnitude of `quantity`, rescaled to the units of the input
            :attr:`spiketrain`.
        """
        if isinstance(quantity, pq.Quantity):
            return quantity.rescale(self.unit).magnitude
        return quantity

    @property
    def too_less_spikes(self):
        """
        This is a check if the :attr:`spiketrain` has enough spikes to evaluate
        the joint-ISI histogram.

        Returns
        -------
        bool
        """
        return len(self.spiketrain) < self.MIN_SPIKES

    @property
    def unit(self):
        return self.spiketrain.units

    @property
    def isi(self):
        if self.too_less_spikes:
            return None
        return isi(self.spiketrain.magnitude)

    @property
    def bin_width(self):
        return self.truncation_limit / self.num_bins

    def isi_to_index(self, inter_spike_interval):
        """
        A function that gives for each ISI the corresponding index in the
        Joint-ISI distribution.

        Parameters
        ----------
        inter_spike_interval : np.ndarray or float
            An array of ISIs or a single ISI.

        Returns
        -------
        np.ndarray or int
            The corresponding index for each ISI.
        """
        return np.floor(inter_spike_interval / self.bin_width).astype(int)

    def index_to_isi(self, isi_index):
        """
        Maps `isi_index` back to the original ISI.

        Parameters
        ----------
        isi_index : np.ndarray or int
            The index of ISI.

        Returns
        -------
        np.ndarray or float:
            The corresponding ISI for each index.
        """
        return (isi_index + 0.5) * self.bin_width

    def joint_isi_histogram(self):
        """
        Calculates a 2D histogram of :math:`(ISI_i, ISI_{i+1})` and applies
        square root or gaussian filtering if necessary.

        Returns
        -------
        joint_isi_histogram : np.ndarray
        """
        if self.too_less_spikes:
            return None
        isis = self.isi
        joint_isi_histogram = np.histogram2d(
            isis[:-1], isis[1:],
            bins=[self.num_bins, self.num_bins],
            range=[[0., self.truncation_limit],
                   [0., self.truncation_limit]])[0]

        if self.use_sqrt:
            joint_isi_histogram = np.sqrt(joint_isi_histogram)

        if self.sigma:
            if self.cutoff:
                start_index = self.isi_to_index(self.refr_period)
                joint_isi_histogram[
                    start_index:, start_index:] = gaussian_filter(
                        joint_isi_histogram[start_index:, start_index:],
                        sigma=self.sigma / self.bin_width)
                joint_isi_histogram[:start_index, :] = 0
                joint_isi_histogram[:, :start_index] = 0
            else:
                joint_isi_histogram = gaussian_filter(
                    joint_isi_histogram, sigma=self.sigma / self.bin_width)
        return joint_isi_histogram

    @staticmethod
    def normalize_cumulative_distribution(array):
        """
        This function normalizes parts of a cumulative distribution function
        to be a cumulative distribution function again.

        Parameters
        ----------
        array: np.ndarray
            A monotonously increasing array as a part of an unnormalized
             cumulative distribution function.

        Returns
        -------
        np.ndarray
            Monotonously increasing array from 0 to 1.
        """
        if array[-1] - array[0] > 0.:
            return (array - array[0]) / (array[-1] - array[0])
        return np.zeros_like(array)

    def dithering(self, n_surrogates=1):
        """
        Implementation of Joint-ISI-dithering for spike trains that pass the
        threshold of the dense rate. If not, a uniform dithered spike train is
        given back. The implementation continued the ideas of Louis et al.
        (2010) and Gerstein (2004).

        Parameters
        ----------
        n_surrogates: int
            The number of dithered spiketrains to be returned.
            Default: 1.

        Returns
        ----------
        dithered_sts: list of neo.SpikeTrain
            Spike trains, that are dithered versions of the given
            :attr:`spiketrain`
        """
        if self.too_less_spikes:
            return [self.spiketrain] * n_surrogates

        # Checks, whether the preprocessing is already done.
        if self._jisih_cumulatives is None:
            self._determine_cumulative_functions()

        dithered_sts = []
        isi_to_dither = self.isi
        for _ in range(n_surrogates):
            dithered_isi = self._get_dithered_isi(isi_to_dither)

            dithered_st = self.spiketrain[0].magnitude + \
                np.r_[0., np.cumsum(dithered_isi)]
            dithered_st = neo.SpikeTrain(dithered_st * self.unit,
                                         t_start=self.spiketrain.t_start,
                                         t_stop=self.spiketrain.t_stop)
            dithered_sts.append(dithered_st)
        return dithered_sts

    def _determine_cumulative_functions(self):
        rotated_jisih = np.rot90(self.joint_isi_histogram())

        if self.method == 'fast':
            self._jisih_cumulatives = []
            for double_index in range(self.num_bins):
                # Taking anti-diagonals of the original joint-ISI histogram
                diagonal = np.diagonal(
                    rotated_jisih, offset=-self.num_bins + double_index + 1)
                jisih_cum = self.normalize_cumulative_distribution(
                    np.cumsum(diagonal))
                self._jisih_cumulatives.append(jisih_cum)
            self._jisih_cumulatives = np.array(self._jisih_cumulatives)
        else:
            self._jisih_cumulatives = self._window_cumulatives(rotated_jisih)

    def _window_cumulatives(self, rotated_jisih):
        jisih_diag_cums = self._window_diagonal_cumulatives(rotated_jisih)
        jisih_cumulatives = np.zeros(
            (self.num_bins, self.num_bins,
             2 * self.max_change_index + 1))
        for curr_isi_id in range(self.num_bins):
            for next_isi_id in range(self.num_bins - curr_isi_id):
                double_index = next_isi_id + curr_isi_id
                cum_slice = jisih_diag_cums[
                    double_index,
                    curr_isi_id: curr_isi_id + 2 * self.max_change_index + 1]

                normalized_cum = self.normalize_cumulative_distribution(
                    cum_slice)
                jisih_cumulatives[curr_isi_id][next_isi_id] = normalized_cum
        return jisih_cumulatives

    def _window_diagonal_cumulatives(self, rotated_jisih):
        # An element of the first axis is defined as the sum of indices
        # for previous and subsequent ISI.

        jisih_diag_cums = np.zeros((self.num_bins,
                                    self.num_bins
                                    + 2 * self.max_change_index))

        # double_index corresponds to the sum of the indices for the previous
        # and the subsequent ISI.
        for double_index in range(self.num_bins):
            cum_diag = np.cumsum(np.diagonal(rotated_jisih,
                                             - self.num_bins
                                             + double_index + 1))

            right_padding = jisih_diag_cums.shape[1] - \
                len(cum_diag) - self.max_change_index

            jisih_diag_cums[double_index] = np.pad(
                cum_diag,
                pad_width=(self.max_change_index, right_padding),
                mode='constant',
                constant_values=(cum_diag[0], cum_diag[-1])
            )

        return jisih_diag_cums

    def _get_dithered_isi(self, isi_to_dither):
        dithered_isi = np.copy(isi_to_dither)
        # if alternate is true, a sampling_rhythm of 2 means that we have two
        # partitions of spikes, the "odd" and the "even" spikes and first
        # dither the "even" ones and then the "odd" ones.
        # if alternate is false, we just go dither from the first to the last
        # spike, which corresponds to a sampling_rhythm of 1.
        sampling_rhythm = self.alternate + 1
        number_of_isis = len(dithered_isi)

        for start in range(sampling_rhythm):
            dithered_isi_indices = self.isi_to_index(dithered_isi)
            for i in range(start, number_of_isis - 1,
                           sampling_rhythm):
                step = self._get_dithering_step(
                    dithered_isi,
                    dithered_isi_indices,
                    i)
                dithered_isi[i] += step
                dithered_isi[i + 1] -= step

        return dithered_isi

    def _get_dithering_step(self,
                            dithered_isi,
                            dithered_isi_indices,
                            i):
        curr_isi_id = dithered_isi_indices[i]
        next_isi_id = dithered_isi_indices[i + 1]
        double_index = curr_isi_id + next_isi_id
        if double_index < self.num_bins:
            if self.method == 'fast':
                cum_dist_func = self._jisih_cumulatives[
                    double_index]
                compare_isi = self.index_to_isi(curr_isi_id)
            else:
                cum_dist_func = self._jisih_cumulatives[
                    curr_isi_id][next_isi_id]
                compare_isi = self.max_change_isi

            if cum_dist_func[-1] > 0.:
                # when the method is 'fast', new_isi_id is where the current
                # ISI id should go to.
                new_isi_id = np.searchsorted(cum_dist_func, random.random())
                step = self.index_to_isi(new_isi_id) - compare_isi
                return step

        return self._uniform_dither_not_jisi_movable_spikes(
            dithered_isi[i],
            dithered_isi[i + 1])

    def _uniform_dither_not_jisi_movable_spikes(self,
                                                curr_isi,
                                                next_isi):
        left_dither = min(curr_isi - self.refr_period, self.dither)
        right_dither = min(next_isi - self.refr_period, self.dither)
        step = random.random() * (right_dither + left_dither) - left_dither
        return step


def spiketrain_shifting(spiketrain, trial_length, dt, sep, n=1):
    """
    Generates surrogates of a spike train by spike train shifting.
    It shifts by a random uniform amount independently different trials,
    individuated by the `trial_length` and the possible buffering period `sep`
    present in between trials.
    The shifting is done independently for each surrogate.

    Parameters
    ----------
    spiketrain :  neo.SpikeTrain
        The spike train from which to generate the surrogates.
    trial_length: pq.Quantity
        Trial length.
    dt : pq.Quantity
        Amount of dithering.
    sep: pq.Quantity
        Buffering in between trials
    n : int, optional
        Number of surrogates to be generated.
        Default: 1.

    Returns
    -------
    list of neo.SpikeTrain
        Each surrogate spike train obtained independently from `spiketrain` by
        randomly dithering its spikes. The range of the surrogate spike trains
        is the same as of `spiketrain`.
    """
    trial_length = trial_length.rescale(pq.ms)
    dt = dt.rescale(pq.ms).magnitude
    t_start, t_stop = spiketrain.t_start.rescale(pq.ms), \
                      spiketrain.t_stop.rescale(pq.ms)
    sep = sep.rescale(pq.ms)
    num_trials = int(t_stop.magnitude // (trial_length + sep).magnitude)
    spiketrain = spiketrain.rescale(pq.ms).magnitude
    surrogates = []
    for num_surr in range(n):
        surr = copy.copy(spiketrain)
        # looping over all trials
        for trial in range(num_trials):
            trial_start = trial * (trial_length.magnitude + sep.magnitude)
            trial_stop = trial * (trial_length.magnitude + sep.magnitude) \
                         + trial_length.magnitude
            surr[(surr >= trial_start) & (
                    surr <= trial_stop)] = \
                spiketrain[(spiketrain >= trial_start) &
                           (spiketrain <= trial_stop)] + \
                2 * dt * np.random.random() - dt
        surr = neo.SpikeTrain(surr * pq.ms,
                              t_start=t_start - sep,
                              t_stop=t_stop + sep)
        surrogates.append(surr)
    return surrogates


def surrogates(spiketrain, n=1, surr_method='dither_spike_train', dt=None,
               trial_length=None, sep=None, decimals=None, edges=True):
    """
    Generates surrogates of a `spiketrain` by a desired generation
    method.

    This routine is a wrapper for the other surrogate generators in the
    module.

    The surrogates retain the `spiketrain.t_start` and `spiketrain.t_stop` of
    the original `spiketrain`.


    Parameters
    ----------
    spiketrain : neo.SpikeTrain
        The spike train from which to generate the surrogates
    n : int, optional
        Number of surrogates to be generated.
        Default: 1.
    surr_method : str, optional
        The method to use to generate surrogate spike trains. Can be one of:
        * 'dither_spike_train': see `surrogates.dither_spike_train` [dt needed]
        * 'dither_spikes': see `surrogates.dither_spikes` [dt needed]
        * 'jitter_spikes': see `surrogates.jitter_spikes` [dt needed]
        * 'randomise_spikes': see `surrogates.randomise_spikes`
        * 'shuffle_isis': see `surrogates.shuffle_isis`
        * 'shift_spiketrain': see `surrogates.spiketrain_shifting`
        * 'joint_isi_dithering': see `surrogates.joint_isi_dithering`
        Default: 'dither_spike_train'.
    dt : pq.Quantity, optional
        For methods shifting spike times or spike trains randomly around
        their original time
        (`dither_spikes`, `dither_spike_train`) or replacing them randomly
        within a certain window (`jitter_spikes`), dt represents the size of
        that shift / window. For other methods, dt is ignored.
        Default: None.
    trial_length: pq.Quantity
        For the method spiketrain shifting, it represents the duration of the
        trial length in time units.
    sep: pq.Quantity
        For the method spiketrain shifting, it represents the buffering
         in between trials in time units.
    decimals : int or None, optional
        Number of decimal points for every spike time in the surrogates
        If None, machine precision is used.
        Default: None.
    edges : bool
        For surrogate spikes falling outside the range `[spiketrain.t_start,
        spiketrain.t_stop)`, whether to drop them out (for `edges = True`) or
        set them to the range's closest end (for `edges = False`).
        Default: True.

    Returns
    -------
    list of neo.SpikeTrain
        Each surrogate spike train obtained independently from `spiketrain`
        according to chosen surrogate type. The time range of the surrogate
        spike trains is the same as in `spiketrain`.
    """

    if not isinstance(spiketrain, neo.SpikeTrain):
        raise ValueError("spiketrain must be of instance neo.SpikeTrain")

    # Define the surrogate function to use, depending on the specified method
    surrogate_types = {
        'dither_spike_train': dither_spike_train,
        'dither_spikes': dither_spikes,
        'jitter_spikes': jitter_spikes,
        'randomise_spikes': randomise_spikes,
        'shuffle_isis': shuffle_isis,
<<<<<<< HEAD
        'shift_spiketrain': spiketrain_shifting,
        'joint_isi_dithering': None}

    if surr_method not in surrogate_types.keys():
        raise AttributeError(
            'specified surr_method (=%s) not valid' % surr_method)

    if surr_method in ('dither_spike_train', 'dither_spikes'):
        return surrogate_types[surr_method](
            spiketrain, dt, n=n, decimals=decimals, edges=edges)
    if surr_method in ('randomise_spikes', 'shuffle_isis'):
        return surrogate_types[surr_method](
            spiketrain, n=n, decimals=decimals)
    if surr_method == 'jitter_spikes':
        return surrogate_types[surr_method](
            spiketrain, dt, n=n)
    if surr_method == 'shift_spiketrain':
        return surrogate_types[surr_method](
            spiketrain, trial_length=trial_length, dt=dt, sep=sep, n=n)
=======
        'joint_isi_dithering': JointISI(spiketrain).dithering,
    }

    if surr_method not in surrogate_types.keys():
        raise ValueError("Specified surrogate method ('{}') "
                         "is not valid".format(surr_method))
    surr_method = surrogate_types[surr_method]

    # PYTHON2: replace with inspect.signature()
    if dt is None and surr_method in (dither_spike_train, dither_spikes,
                                      jitter_spikes):
        raise ValueError("{}() method requires 'dt' parameter to be "
                         "not None".format(surr_method.__name__))

    if surr_method in (dither_spike_train, dither_spikes):
        return surr_method(spiketrain, dt, n=n, decimals=decimals, edges=edges)
    if surr_method in (randomise_spikes, shuffle_isis):
        return surr_method(spiketrain, n=n, decimals=decimals)
    if surr_method == jitter_spikes:
        return surr_method(spiketrain, dt, n=n)
>>>>>>> 88682f06
    # surr_method == 'joint_isi_dithering':
    return surr_method(n)<|MERGE_RESOLUTION|>--- conflicted
+++ resolved
@@ -1071,33 +1071,14 @@
         'jitter_spikes': jitter_spikes,
         'randomise_spikes': randomise_spikes,
         'shuffle_isis': shuffle_isis,
-<<<<<<< HEAD
         'shift_spiketrain': spiketrain_shifting,
-        'joint_isi_dithering': None}
-
-    if surr_method not in surrogate_types.keys():
-        raise AttributeError(
-            'specified surr_method (=%s) not valid' % surr_method)
-
-    if surr_method in ('dither_spike_train', 'dither_spikes'):
-        return surrogate_types[surr_method](
-            spiketrain, dt, n=n, decimals=decimals, edges=edges)
-    if surr_method in ('randomise_spikes', 'shuffle_isis'):
-        return surrogate_types[surr_method](
-            spiketrain, n=n, decimals=decimals)
-    if surr_method == 'jitter_spikes':
-        return surrogate_types[surr_method](
-            spiketrain, dt, n=n)
-    if surr_method == 'shift_spiketrain':
-        return surrogate_types[surr_method](
-            spiketrain, trial_length=trial_length, dt=dt, sep=sep, n=n)
-=======
-        'joint_isi_dithering': JointISI(spiketrain).dithering,
+        'joint_isi_dithering': JointISI(spiketrain).dithering
     }
 
     if surr_method not in surrogate_types.keys():
         raise ValueError("Specified surrogate method ('{}') "
                          "is not valid".format(surr_method))
+
     surr_method = surrogate_types[surr_method]
 
     # PYTHON2: replace with inspect.signature()
@@ -1112,6 +1093,8 @@
         return surr_method(spiketrain, n=n, decimals=decimals)
     if surr_method == jitter_spikes:
         return surr_method(spiketrain, dt, n=n)
->>>>>>> 88682f06
+    if surr_method == spiketrain_shifting:
+        return surr_method(
+            spiketrain, trial_length=trial_length, dt=dt, sep=sep, n=n)
     # surr_method == 'joint_isi_dithering':
     return surr_method(n)
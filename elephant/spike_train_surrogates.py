--- conflicted
+++ resolved
@@ -1012,15 +1012,10 @@
     if surr_method in ['randomise_spikes', 'shuffle_isis']:
         return surrogate_types[surr_method](
             spiketrain, n=n, decimals=decimals)
-<<<<<<< HEAD
-    elif surr_method == 'joint_isi_dithering':
-        return JointISI(spiketrain).dithering(n)
     elif surr_method == 'bin_shuffling':
         return bin_shuffling(spiketrain, dt, binsize=binsize, n=n)
-=======
     elif surr_method == 'jitter_spikes':
         return surrogate_types[surr_method](
             spiketrain, dt, n=n)
     # surr_method == 'joint_isi_dithering':
-    return JointISI(spiketrain).dithering(n)
->>>>>>> 596afc3e
+    return JointISI(spiketrain).dithering(n)
# -*- coding: utf-8 -*-
"""
Module to generate surrogates of a spike train by randomising its spike times
in different ways (see [2]_ and [3]_). Different methods destroy different
features of the original data:

* randomise_spikes:
    randomly reposition all spikes inside the time interval (t_start, t_stop).
    Keeps spike count, generates Poisson spike trains with time-stationary
    firing rate
* dither_spikes:
    dither each spike time around original position by a random amount;
    keeps spike count and firing rates computed on a slow temporal scale;
    destroys ISIs, making them more exponentially distributed
* dither_spike_train:
    dither the whole input spike train (i.e. all spikes equally) by a random
    amount; keeps spike count, ISIs, and firing rates computed on a slow
    temporal scale
* jitter_spikes:
    discretize the full time interval (t_start, t_stop) into time segments
    and locally randomise the spike times (see randomise_spikes) inside each
    segment. Keeps spike count inside each segment and creates locally Poisson
    spike trains with locally time-stationary rates
* shuffle_isis:
    shuffle the inter-spike intervals (ISIs) of the spike train randomly,
    keeping the first spike time fixed and generating the others from the
    new sequence of ISIs. Keeps spike count and ISIs, flattens the firing rate
    profile
* joint_isi_dithering:
    calculate the Joint-ISI distribution and moves spike according to the
    probability distribution, that results from a fixed sum of ISI_before
<<<<<<< HEAD
    and the ISI_afterwards. For further details see [1].
* bin_shuffling:
=======
    and the ISI_afterwards. For further details see [1]_ and [2]_.
* bin_shuffling:
    shuffles the bins of a binned spiketrain inside of exclusive windows.
* trial_shifting:
    shifts each trial, i.e., each element of a list of spiketrains by a
    uniformly drawn random amount.
>>>>>>> 9d869b2c

References
----------
.. [1] Gerstein, G. L. (2004). Searching for significance in spatio-temporal
   firing patterns. Acta Neurobiol. Exp., 64:203–207.
.. [2] Louis, S., Gerstein, G. L., Gruen, S., and Diesmann, M. (2010).
   Surrogate spike train generation through dithering in operational time.
   Front. Comput. Neurosci., 4(127).
.. [3] Louis, S., Borgelt, C., and Gruen, S. (2010). Generation and selection
   of surrogate methods for correlation analysis. In Rotter, S. and Gruen, S.,
   editors, Analysis of Parallel Spike Trains. Springer, Berlin.

Original implementation by: Emiliano Torre [e.torre@fz-juelich.de]
:copyright: Copyright 2015-2016 by the Elephant team, see `doc/authors.rst`.
:license: Modified BSD, see LICENSE.txt for details.
"""

from __future__ import division, print_function, unicode_literals

import random
import warnings
import copy

import neo
import numpy as np
import quantities as pq
from scipy.ndimage import gaussian_filter

from elephant.statistics import isi
import elephant.conversion as conv
from elephant.utils import deprecated_alias

__all__ = [
    "dither_spikes",
    "randomise_spikes",
    "shuffle_isis",
    "dither_spike_train",
    "jitter_spikes",
    "JointISI",
    "surrogates"
]

# List of all available surrogate methods
SURR_METHODS = ('dither_spike_train', 'dither_spikes', 'jitter_spikes',
                'randomise_spikes', 'shuffle_isis', 'joint_isi_dithering',
                'dither_spikes_with_refractory_period', 'trial_shifting',
                'bin_shuffling', 'isi_dithering')


def _dither_spikes_with_refractory_period(spiketrain, dither, n_surrogates,
                                          refractory_period):
    units = spiketrain.units
    t_start = spiketrain.t_start.rescale(units).magnitude
    t_stop = spiketrain.t_stop.rescale(units).magnitude

    dither = dither.rescale(units).magnitude
    refractory_period = refractory_period.rescale(units).magnitude
    # The initially guesses refractory period is compared to the minimal ISI.
    # The smaller value is taken as the refractory to calculate with.
    refractory_period = np.min(np.diff(spiketrain.magnitude),
                               initial=refractory_period)

    dithered_spiketrains = []
    for _ in range(n_surrogates):
        dithered_st = np.copy(spiketrain.magnitude)
        random_ordered_ids = np.arange(len(spiketrain))
        np.random.shuffle(random_ordered_ids)

        for random_id in random_ordered_ids:
            spike = dithered_st[random_id]
            prev_spike = dithered_st[random_id - 1] \
                if random_id > 0 \
                else t_start - refractory_period
            # subtract refractory period so that the first spike can move up
            # to t_start
            next_spike = dithered_st[random_id + 1] \
                if random_id < len(spiketrain) - 1 \
                else t_stop + refractory_period
            # add refractory period so that the last spike can move up
            # to t_stop

            # Dither range in the direction to the previous spike
            prev_dither = min(dither, spike - prev_spike - refractory_period)
            # Dither range in the direction to the next spike
            next_dither = min(dither, next_spike - spike - refractory_period)

            dt = (prev_dither + next_dither) * random.random() - prev_dither
            dithered_st[random_id] += dt

        dithered_spiketrains.append(dithered_st)

    dithered_spiketrains = np.array(dithered_spiketrains) * units

    return dithered_spiketrains


@deprecated_alias(n='n_surrogates')
def dither_spikes(spiketrain, dither, n_surrogates=1, decimals=None,
                  edges=True, refractory_period=None):
    """
    Generates surrogates of a spike train by spike dithering.

    The surrogates are obtained by uniformly dithering times around the
    original position. The dithering is performed independently for each
    surrogate.

    The surrogates retain the `spiketrain.t_start` and `spiketrain.t_stop`.
    Spikes moved beyond this range are lost or moved to the range's ends,
    depending on the parameter `edges`.

    Parameters
    ----------
    spiketrain : neo.SpikeTrain
        The spike train from which to generate the surrogates.
    dither : pq.Quantity
        Amount of dithering. A spike at time `t` is placed randomly within
        `(t-dither, t+dither)`.
    n_surrogates : int, optional
        Number of surrogates to be generated.
        Default: 1.
    decimals : int or None, optional
        Number of decimal points for every spike time in the surrogates at a
        millisecond level.
        If None, machine precision is used.
        Default: None.
    edges : bool, optional
        For surrogate spikes falling outside the range
        `[spiketrain.t_start, spiketrain.t_stop)`, whether to drop them out
        (for `edges = True`) or set them to the range's closest end
        (for `edges = False`).
        Default: True.
    refractory_period : pq.Quantity or None, optional
        The dither range of each spike is adjusted such that the spike can not
        fall into the `refractory_period` of the previous or next spike.
        To account this, the refractory period is estimated as the smallest ISI
        of the spike train. The given argument `refractory_period` here is thus
        an initial estimation.
        Note, that with this option a spike cannot "jump" over the previous or
        next spike as it is normally possible.
        If set to None, no refractoriness is in dithering.
        Default: None.

    Returns
    -------
    list of neo.SpikeTrain
        Each surrogate spike train obtained independently from `spiketrain` by
        randomly dithering its spikes. The range of the surrogate spike trains
        is the same as of `spiketrain`.

    Examples
    --------
    >>> import quantities as pq
    >>> import neo
    ...
    >>> st = neo.SpikeTrain([100, 250, 600, 800] * pq.ms, t_stop=1 * pq.s)
    >>> print(dither_spikes(st, dither = 20 * pq.ms))  # doctest: +SKIP
    [<SpikeTrain(array([  96.53801903,  248.57047376,  601.48865767,
     815.67209811]) * ms, [0.0 ms, 1000.0 ms])>]
    >>> print(dither_spikes(st, dither = 20 * pq.ms, n_surrogates=2))
    [<SpikeTrain(array([ 104.24942044,  246.0317873 ,  584.55938657,
        818.84446913]) * ms, [0.0 ms, 1000.0 ms])>,
     <SpikeTrain(array([ 111.36693058,  235.15750163,  618.87388515,
        786.1807108 ]) * ms, [0.0 ms, 1000.0 ms])>]
    >>> print(dither_spikes(st, dither = 20 * pq.ms,
                            decimals=0))  # doctest: +SKIP
    [<SpikeTrain(array([  81.,  242.,  595.,  799.]) * ms,
        [0.0 ms, 1000.0 ms])>]

    """
    if len(spiketrain) == 0:
        # return the empty spiketrain n times
        return [spiketrain.copy() for _ in range(n_surrogates)]

    units = spiketrain.units
    t_start = spiketrain.t_start.rescale(units).magnitude
    t_stop = spiketrain.t_stop.rescale(units).magnitude

    if refractory_period is None or refractory_period == 0:
        # Main: generate the surrogates
        dither = dither.rescale(units).magnitude
        dithered_spiketrains = \
            spiketrain.magnitude.reshape((1, len(spiketrain))) \
            + 2 * dither * np.random.random_sample(
                (n_surrogates, len(spiketrain))) - dither
        dithered_spiketrains.sort(axis=1)

        if edges:
            # Leave out all spikes outside
            # [spiketrain.t_start, spiketrain.t_stop]
            dithered_spiketrains = \
                [train[
                    np.all([t_start < train, train < t_stop], axis=0)]
                 for train in dithered_spiketrains]
        else:
            # Move all spikes outside
            # [spiketrain.t_start, spiketrain.t_stop] to the range's ends
            dithered_spiketrains = np.minimum(
                np.maximum(dithered_spiketrains, t_start),
                t_stop)

        dithered_spiketrains = dithered_spiketrains * units

    elif isinstance(refractory_period, pq.Quantity):
        dithered_spiketrains = _dither_spikes_with_refractory_period(
            spiketrain, dither, n_surrogates, refractory_period)
    else:
        raise ValueError("refractory_period must be of type pq.Quantity")

    # Round the surrogate data to decimal position, if requested
    if decimals is not None:
        dithered_spiketrains = \
            dithered_spiketrains.rescale(pq.ms).round(decimals).rescale(units)

    # Return the surrogates as list of neo.SpikeTrain
    return [neo.SpikeTrain(
        train, t_start=t_start, t_stop=t_stop)
            for train in dithered_spiketrains]


@deprecated_alias(n='n_surrogates')
def randomise_spikes(spiketrain, n_surrogates=1, decimals=None):
    """
    Generates surrogates of a spike train by spike time randomization.

    The surrogates are obtained by keeping the spike count of the original
    `spiketrain`, but placing the spikes randomly in the interval
    `[spiketrain.t_start, spiketrain.t_stop]`. The generated independent
    `neo.SpikeTrain` objects follow  Poisson statistics (exponentially
    distributed inter-spike intervals).

    Parameters
    ----------
    spiketrain : neo.SpikeTrain
        The spike train from which to generate the surrogates.
    n_surrogates : int, optional
        Number of surrogates to be generated.
        Default: 1.
    decimals : int or None, optional
        Number of decimal points for every spike time in the surrogates.
        If None, machine precision is used.
        Default: None.

    Returns
    -------
    list of neo.SpikeTrain
        Each surrogate spike train obtained independently from `spiketrain` by
        randomly distributing its spikes in the interval
        `[spiketrain.t_start, spiketrain.t_stop]`.

    Examples
    --------
    >>> import quantities as pq
    >>> import neo
    ...
    >>> st = neo.SpikeTrain([100, 250, 600, 800] * pq.ms, t_stop=1 * pq.s)
    >>> print(randomise_spikes(st))  # doctest: +SKIP
        [<SpikeTrain(array([ 131.23574603,  262.05062963,  549.84371387,
                            940.80503832]) * ms, [0.0 ms, 1000.0 ms])>]
    >>> print(randomise_spikes(st, n_surrogates=2))  # doctest: +SKIP
        [<SpikeTrain(array([  84.53274955,  431.54011743,  733.09605806,
              852.32426583]) * ms, [0.0 ms, 1000.0 ms])>,
         <SpikeTrain(array([ 197.74596726,  528.93517359,  567.44599968,
              775.97843799]) * ms, [0.0 ms, 1000.0 ms])>]
    >>> print(randomise_spikes(st, decimals=0))  # doctest: +SKIP
        [<SpikeTrain(array([  29.,  667.,  720.,  774.]) * ms,
              [0.0 ms, 1000.0 ms])>]

    """
    # Create surrogate spike trains as rows of a Quantity array
    sts = ((spiketrain.t_stop - spiketrain.t_start) *
           np.random.random(size=(n_surrogates, len(spiketrain))) +
           spiketrain.t_start).rescale(spiketrain.units)

    # Round the surrogate data to decimal position, if requested
    if decimals is not None:
        sts = sts.round(decimals)

    # Convert the Quantity array to a list of SpikeTrains, and return them
    return [neo.SpikeTrain(np.sort(st), t_start=spiketrain.t_start,
                           t_stop=spiketrain.t_stop)
            for st in sts]


@deprecated_alias(n='n_surrogates')
def shuffle_isis(spiketrain, n_surrogates=1, decimals=None):
    """
    Generates surrogates of a spike train by inter-spike-interval (ISI)
    shuffling.

    The surrogates are obtained by randomly sorting the ISIs of the given input
    `spiketrain`. This generates independent `neo.SpikeTrain` object(s) with
    same ISI distribution and spike count as in `spiketrain`, while
    destroying temporal dependencies and firing rate profile.

    Parameters
    ----------
    spiketrain : neo.SpikeTrain
        The spike train from which to generate the surrogates.
    n_surrogates : int, optional
        Number of surrogates to be generated.
        Default: 1.
    decimals : int or None, optional
        Number of decimal points for every spike time in the surrogates.
        If None, machine precision is used.
        Default: None.

    Returns
    -------
    list of neo.SpikeTrain
        Each surrogate spike train obtained independently from `spiketrain` by
        random ISI shuffling. The time range of the surrogate spike trains is
        the same as in `spiketrain`.

    Examples
    --------
    >>> import quantities as pq
    >>> import neo
    ...
    >>> st = neo.SpikeTrain([100, 250, 600, 800] * pq.ms, t_stop=1 * pq.s)
    >>> print(shuffle_isis(st))  # doctest: +SKIP
        [<SpikeTrain(array([ 200.,  350.,  700.,  800.]) * ms,
                 [0.0 ms, 1000.0 ms])>]
    >>> print(shuffle_isis(st, n_surrogates=2))  # doctest: +SKIP
        [<SpikeTrain(array([ 100.,  300.,  450.,  800.]) * ms,
              [0.0 ms, 1000.0 ms])>,
         <SpikeTrain(array([ 200.,  350.,  700.,  800.]) * ms,
              [0.0 ms, 1000.0 ms])>]

    """
    if len(spiketrain) > 0:
        isi0 = spiketrain[0] - spiketrain.t_start
        ISIs = np.hstack([isi0, isi(spiketrain)])

        # Round the isis to decimal position, if requested
        if decimals is not None:
            ISIs = ISIs.round(decimals)

        # Create list of surrogate spike trains by random ISI permutation
        sts = []
        for surrogate_id in range(n_surrogates):
            surr_times = np.cumsum(np.random.permutation(ISIs)) * \
                spiketrain.units + spiketrain.t_start
            sts.append(neo.SpikeTrain(
                surr_times, t_start=spiketrain.t_start,
                t_stop=spiketrain.t_stop))

    else:
        sts = [neo.SpikeTrain([] * spiketrain.units,
                              t_start=spiketrain.t_start,
                              t_stop=spiketrain.t_stop)] * n_surrogates

    return sts


@deprecated_alias(n='n_surrogates')
def dither_spike_train(spiketrain, shift, n_surrogates=1, decimals=None,
                       edges=True):
    """
    Generates surrogates of a spike train by spike train shifting.

    The surrogates are obtained by shifting the whole spike train by a
    random amount of time (independent for each surrogate). Thus, ISIs and
    temporal correlations within the spike train are kept. For small shifts,
    the firing rate profile is also kept with reasonable accuracy.

    The surrogates retain the `spiketrain.t_start` and `spiketrain.t_stop`.
    Spikes moved beyond this range are lost or moved to the range's ends,
    depending on the parameter `edges`.

    Parameters
    ----------
    spiketrain : neo.SpikeTrain
        The spike train from which to generate the surrogates.
    shift : pq.Quantity
        Amount of shift. `spiketrain` is shifted by a random amount uniformly
        drawn from the range `(-shift, +shift)`.
    n_surrogates : int, optional
        Number of surrogates to be generated.
        Default: 1.
    decimals : int or None, optional
        Number of decimal points for every spike time in the surrogates.
        If None, machine precision is used.
        Default: None.
    edges : bool, optional
        For surrogate spikes falling outside the range `[spiketrain.t_start,
        spiketrain.t_stop)`, whether to drop them out (for `edges = True`) or
        set them to the range's closest end (for `edges = False`).
        Default: True.

    Returns
    -------
    list of neo.SpikeTrain
        Each surrogate spike train obtained independently from `spiketrain` by
        randomly dithering the whole spike train. The time range of the
        surrogate spike trains is the same as in `spiketrain`.

    Examples
    --------
    >>> import quantities as pq
    >>> import neo
    ...
    >>> st = neo.SpikeTrain([100, 250, 600, 800] * pq.ms, t_stop=1 * pq.s)
    >>> print(dither_spike_train(st, shift = 20*pq.ms))  # doctest: +SKIP
    [<SpikeTrain(array([  96.53801903,  248.57047376,  601.48865767,
     815.67209811]) * ms, [0.0 ms, 1000.0 ms])>]
    >>> print(dither_spike_train(st, shift = 20*pq.ms, n_surrogates=2))
    [<SpikeTrain(array([  92.89084054,  242.89084054,  592.89084054,
        792.89084054]) * ms, [0.0 ms, 1000.0 ms])>,
     <SpikeTrain(array([  84.61079043,  234.61079043,  584.61079043,
        784.61079043]) * ms, [0.0 ms, 1000.0 ms])>]
    >>> print(dither_spike_train(st, shift = 20 * pq.ms,
                                 decimals=0))  # doctest: +SKIP
    [<SpikeTrain(array([  82.,  232.,  582.,  782.]) * ms,
        [0.0 ms, 1000.0 ms])>]

    """
    # Transform spiketrain into a Quantity object (needed for matrix algebra)
    data = spiketrain.view(pq.Quantity)

    # Main: generate the surrogates by spike train shifting
    surr = data.reshape(
        (1, len(data))) + 2 * shift * np.random.random_sample(
            (n_surrogates, 1)) - shift

    # Round the surrogate data to decimal position, if requested
    if decimals is not None:
        surr = surr.round(decimals)

    if edges is False:
        # Move all spikes outside [spiketrain.t_start, spiketrain.t_stop] to
        # the range's ends
        surr = np.minimum(np.maximum(surr.simplified.magnitude,
                                     spiketrain.t_start.simplified.magnitude),
                          spiketrain.t_stop.simplified.magnitude) * pq.s
    else:
        # Leave out all spikes outside [spiketrain.t_start, spiketrain.t_stop]
        tstart, tstop = spiketrain.t_start.simplified.magnitude, \
            spiketrain.t_stop.simplified.magnitude
        surr = [np.sort(s[np.all([s >= tstart, s < tstop], axis=0)]) * pq.s
                for s in surr.simplified.magnitude]

    # Return the surrogates as SpikeTrains
    return [neo.SpikeTrain(s, t_start=spiketrain.t_start,
                           t_stop=spiketrain.t_stop).rescale(spiketrain.units)
            for s in surr]


@deprecated_alias(binsize='bin_size', n='n_surrogates')
def jitter_spikes(spiketrain, bin_size, n_surrogates=1):
    """
    Generates surrogates of a spike train by spike jittering.

    The surrogates are obtained by defining adjacent time bins spanning the
    `spiketrain` range, and randomly re-positioning (independently for each
    surrogate) each spike in the time bin it falls into.

    The surrogates retain the `spiketrain.t_start` and `spiketrain.t_stop`.
    Note that within each time bin the surrogate spike trains are locally
    Poissonian (the inter-spike-intervals are exponentially distributed).

    Parameters
    ----------
    spiketrain : neo.SpikeTrain
        The spike train from which to generate the surrogates.
    bin_size : pq.Quantity
        Size of the time bins within which to randomize the spike times.
        Note: the last bin lasts until `spiketrain.t_stop` and might have
        width different from `bin_size`.
    n_surrogates : int, optional
        Number of surrogates to be generated.
        Default: 1.

    Returns
    -------
    list of neo.SpikeTrain
        Each surrogate spike train obtained independently from `spiketrain` by
        randomly replacing its spikes within bins of user-defined width. The
        time range of the surrogate spike trains is the same as in
        `spiketrain`.

    Examples
    --------
    >>> import quantities as pq
    >>> import neo
    ...
    >>> st = neo.SpikeTrain([80, 150, 320, 480] * pq.ms, t_stop=1 * pq.s)
    >>> print(jitter_spikes(st, bin_size=100 * pq.ms))  # doctest: +SKIP
    [<SpikeTrain(array([  98.82898293,  178.45805954,  346.93993867,
        461.34268507]) * ms, [0.0 ms, 1000.0 ms])>]
    >>> print(jitter_spikes(st, bin_size=100 * pq.ms, n_surrogates=2))
    [<SpikeTrain(array([  97.15720041,  199.06945744,  397.51928207,
        402.40065162]) * ms, [0.0 ms, 1000.0 ms])>,
     <SpikeTrain(array([  80.74513157,  173.69371317,  338.05860962,
        495.48869981]) * ms, [0.0 ms, 1000.0 ms])>]
    >>> print(jitter_spikes(st, bin_size=100 * pq.ms))  # doctest: +SKIP
    [<SpikeTrain(array([  4.55064897e-01,   1.31927046e+02,   3.57846265e+02,
         4.69370604e+02]) * ms, [0.0 ms, 1000.0 ms])>]

    """
    # Define standard time unit; all time Quantities are converted to
    # scalars after being rescaled to this unit, to use the power of numpy
    std_unit = bin_size.units

    # Compute bin edges for the jittering procedure
    # !: the last bin arrives until spiketrain.t_stop and might have
    # size != bin_size
    start_dl = spiketrain.t_start.rescale(std_unit).magnitude
    stop_dl = spiketrain.t_stop.rescale(std_unit).magnitude

    bin_edges = start_dl + np.arange(start_dl, stop_dl, bin_size.magnitude)
    bin_edges = np.hstack([bin_edges, stop_dl])

    # Create n surrogates with spikes randomly placed in the interval (0,1)
    surr_poiss01 = np.random.random_sample((n_surrogates, len(spiketrain)))

    # Compute the bin id of each spike
    bin_ids = np.array(
        (spiketrain.view(pq.Quantity) /
         bin_size).rescale(pq.dimensionless).magnitude, dtype=int)

    # Compute the size of each time bin (as a numpy array)
    bin_sizes_dl = np.diff(bin_edges)

    # For each spike compute its offset (the left end of the bin it falls
    # into) and the size of the bin it falls into
    offsets = start_dl + np.array([bin_edges[bin_id] for bin_id in bin_ids])
    dilats = np.array([bin_sizes_dl[bin_id] for bin_id in bin_ids])

    # Compute each surrogate by dilating and shifting each spike s in the
    # poisson 0-1 spike trains to dilat * s + offset. Attach time unit again
    surr = np.sort(surr_poiss01 * dilats + offsets, axis=1) * std_unit

    return [neo.SpikeTrain(s, t_start=spiketrain.t_start,
                           t_stop=spiketrain.t_stop).rescale(spiketrain.units)
            for s in surr]


def bin_shuffling(
        binned_spiketrain, max_displacement, n_surrogates=1, sliding=False):
    """
    Bin shuffling surrogate generation.
<<<<<<< HEAD
    Given a binned spiketrain, the function shuffles the binned spike
    train entries inside windows of the twice the length of `max_displacement`,
    either with sliding or exclusive windows.
=======

    The function shuffles the entries of a binned spike train entries inside
    windows with a fixed maximal displacement. The windows are either exclusive
    or sliding.
>>>>>>> 9d869b2c

    Parameters
    ----------
    binned_spiketrain : conv.BinnedSpikeTrain
<<<<<<< HEAD
        the binned spiketrain to create surrogates of
    max_displacement : int
        number of bins the a single spike can be displaced
    n_surrogates : int, optional
        number of surrogates
        Default : 1
    sliding : bool, optional
        option to have a sliding window
        Default : False
=======
        The binned spiketrain to create surrogates of.
    max_displacement : int
        Number of bins that a single spike can be displaced.
    n_surrogates : int, optional
        Number of surrogates to create.
        Default: 1.
    sliding : bool, optional
        If True, the window is slided bin by bin.
        Default: False.
>>>>>>> 9d869b2c

    Returns
    -------
    binned_surrogates : list of conv.BinnedSpikeTrain
<<<<<<< HEAD
        Each entry of the list is a binned surrogate spiketrain
=======
        Each entry of the list is a binned surrogate spiketrain.
>>>>>>> 9d869b2c
    """
    displacement_window = 2 * max_displacement

    binned_spiketrain_bool = binned_spiketrain.to_bool_array()[0]
    st_length = len(binned_spiketrain_bool)

    surrogate_spiketrains = []
    for surrogate_id in range(n_surrogates):
        surrogate_spiketrain = np.copy(binned_spiketrain_bool)
        if sliding:
            for window_position in range(st_length - displacement_window):
                # shuffling the binned spike train within the window
                np.random.shuffle(
                    surrogate_spiketrain[
                        window_position:
                        window_position + displacement_window])
        else:
            windows = st_length // displacement_window
            windows_remainder = st_length % displacement_window
            for window_position in range(windows):
                # shuffling the binned spike train within the window
                np.random.shuffle(
                    surrogate_spiketrain[
                        window_position * displacement_window:
                        (window_position + 1) * displacement_window])
            if windows_remainder != 0:
                np.random.shuffle(
                    surrogate_spiketrain[windows * displacement_window:])
        surrogate_spiketrain = surrogate_spiketrain.reshape((1, st_length))

        surrogate_spiketrains.append(
            conv.BinnedSpikeTrain(
                surrogate_spiketrain,
                bin_size=binned_spiketrain.bin_size,
                t_start=binned_spiketrain.t_start,
                t_stop=binned_spiketrain.t_stop))
    return surrogate_spiketrains


class JointISI(object):
    """
    The class :class:`JointISI` is implemented for Joint-ISI dithering
    as a continuation of the ideas of [1]_ and [2]_.

    When creating a class instance, all necessary preprocessing steps are done
    to use :func:`JointISI.dithering` method.

    Parameters
    ----------
    spiketrain : neo.SpikeTrain
        Input spiketrain to create surrogates of.
    dither : pq.Quantity, optional
        This quantity describes the maximum displacement of a spike, when
        `method` is 'window'. It is also used for the uniform dithering for
        the spikes, which are outside the regime in the Joint-ISI
        histogram, where Joint-ISI dithering is applicable.
        Default: 15. * pq.ms.
    truncation_limit : pq.Quantity, optional
        The Joint-ISI distribution of :math:`(ISI_i, ISI_{i+1})` is defined
        within the range :math:`[0, \infty)`. Since this is computationally not
        feasible, the Joint-ISI distribution is truncated for high ISI.
        The Joint-ISI histogram is calculated for
        :math:`(ISI_i, ISI_{i+1})` from 0 to `truncation_limit`.
        Default: 100. * pq.ms.
    n_bins : int, optional
        The size of the joint-ISI-distribution will be
        `n_bins*n_bins/2`.
        Default: 100.
    sigma : pq.Quantity, optional
        The standard deviation of the Gaussian kernel, with which
        the data is convolved.
        Default: 2. * pq.ms.
    alternate : bool, optional
        If True, then all even spikes are dithered followed
        by all odd spikes. Otherwise, the spikes are dithered in ascending
        order from the first to the last spike.
        Default: True.
    use_sqrt : bool, optional
        If True, the joint-ISI histogram is preprocessed by
        applying a square root (following [1]).
        Default: False.
    method : {'fast', 'window'}, optional
        * 'fast': the spike can move in the whole range between the
            previous and subsequent spikes (computationally efficient).
<<<<<<< HEAD
        * 'window': the spike movement is limited to the parameter `dither`
        Default: 'window'.
    cutoff : boolean, optional
=======
        * 'window': the spike movement is limited to the parameter `dither`.

        Default: 'window'.
    cutoff : bool, optional
>>>>>>> 9d869b2c
        If True, then the filtering of the Joint-ISI histogram is
        limited on the lower side by the minimal ISI.
        This can be necessary, if in the data there is a certain refractory
        period, which will be destroyed by the convolution with the
        2d-Gaussian function.
        Default: True.
    refractory_period : pq.Quantity, optional
        Defines the refractory period of the dithered `spiketrain` unless
        the smallest ISI of the `spiketrain` is lower than this value.
        Default: 4. * pq.ms.
<<<<<<< HEAD
    isi_dithering : boolean, optional
        If true the Joint-ISI distribution is evaluated as the outer product
        of the ISI-distribution with itself. Thus, all serial correlations are
        destroyed.
        Default: False
=======
    isi_dithering : bool, optional
        If True, the Joint-ISI distribution is evaluated as the outer product
        of the ISI-distribution with itself. Thus, all serial correlations are
        destroyed.
        Default: False.
>>>>>>> 9d869b2c

    References
    ----------
    .. [1] Gerstein, G. L. (2004). Searching for significance in
       spatio-temporal firing patterns. Acta Neurobiol. Exp., 64:203–207.
    .. [2] Louis, S., Gerstein, G. L., Gruen, S., and Diesmann, M. (2010).
       Surrogate spike train generation through dithering in operational time.
       Front. Comput. Neurosci., 4(127).
    """

    # The min number of spikes, required for dithering.
    # Otherwise, the original spiketrain is copied N times.
    MIN_SPIKES = 3

    @deprecated_alias(num_bins='n_bins', refr_period='refractory_period')
    def __init__(self,
                 spiketrain,
                 dither=15. * pq.ms,
                 truncation_limit=100. * pq.ms,
                 n_bins=100,
                 sigma=2. * pq.ms,
                 alternate=True,
                 use_sqrt=False,
                 method='window',
                 cutoff=True,
                 refractory_period=4. * pq.ms,
                 isi_dithering=False):
<<<<<<< HEAD
=======
        if not isinstance(spiketrain, neo.SpikeTrain):
            raise TypeError('spiketrain must be of type neo.SpikeTrain')
>>>>>>> 9d869b2c
        self.spiketrain = spiketrain
        self.truncation_limit = self._get_magnitude(truncation_limit)
        self.n_bins = n_bins

        self.dither = self._get_magnitude(dither)

        self.sigma = self._get_magnitude(sigma)
        self.alternate = alternate

        if method not in ('fast', 'window'):
            raise ValueError("The method can either be 'fast' or 'window', "
                             "but not '{}'".format(method))
        self.method = method

        refractory_period = self._get_magnitude(refractory_period)
        if not self._too_less_spikes:
            minimal_isi = np.min(self.isi)
            refractory_period = min(refractory_period, minimal_isi)
        self.refractory_period = refractory_period

        self.cutoff = cutoff
        self.use_sqrt = use_sqrt
        self._jisih_cumulatives = None

        self._max_change_index = self._isi_to_index(self.dither)
        self._max_change_isi = self._index_to_isi(self._max_change_index)

        self.isi_dithering = isi_dithering

        self.isi_dithering = isi_dithering

    @property
    def refr_period(self):
        warnings.warn("'.refr_period' is deprecated; use '.refractory_period'",
                      DeprecationWarning)
        return self.refractory_period

    @property
    def num_bins(self):
        warnings.warn("'.num_bins' is deprecated; use '.n_bins'",
                      DeprecationWarning)
        return self.n_bins

    def _get_magnitude(self, quantity):
        """
        Parameters
        ----------
        quantity : pq.Quantity or float

        Returns
        -------
        magnitude : float
            The magnitude of `quantity`, rescaled to the units of the input
            :attr:`spiketrain`.
        """
        if isinstance(quantity, pq.Quantity):
            return quantity.rescale(self._unit).magnitude
        return quantity

    @property
    def _too_less_spikes(self):
        """
        This is a check if the :attr:`spiketrain` has enough spikes to evaluate
        the joint-ISI histogram.

        Returns
        -------
        bool
            If True, the spike train is so sparse, that this algorithm can't be
            applied properly. Than in dithering() copies of the spiketrains are
            returned.
        """
        return len(self.spiketrain) < self.MIN_SPIKES

    @property
<<<<<<< HEAD
    def unit(self):
        """
        The unit of the spiketrain. Also the unit of the surrogates.
=======
    def _unit(self):
        """
        The unit of the spiketrain. Thus, the unit of the output surrogates.
>>>>>>> 9d869b2c
        """
        return self.spiketrain.units

    @property
    def isi(self):
        """
        The inter-spike intervals of the spiketrain.
<<<<<<< HEAD
        """
        if self.too_less_spikes:
=======

        Returns
        -------
        np.ndarray or None
            An array of inter-spike intervals of the `spiketrain`.
            None, if not enough spikes in the `spiketrain`.
        """
        if self._too_less_spikes:
>>>>>>> 9d869b2c
            return None
        return isi(self.spiketrain.magnitude)

    @property
    def bin_width(self):
        return self.truncation_limit / self.n_bins

    def _isi_to_index(self, inter_spike_interval):
        """
        A function that gives for each ISI the corresponding index in the
        Joint-ISI distribution.

        Parameters
        ----------
        inter_spike_interval : np.ndarray or float
            An array of ISIs or a single ISI.

        Returns
        -------
        indices : np.ndarray or int
            The corresponding indices/index for each ISI. When the input is an
            array, also the output is.
        """
        return np.floor(inter_spike_interval / self.bin_width).astype(int)

    def _index_to_isi(self, isi_index):
        """
        Maps `isi_index` back to the original ISI.

        Parameters
        ----------
        isi_index : np.ndarray or int
            The index of ISI.

        Returns
        -------
        np.ndarray or float
            The corresponding ISI(s) for each indices/index. When the input is
            an array, also the output is.
        """
        return (isi_index + 0.5) * self.bin_width

    def joint_isi_histogram(self):
        """
        Calculates a 2D histogram of :math:`(ISI_i, ISI_{i+1})` and applies
        square root or gaussian filtering if necessary.

        Returns
        -------
        joint_isi_histogram : np.ndarray or None
            A np.ndarray with shape `n_bins` x `n_bins` containing the
            joint-ISI histogram.
            None, if not enough spikes in the `spiketrain`.
        """
        if self._too_less_spikes:
            return None
        isis = self.isi
        if not self.isi_dithering:
            joint_isi_histogram = np.histogram2d(
                isis[:-1], isis[1:],
                bins=[self.n_bins, self.n_bins],
                range=[[0., self.truncation_limit],
                       [0., self.truncation_limit]])[0]
        else:
            isi_histogram = np.histogram(
                isis,
                bins=self.n_bins,
                range=[0., self.truncation_limit])[0]
            joint_isi_histogram = np.outer(isi_histogram, isi_histogram)

        if self.use_sqrt:
            joint_isi_histogram = np.sqrt(joint_isi_histogram)

        if self.sigma:
            if self.cutoff:
                start_index = self._isi_to_index(self.refractory_period)
                joint_isi_histogram[
                    start_index:, start_index:] = gaussian_filter(
                        joint_isi_histogram[start_index:, start_index:],
                        sigma=self.sigma / self.bin_width)
                joint_isi_histogram[:start_index, :] = 0
                joint_isi_histogram[:, :start_index] = 0
            else:
                joint_isi_histogram = gaussian_filter(
                    joint_isi_histogram, sigma=self.sigma / self.bin_width)
        return joint_isi_histogram

    @staticmethod
    def _normalize_cumulative_distribution(array):
        """
        This function normalizes the cut-off of a cumulative distribution
        function so that the first element is again zero and the last element
        is one.

        Parameters
        ----------
        array : np.ndarray
            A monotonously increasing array as a part of an unnormalized
            cumulative distribution function.

        Returns
        -------
        np.ndarray
            Monotonously increasing array from 0 to 1.
            If `array` does not contain all equal elements, a only-zeros array
            is returned.
        """
        if array[-1] - array[0] > 0.:
            return (array - array[0]) / (array[-1] - array[0])
        return np.zeros_like(array)

    def dithering(self, n_surrogates=1):
        """
        Implementation of Joint-ISI-dithering for spike trains that pass the
        threshold of the dense rate. If not, a uniform dithered spike train is
        given back.

        Parameters
        ----------
        n_surrogates : int
            The number of dithered spiketrains to be returned.
            Default: 1.

        Returns
        ----------
        dithered_sts : list of neo.SpikeTrain
            Spike trains, that are dithered versions of the given
            :attr:`spiketrain`.
        """
        if self._too_less_spikes:
            return [self.spiketrain] * n_surrogates

        # Checks, whether the preprocessing is already done.
        if self._jisih_cumulatives is None:
            self._determine_cumulative_functions()

        dithered_sts = []
        isi_to_dither = self.isi
        for _ in range(n_surrogates):
            dithered_isi = self._get_dithered_isi(isi_to_dither)

            dithered_st = self.spiketrain[0].magnitude + \
                np.r_[0., np.cumsum(dithered_isi)]
            dithered_st = neo.SpikeTrain(dithered_st * self._unit,
                                         t_start=self.spiketrain.t_start,
                                         t_stop=self.spiketrain.t_stop)
            dithered_sts.append(dithered_st)
        return dithered_sts

    def _determine_cumulative_functions(self):
        rotated_jisih = np.rot90(self.joint_isi_histogram())

        if self.method == 'fast':
            self._jisih_cumulatives = []
            for double_index in range(self.n_bins):
                # Taking anti-diagonals of the original joint-ISI histogram
                diagonal = np.diagonal(
                    rotated_jisih, offset=-self.n_bins + double_index + 1)
                jisih_cum = self._normalize_cumulative_distribution(
                    np.cumsum(diagonal))
                self._jisih_cumulatives.append(jisih_cum)
            self._jisih_cumulatives = np.array(self._jisih_cumulatives)
        else:
            self._jisih_cumulatives = self._window_cumulatives(rotated_jisih)

    def _window_cumulatives(self, rotated_jisih):
        jisih_diag_cums = self._window_diagonal_cumulatives(rotated_jisih)
        jisih_cumulatives = np.zeros(
            (self.n_bins, self.n_bins,
             2 * self._max_change_index + 1))
        for curr_isi_id in range(self.n_bins):
            for next_isi_id in range(self.n_bins - curr_isi_id):
                double_index = next_isi_id + curr_isi_id
                cum_slice = jisih_diag_cums[
                    double_index,
                    curr_isi_id: curr_isi_id + 2 * self._max_change_index + 1]

                normalized_cum = self._normalize_cumulative_distribution(
                    cum_slice)
                jisih_cumulatives[curr_isi_id][next_isi_id] = normalized_cum
        return jisih_cumulatives

    def _window_diagonal_cumulatives(self, rotated_jisih):
        # An element of the first axis is defined as the sum of indices
        # for previous and subsequent ISI.

        jisih_diag_cums = np.zeros((self.n_bins,
                                    self.n_bins
                                    + 2 * self._max_change_index))

        # double_index corresponds to the sum of the indices for the previous
        # and the subsequent ISI.
        for double_index in range(self.n_bins):
            cum_diag = np.cumsum(np.diagonal(rotated_jisih,
                                             - self.n_bins
                                             + double_index + 1))

            right_padding = jisih_diag_cums.shape[1] - \
                len(cum_diag) - self._max_change_index

            jisih_diag_cums[double_index] = np.pad(
                cum_diag,
                pad_width=(self._max_change_index, right_padding),
                mode='constant',
                constant_values=(cum_diag[0], cum_diag[-1])
            )

        return jisih_diag_cums

    def _get_dithered_isi(self, isi_to_dither):
        dithered_isi = np.copy(isi_to_dither)
        # if alternate is true, a sampling_rhythm of 2 means that we have two
        # partitions of spikes, the "odd" and the "even" spikes and first
        # dither the "even" ones and then the "odd" ones.
        # if alternate is false, we just go dither from the first to the last
        # spike, which corresponds to a sampling_rhythm of 1.
        sampling_rhythm = self.alternate + 1
        number_of_isis = len(dithered_isi)

        for start in range(sampling_rhythm):
            dithered_isi_indices = self._isi_to_index(dithered_isi)
            for i in range(start, number_of_isis - 1,
                           sampling_rhythm):
                step = self._get_dithering_step(
                    dithered_isi,
                    dithered_isi_indices,
                    i)
                dithered_isi[i] += step
                dithered_isi[i + 1] -= step

        return dithered_isi

    def _get_dithering_step(self,
                            dithered_isi,
                            dithered_isi_indices,
                            i):
        curr_isi_id = dithered_isi_indices[i]
        next_isi_id = dithered_isi_indices[i + 1]
        double_index = curr_isi_id + next_isi_id
        if double_index < self.n_bins:
            if self.method == 'fast':
                cum_dist_func = self._jisih_cumulatives[
                    double_index]
                compare_isi = self._index_to_isi(curr_isi_id)
            else:
                cum_dist_func = self._jisih_cumulatives[
                    curr_isi_id][next_isi_id]
                compare_isi = self._max_change_isi

            if cum_dist_func[-1] > 0.:
                # when the method is 'fast', new_isi_id is where the current
                # ISI id should go to.
                new_isi_id = np.searchsorted(cum_dist_func, random.random())
                step = self._index_to_isi(new_isi_id) - compare_isi
                return step

        return self._uniform_dither_not_jisi_movable_spikes(
            dithered_isi[i],
            dithered_isi[i + 1])

    def _uniform_dither_not_jisi_movable_spikes(self,
                                                curr_isi,
                                                next_isi):
        left_dither = min(curr_isi - self.refractory_period, self.dither)
        right_dither = min(next_isi - self.refractory_period, self.dither)
        step = random.random() * (right_dither + left_dither) - left_dither
        return step


<<<<<<< HEAD
def trial_shifting(
        spiketrain, dither, n_surrogates=1):
    """
    Generates surrogates of a spike train by trial shifting.
    It shifts by a random uniform amount independently different trials,
    individuated by the `trial_length` and the possible buffering period `sep`
    present in between trials.
=======
def trial_shifting(spiketrains, dither, n_surrogates=1):
    """
    Generates surrogates of a spike train by trial shifting.

    It shifts by a random uniform amount independently different trials,
    which are the elements of a list of spiketrains.
>>>>>>> 9d869b2c
    The shifting is done independently for each surrogate.

    Parameters
    ----------
<<<<<<< HEAD
    spiketrain :  list of neo.SpikeTrain
        list of spike trains of the same neuron
         where each element corresponds to one trial
=======
    spiketrains : list of neo.SpikeTrain
        A list of spike trains of the same neuron
        where each element corresponds to one trial.
>>>>>>> 9d869b2c
    dither : pq.Quantity
        Amount of dithering.
    n_surrogates : int, optional
        Number of surrogates to be generated.
        Default: 1.

    Returns
    -------
<<<<<<< HEAD
    list of neo.SpikeTrain
=======
    surrogate_spiketrains : list of list of neo.SpikeTrain
>>>>>>> 9d869b2c
        Each surrogate spike train obtained independently from `spiketrain` by
        randomly dithering its spikes. The range of the surrogate spike trains
        is the same as of `spiketrain`.
    """
    dither = dither.simplified.magnitude
<<<<<<< HEAD
    units = spiketrain[0].units

    # number of trials in concatenated spiketrain
    t_starts = [single_trial_st.t_start.simplified.magnitude
                for single_trial_st in spiketrain]
    t_stops = [single_trial_st.t_stop.simplified.magnitude
               for single_trial_st in spiketrain]
    spiketrain = [single_trial_st.simplified.magnitude
                  for single_trial_st in spiketrain]
    surrogate_spiketrains = []
    for surrogate_id in range(n_surrogates):
        copied_spiketrain = copy.copy(spiketrain)
        surrogate_spiketrain = []
        # looping over all trials
        for st_id, single_trial_st in enumerate(copied_spiketrain):
            single_trial_st += dither * (2 * random.random() - 1)
            single_trial_st = \
                np.remainder(
                    single_trial_st - t_starts[st_id],
                    t_stops[st_id] - t_starts[st_id]) + t_starts[st_id]
            single_trial_st.sort()
            surrogate_spiketrain.append(
                neo.SpikeTrain(
                    single_trial_st * pq.s,
                    t_start=t_starts[st_id] * pq.s,
                    t_stop=t_stops[st_id] * pq.s,
                    units=units))
=======

    units = spiketrains[0].units
    t_starts = [single_trial_st.t_start.simplified.magnitude
                for single_trial_st in spiketrains]
    t_stops = [single_trial_st.t_stop.simplified.magnitude
               for single_trial_st in spiketrains]
    spiketrains = [single_trial_st.simplified.magnitude
                   for single_trial_st in spiketrains]

    surrogate_spiketrains = \
        _trial_shifting(spiketrains, dither, t_starts, t_stops,
                        n_surrogates)

    surrogate_spiketrains = \
        [[neo.SpikeTrain(
            surrogate_spiketrain[trial_id] * pq.s,
            t_start=t_starts[trial_id] * pq.s,
            t_stop=t_stops[trial_id] * pq.s,
            units=units)
          for trial_id in range(len(surrogate_spiketrain))]
         for surrogate_spiketrain in surrogate_spiketrains]

    return surrogate_spiketrains


def _trial_shifting(spiketrains, dither, t_starts, t_stops, n_surrogates):
    """
    Inner nucleus of the trial shuffling procedure.
    """
    surrogate_spiketrains = []
    for surrogate_id in range(n_surrogates):
        copied_spiketrain = copy.copy(spiketrains)
        surrogate_spiketrain = []
        # looping over all trials
        for trial_id, single_trial_st in enumerate(copied_spiketrain):
            single_trial_st += dither * (2 * random.random() - 1)
            single_trial_st = np.remainder(
                single_trial_st - t_starts[trial_id],
                t_stops[trial_id] - t_starts[trial_id]
            ) + t_starts[trial_id]
            single_trial_st.sort()

            surrogate_spiketrain.append(single_trial_st)

>>>>>>> 9d869b2c
        surrogate_spiketrains.append(surrogate_spiketrain)
    return surrogate_spiketrains


def _trial_shifting_of_concatenated_spiketrain(
        spiketrain, dither, trial_length, trial_separation, n_surrogates=1):
    """
    Generates surrogates of a spike train by trial shifting.
    It shifts by a random uniform amount independently different trials,
<<<<<<< HEAD
    individuated by the `trial_length` and the possible buffering period `sep`
    present in between trials.
=======
    individuated by the `trial_length` and the possible buffering period
    `trial_separation` present in between trials.
>>>>>>> 9d869b2c
    The shifting is done independently for each surrogate.

    Parameters
    ----------
<<<<<<< HEAD
    spiketrain :  neo.SpikeTrain
        The spiketrain from which to generate the surrogates.
        The spiketrain must be a concatenation of single-trial spiketrains.
    dither : pq.Quantity
        Amount of dithering.
    trial_length : pq.Quantity
=======
    spiketrain : neo.SpikeTrain
        A single spike train, where the trials are concatenated.
    dither : pq.Quantity
        Amount of dithering.
        trial_length : pq.Quantity
>>>>>>> 9d869b2c
        The length of the single-trial spiketrain.
    trial_separation : pq.Quantity
        Buffering in between trials in the concatenation of the spiketrain.
    n_surrogates : int, optional
        Number of surrogates to be generated.
        Default: 1.

    Returns
    -------
<<<<<<< HEAD
    list of neo.SpikeTrain
=======
    surrogate_spiketrains : list of neo.SpikeTrain
>>>>>>> 9d869b2c
        Each surrogate spike train obtained independently from `spiketrain` by
        randomly dithering its spikes. The range of the surrogate spike trains
        is the same as of `spiketrain`.
    """
<<<<<<< HEAD
    trial_length = trial_length.simplified.magnitude
    dither = dither.simplified.magnitude
    t_start = spiketrain.t_start.simplified.magnitude
    t_stop = spiketrain.t_stop.simplified.magnitude
    trial_separation = trial_separation.simplified.magnitude
    units = spiketrain.units

    # number of trials in concatenated spiketrain
    n_trials = int(t_stop // (trial_length + trial_separation))
    spiketrain = spiketrain.simplified.magnitude
    surrogate_spiketrains = []
    for surrogate_id in range(n_surrogates):
        surrogate_spiketrain = np.copy(spiketrain)
        # looping over all trials
        for trial in range(n_trials):
            trial_start = trial * (trial_length + trial_separation)
            trial_stop = trial_start + trial_length
            spikes_within_trial = (spiketrain >= trial_start) \
                & (spiketrain <= trial_stop)
            surrogate_spiketrain[spikes_within_trial] += \
                dither * (2 * np.random.random() - 1)
            surrogate_spiketrain[spikes_within_trial] = \
                np.remainder(surrogate_spiketrain[spikes_within_trial],
                             trial_length + trial_separation) + trial_start
        surrogate_spiketrain.sort()
        surrogate_spiketrain = neo.SpikeTrain(
            surrogate_spiketrain * pq.s,
            t_start=t_start * pq.s, t_stop=t_stop * pq.s,
            units=units)
        surrogate_spiketrains.append(surrogate_spiketrain)
=======
    units = spiketrain.units
    t_start = spiketrain.t_start.simplified.magnitude
    t_stop = spiketrain.t_stop.simplified.magnitude
    trial_length = trial_length.simplified.magnitude
    trial_separation = trial_separation.simplified.magnitude
    n_trials = int((t_stop - t_start) // (trial_length + trial_separation))
    t_starts = t_start + \
        np.arange(n_trials) * (trial_length + trial_separation)
    t_stops = t_starts + trial_length
    spiketrains = spiketrain.simplified.magnitude
    spiketrains = [spiketrains[(spiketrains >= t_starts[trial_id]) &
                               (spiketrains <= t_stops[trial_id])]
                   for trial_id in range(n_trials)]

    surrogate_spiketrains = _trial_shifting(
        spiketrains, dither, t_starts, t_stops, n_surrogates)

    surrogate_spiketrains = [neo.SpikeTrain(
            np.hstack(surrogate_spiketrain) * pq.s,
            t_start=t_start * pq.s,
            t_stop=t_stop * pq.s,
            units=units)
        for surrogate_spiketrain in surrogate_spiketrains]
>>>>>>> 9d869b2c
    return surrogate_spiketrains


@deprecated_alias(n='n_surrogates', surr_method='method')
def surrogates(
        spiketrain, n_surrogates=1, method='dither_spike_train',
        dt=None, **kwargs):
    """
    Generates surrogates of a `spiketrain` by a desired generation
    method.

    This routine is a wrapper for the other surrogate generators in the
    module.

    The surrogates retain the `spiketrain.t_start` and `spiketrain.t_stop` of
    the original `spiketrain`.


    Parameters
    ----------
    spiketrain : neo.SpikeTrain or list of neo.SpikeTrain
        The spike train from which to generate the surrogates.
        The only method that accepts a list of spike trains instead of a single
        spike train to generate the surrogates from is 'trial_shifting'.
    n_surrogates : int, optional
        Number of surrogates to be generated.
        Default: 1.
    method : str, optional
        The method to use to generate surrogate spike trains. Can be one of:
<<<<<<< HEAD
        * 'dither_spike_train': see surrogates.dither_spike_train() [dt needed]
        * 'dither_spikes': see surrogates.dither_spikes() [dt needed]
        * 'jitter_spikes': see surrogates.jitter_spikes() [dt needed]
        * 'randomise_spikes': see surrogates.randomise_spikes()
        * 'shuffle_isis': see surrogates.shuffle_isis()
        * 'joint_isi_dithering': see surrogates.joint_isi_dithering()
        * 'shift_spiketrain': see `surrogates.trial_shifting`
        * 'bin_shuffling': see surrogates.bin_shuffling()
            If used in this module, specify the key-word argument `bin_size`
            of type pq.Quantity
=======

        * 'dither_spike_train': see `surrogates.dither_spike_train()`
            [`dt` needed]
        * 'dither_spikes': see `surrogates.dither_spikes()` [`dt` needed]
        * 'jitter_spikes': see `surrogates.jitter_spikes()` [`dt` needed]
        * 'randomise_spikes': see `surrogates.randomise_spikes()`
        * 'shuffle_isis': see `surrogates.shuffle_isis()`
        * 'joint_isi_dithering': see `surrogates.joint_isi_dithering()`
            [`dt` needed]
        * 'trial_shifting': see `surrogates.trial_shifting` [`dt` needed]
            If used on a neo.SpikeTrain, specify the key-word argument
            `trial_length` and `trial_separation` of type pq.Quantity.
            Else, `spiketrain` has to be a list of neo.SpikeTrain.
        * 'bin_shuffling': see `surrogates.bin_shuffling()` [`dt` needed]
            If used in this module, specify the key-word argument `bin_size`
            of type pq.Quantity.

>>>>>>> 9d869b2c
        Default: 'dither_spike_train'
    dt : pq.Quantity, optional
        For methods shifting spike times or spike trains randomly around
        their original time
        (`dither_spikes`, `dither_spike_train`) or replacing them randomly
        within a certain window (`jitter_spikes`), dt represents the size of
        that shift / window. For other methods, dt is ignored.
        Default: None.
<<<<<<< HEAD
    ** kwargs
        keyword arguments passed to the chosen surrogate method
=======
    kwargs
        Keyword arguments passed to the chosen surrogate method.
>>>>>>> 9d869b2c

    Returns
    -------
    list of neo.SpikeTrain
        Each surrogate spike train obtained independently from `spiketrain`
        according to chosen surrogate type. The time range of the surrogate
        spike trains is the same as in `spiketrain`.

    Raises
    ------
    TypeError
        If `spiketrain` is not either a `neo.SpikeTrain` object or a list of
        `neo.SpikeTrain`.

    ValueError
        If `method` is not one of the surrogate methods defined in this module.

        If `dt` is None and `method` is not 'randomise_spikes' nor 'shuffle_isis'.
    """

    if isinstance(spiketrain, list):
        if not isinstance(spiketrain[0], neo.SpikeTrain):
            raise TypeError('spiketrain must be an instance neo.SpikeTrain or'
                            ' a list of neo.SpikeTrain')
    elif not isinstance(spiketrain, neo.SpikeTrain):
        raise TypeError('spiketrain must be an instance neo.SpikeTrain or'
                        ' a list of neo.SpikeTrain')

    # Define the surrogate function to use, depending on the specified method
    surrogate_types = {
        'dither_spike_train': dither_spike_train,
        'dither_spikes': dither_spikes,
        'dither_spikes_with_refractory_period': dither_spikes,
        'jitter_spikes': jitter_spikes,
        'randomise_spikes': randomise_spikes,
        'shuffle_isis': shuffle_isis,
        'bin_shuffling': bin_shuffling,
        'trial_shifting': trial_shifting,
        'joint_isi_dithering': lambda n: JointISI(
            spiketrain, **kwargs).dithering(n),
        'isi_dithering': lambda n: JointISI(
            spiketrain, isi_dithering=True, **kwargs).dithering(n)
    }

    if method not in surrogate_types.keys():
        raise ValueError("Specified surrogate method ('{}') "
                         "is not valid".format(method))
    method = surrogate_types[method]

    # PYTHON2: replace with inspect.signature()
    if dt is None and method not in (randomise_spikes, shuffle_isis):
        raise ValueError("{}() method requires 'dt' parameter to be "
                         "not None".format(method.__name__))

    if method in (dither_spike_train, dither_spikes):
        return method(
            spiketrain, dt, n_surrogates=n_surrogates, **kwargs)
    if method in (randomise_spikes, shuffle_isis):
        return method(spiketrain, n_surrogates=n_surrogates, **kwargs)
    if method is jitter_spikes:
        return method(spiketrain, dt, n_surrogates=n_surrogates)
    if method is trial_shifting:
        if isinstance(spiketrain, list):
            return method(
<<<<<<< HEAD
                spiketrain, dither=dt, n_surrogates=n_surrogates, **kwargs)
        return _trial_shifting_of_concatenated_spiketrain(
                spiketrain, dither=dt, n_surrogates=n_surrogates, **kwargs)
=======
                spiketrain, dither=dt, n_surrogates=n_surrogates)
        return _trial_shifting_of_concatenated_spiketrain(
            spiketrain, dither=dt, n_surrogates=n_surrogates, **kwargs)
>>>>>>> 9d869b2c
    if method is bin_shuffling:
        bin_size = kwargs['bin_size']
        binned_spiketrain = conv.BinnedSpikeTrain(
            spiketrain, bin_size=bin_size)
        bin_grid = binned_spiketrain.bin_centers.magnitude
        max_displacement = int(
            dt.rescale(pq.ms).magnitude / bin_size.rescale(pq.ms).magnitude)
        binned_surrogates = method(
            binned_spiketrain, max_displacement, n_surrogates=n_surrogates)
        surrogate_spiketrains = [neo.SpikeTrain(
            bin_grid[binned_surrogate.to_bool_array()[0]]
            + spiketrain.t_start.magnitude,
            t_start=spiketrain.t_start,
            t_stop=spiketrain.t_stop,
            units=spiketrain.units)
                                 for binned_surrogate in binned_surrogates]
        return surrogate_spiketrains
    # surr_method is 'joint_isi_dithering' or isi_dithering:
    return method(n_surrogates)<|MERGE_RESOLUTION|>--- conflicted
+++ resolved
@@ -29,17 +29,12 @@
 * joint_isi_dithering:
     calculate the Joint-ISI distribution and moves spike according to the
     probability distribution, that results from a fixed sum of ISI_before
-<<<<<<< HEAD
-    and the ISI_afterwards. For further details see [1].
-* bin_shuffling:
-=======
     and the ISI_afterwards. For further details see [1]_ and [2]_.
 * bin_shuffling:
     shuffles the bins of a binned spiketrain inside of exclusive windows.
 * trial_shifting:
     shifts each trial, i.e., each element of a list of spiketrains by a
     uniformly drawn random amount.
->>>>>>> 9d869b2c
 
 References
 ----------
@@ -581,31 +576,14 @@
         binned_spiketrain, max_displacement, n_surrogates=1, sliding=False):
     """
     Bin shuffling surrogate generation.
-<<<<<<< HEAD
-    Given a binned spiketrain, the function shuffles the binned spike
-    train entries inside windows of the twice the length of `max_displacement`,
-    either with sliding or exclusive windows.
-=======
 
     The function shuffles the entries of a binned spike train entries inside
     windows with a fixed maximal displacement. The windows are either exclusive
     or sliding.
->>>>>>> 9d869b2c
 
     Parameters
     ----------
     binned_spiketrain : conv.BinnedSpikeTrain
-<<<<<<< HEAD
-        the binned spiketrain to create surrogates of
-    max_displacement : int
-        number of bins the a single spike can be displaced
-    n_surrogates : int, optional
-        number of surrogates
-        Default : 1
-    sliding : bool, optional
-        option to have a sliding window
-        Default : False
-=======
         The binned spiketrain to create surrogates of.
     max_displacement : int
         Number of bins that a single spike can be displaced.
@@ -615,16 +593,11 @@
     sliding : bool, optional
         If True, the window is slided bin by bin.
         Default: False.
->>>>>>> 9d869b2c
 
     Returns
     -------
     binned_surrogates : list of conv.BinnedSpikeTrain
-<<<<<<< HEAD
-        Each entry of the list is a binned surrogate spiketrain
-=======
         Each entry of the list is a binned surrogate spiketrain.
->>>>>>> 9d869b2c
     """
     displacement_window = 2 * max_displacement
 
@@ -709,16 +682,10 @@
     method : {'fast', 'window'}, optional
         * 'fast': the spike can move in the whole range between the
             previous and subsequent spikes (computationally efficient).
-<<<<<<< HEAD
-        * 'window': the spike movement is limited to the parameter `dither`
-        Default: 'window'.
-    cutoff : boolean, optional
-=======
         * 'window': the spike movement is limited to the parameter `dither`.
 
         Default: 'window'.
     cutoff : bool, optional
->>>>>>> 9d869b2c
         If True, then the filtering of the Joint-ISI histogram is
         limited on the lower side by the minimal ISI.
         This can be necessary, if in the data there is a certain refractory
@@ -729,19 +696,11 @@
         Defines the refractory period of the dithered `spiketrain` unless
         the smallest ISI of the `spiketrain` is lower than this value.
         Default: 4. * pq.ms.
-<<<<<<< HEAD
-    isi_dithering : boolean, optional
-        If true the Joint-ISI distribution is evaluated as the outer product
-        of the ISI-distribution with itself. Thus, all serial correlations are
-        destroyed.
-        Default: False
-=======
     isi_dithering : bool, optional
         If True, the Joint-ISI distribution is evaluated as the outer product
         of the ISI-distribution with itself. Thus, all serial correlations are
         destroyed.
         Default: False.
->>>>>>> 9d869b2c
 
     References
     ----------
@@ -769,11 +728,10 @@
                  cutoff=True,
                  refractory_period=4. * pq.ms,
                  isi_dithering=False):
-<<<<<<< HEAD
-=======
+
         if not isinstance(spiketrain, neo.SpikeTrain):
             raise TypeError('spiketrain must be of type neo.SpikeTrain')
->>>>>>> 9d869b2c
+            
         self.spiketrain = spiketrain
         self.truncation_limit = self._get_magnitude(truncation_limit)
         self.n_bins = n_bins
@@ -849,15 +807,9 @@
         return len(self.spiketrain) < self.MIN_SPIKES
 
     @property
-<<<<<<< HEAD
-    def unit(self):
-        """
-        The unit of the spiketrain. Also the unit of the surrogates.
-=======
     def _unit(self):
         """
         The unit of the spiketrain. Thus, the unit of the output surrogates.
->>>>>>> 9d869b2c
         """
         return self.spiketrain.units
 
@@ -865,10 +817,6 @@
     def isi(self):
         """
         The inter-spike intervals of the spiketrain.
-<<<<<<< HEAD
-        """
-        if self.too_less_spikes:
-=======
 
         Returns
         -------
@@ -877,7 +825,6 @@
             None, if not enough spikes in the `spiketrain`.
         """
         if self._too_less_spikes:
->>>>>>> 9d869b2c
             return None
         return isi(self.spiketrain.magnitude)
 
@@ -1147,35 +1094,20 @@
         return step
 
 
-<<<<<<< HEAD
-def trial_shifting(
-        spiketrain, dither, n_surrogates=1):
-    """
-    Generates surrogates of a spike train by trial shifting.
-    It shifts by a random uniform amount independently different trials,
-    individuated by the `trial_length` and the possible buffering period `sep`
-    present in between trials.
-=======
 def trial_shifting(spiketrains, dither, n_surrogates=1):
     """
     Generates surrogates of a spike train by trial shifting.
 
     It shifts by a random uniform amount independently different trials,
     which are the elements of a list of spiketrains.
->>>>>>> 9d869b2c
+
     The shifting is done independently for each surrogate.
 
     Parameters
     ----------
-<<<<<<< HEAD
-    spiketrain :  list of neo.SpikeTrain
-        list of spike trains of the same neuron
-         where each element corresponds to one trial
-=======
     spiketrains : list of neo.SpikeTrain
         A list of spike trains of the same neuron
         where each element corresponds to one trial.
->>>>>>> 9d869b2c
     dither : pq.Quantity
         Amount of dithering.
     n_surrogates : int, optional
@@ -1184,45 +1116,12 @@
 
     Returns
     -------
-<<<<<<< HEAD
-    list of neo.SpikeTrain
-=======
     surrogate_spiketrains : list of list of neo.SpikeTrain
->>>>>>> 9d869b2c
         Each surrogate spike train obtained independently from `spiketrain` by
         randomly dithering its spikes. The range of the surrogate spike trains
         is the same as of `spiketrain`.
     """
     dither = dither.simplified.magnitude
-<<<<<<< HEAD
-    units = spiketrain[0].units
-
-    # number of trials in concatenated spiketrain
-    t_starts = [single_trial_st.t_start.simplified.magnitude
-                for single_trial_st in spiketrain]
-    t_stops = [single_trial_st.t_stop.simplified.magnitude
-               for single_trial_st in spiketrain]
-    spiketrain = [single_trial_st.simplified.magnitude
-                  for single_trial_st in spiketrain]
-    surrogate_spiketrains = []
-    for surrogate_id in range(n_surrogates):
-        copied_spiketrain = copy.copy(spiketrain)
-        surrogate_spiketrain = []
-        # looping over all trials
-        for st_id, single_trial_st in enumerate(copied_spiketrain):
-            single_trial_st += dither * (2 * random.random() - 1)
-            single_trial_st = \
-                np.remainder(
-                    single_trial_st - t_starts[st_id],
-                    t_stops[st_id] - t_starts[st_id]) + t_starts[st_id]
-            single_trial_st.sort()
-            surrogate_spiketrain.append(
-                neo.SpikeTrain(
-                    single_trial_st * pq.s,
-                    t_start=t_starts[st_id] * pq.s,
-                    t_stop=t_stops[st_id] * pq.s,
-                    units=units))
-=======
 
     units = spiketrains[0].units
     t_starts = [single_trial_st.t_start.simplified.magnitude
@@ -1267,7 +1166,6 @@
 
             surrogate_spiketrain.append(single_trial_st)
 
->>>>>>> 9d869b2c
         surrogate_spiketrains.append(surrogate_spiketrain)
     return surrogate_spiketrains
 
@@ -1276,32 +1174,20 @@
         spiketrain, dither, trial_length, trial_separation, n_surrogates=1):
     """
     Generates surrogates of a spike train by trial shifting.
+    
     It shifts by a random uniform amount independently different trials,
-<<<<<<< HEAD
-    individuated by the `trial_length` and the possible buffering period `sep`
-    present in between trials.
-=======
     individuated by the `trial_length` and the possible buffering period
     `trial_separation` present in between trials.
->>>>>>> 9d869b2c
+    
     The shifting is done independently for each surrogate.
 
     Parameters
     ----------
-<<<<<<< HEAD
-    spiketrain :  neo.SpikeTrain
-        The spiketrain from which to generate the surrogates.
-        The spiketrain must be a concatenation of single-trial spiketrains.
-    dither : pq.Quantity
-        Amount of dithering.
-    trial_length : pq.Quantity
-=======
     spiketrain : neo.SpikeTrain
         A single spike train, where the trials are concatenated.
     dither : pq.Quantity
         Amount of dithering.
-        trial_length : pq.Quantity
->>>>>>> 9d869b2c
+    trial_length : pq.Quantity
         The length of the single-trial spiketrain.
     trial_separation : pq.Quantity
         Buffering in between trials in the concatenation of the spiketrain.
@@ -1311,47 +1197,11 @@
 
     Returns
     -------
-<<<<<<< HEAD
-    list of neo.SpikeTrain
-=======
     surrogate_spiketrains : list of neo.SpikeTrain
->>>>>>> 9d869b2c
         Each surrogate spike train obtained independently from `spiketrain` by
         randomly dithering its spikes. The range of the surrogate spike trains
         is the same as of `spiketrain`.
     """
-<<<<<<< HEAD
-    trial_length = trial_length.simplified.magnitude
-    dither = dither.simplified.magnitude
-    t_start = spiketrain.t_start.simplified.magnitude
-    t_stop = spiketrain.t_stop.simplified.magnitude
-    trial_separation = trial_separation.simplified.magnitude
-    units = spiketrain.units
-
-    # number of trials in concatenated spiketrain
-    n_trials = int(t_stop // (trial_length + trial_separation))
-    spiketrain = spiketrain.simplified.magnitude
-    surrogate_spiketrains = []
-    for surrogate_id in range(n_surrogates):
-        surrogate_spiketrain = np.copy(spiketrain)
-        # looping over all trials
-        for trial in range(n_trials):
-            trial_start = trial * (trial_length + trial_separation)
-            trial_stop = trial_start + trial_length
-            spikes_within_trial = (spiketrain >= trial_start) \
-                & (spiketrain <= trial_stop)
-            surrogate_spiketrain[spikes_within_trial] += \
-                dither * (2 * np.random.random() - 1)
-            surrogate_spiketrain[spikes_within_trial] = \
-                np.remainder(surrogate_spiketrain[spikes_within_trial],
-                             trial_length + trial_separation) + trial_start
-        surrogate_spiketrain.sort()
-        surrogate_spiketrain = neo.SpikeTrain(
-            surrogate_spiketrain * pq.s,
-            t_start=t_start * pq.s, t_stop=t_stop * pq.s,
-            units=units)
-        surrogate_spiketrains.append(surrogate_spiketrain)
-=======
     units = spiketrain.units
     t_start = spiketrain.t_start.simplified.magnitude
     t_stop = spiketrain.t_stop.simplified.magnitude
@@ -1375,7 +1225,6 @@
             t_stop=t_stop * pq.s,
             units=units)
         for surrogate_spiketrain in surrogate_spiketrains]
->>>>>>> 9d869b2c
     return surrogate_spiketrains
 
 
@@ -1405,18 +1254,6 @@
         Default: 1.
     method : str, optional
         The method to use to generate surrogate spike trains. Can be one of:
-<<<<<<< HEAD
-        * 'dither_spike_train': see surrogates.dither_spike_train() [dt needed]
-        * 'dither_spikes': see surrogates.dither_spikes() [dt needed]
-        * 'jitter_spikes': see surrogates.jitter_spikes() [dt needed]
-        * 'randomise_spikes': see surrogates.randomise_spikes()
-        * 'shuffle_isis': see surrogates.shuffle_isis()
-        * 'joint_isi_dithering': see surrogates.joint_isi_dithering()
-        * 'shift_spiketrain': see `surrogates.trial_shifting`
-        * 'bin_shuffling': see surrogates.bin_shuffling()
-            If used in this module, specify the key-word argument `bin_size`
-            of type pq.Quantity
-=======
 
         * 'dither_spike_train': see `surrogates.dither_spike_train()`
             [`dt` needed]
@@ -1434,7 +1271,6 @@
             If used in this module, specify the key-word argument `bin_size`
             of type pq.Quantity.
 
->>>>>>> 9d869b2c
         Default: 'dither_spike_train'
     dt : pq.Quantity, optional
         For methods shifting spike times or spike trains randomly around
@@ -1443,13 +1279,8 @@
         within a certain window (`jitter_spikes`), dt represents the size of
         that shift / window. For other methods, dt is ignored.
         Default: None.
-<<<<<<< HEAD
-    ** kwargs
-        keyword arguments passed to the chosen surrogate method
-=======
     kwargs
         Keyword arguments passed to the chosen surrogate method.
->>>>>>> 9d869b2c
 
     Returns
     -------
@@ -1514,15 +1345,9 @@
     if method is trial_shifting:
         if isinstance(spiketrain, list):
             return method(
-<<<<<<< HEAD
-                spiketrain, dither=dt, n_surrogates=n_surrogates, **kwargs)
-        return _trial_shifting_of_concatenated_spiketrain(
-                spiketrain, dither=dt, n_surrogates=n_surrogates, **kwargs)
-=======
                 spiketrain, dither=dt, n_surrogates=n_surrogates)
         return _trial_shifting_of_concatenated_spiketrain(
             spiketrain, dither=dt, n_surrogates=n_surrogates, **kwargs)
->>>>>>> 9d869b2c
     if method is bin_shuffling:
         bin_size = kwargs['bin_size']
         binned_spiketrain = conv.BinnedSpikeTrain(

# -*- coding: utf-8 -*-
"""
Elephant is a package for the analysis of neurophysiology data, based on Neo.

:copyright: Copyright 2014-2019 by the Elephant team, see `doc/authors.rst`.
:license: Modified BSD, see LICENSE.txt for details.
"""

from . import (statistics,
               spike_train_generation,
               spike_train_correlation,
               unitary_event_analysis,
               cubic,
               spectral,
               kernels,
               spike_train_dissimilarity,
               spike_train_surrogates,
               signal_processing,
               current_source_density,
               change_point_detection,
               phase_analysis,
               sta,
               conversion,
               neo_tools,
               cell_assembly_detection,
               spade,
               waveform_features,
               gpfa)

try:
<<<<<<< HEAD
    from . import pandas_bridge, asset
=======
    from . import pandas_bridge
    from . import asset
    from . import spade
>>>>>>> 4e7b3327
except ImportError:
    # requirements-extras are missing
    # please run command `pip install -r requirements-extras.txt`
    pass


def _get_version():
    import os
    elephant_dir = os.path.dirname(__file__)
    with open(os.path.join(elephant_dir, 'VERSION')) as version_file:
        version = version_file.read().strip()
    return version


__version__ = _get_version()<|MERGE_RESOLUTION|>--- conflicted
+++ resolved
@@ -27,14 +27,9 @@
                waveform_features,
                gpfa)
 
-try:
-<<<<<<< HEAD
-    from . import pandas_bridge, asset
-=======
     from . import pandas_bridge
     from . import asset
     from . import spade
->>>>>>> 4e7b3327
 except ImportError:
     # requirements-extras are missing
     # please run command `pip install -r requirements-extras.txt`

--- conflicted
+++ resolved
@@ -3,37 +3,28 @@
 Basic processing procedures for analog signals (e.g., performing a z-score of a
 signal, or filtering a signal).
 
-:copyright: Copyright 2014-2016 by the Elephant team, see `doc/authors.rst`.
+:copyright: Copyright 2014-2020 by the Elephant team, see `doc/authors.rst`.
 :license: Modified BSD, see LICENSE.txt for details.
 """
 
-<<<<<<< HEAD
 from __future__ import division, print_function, unicode_literals
-import numpy as np
-import scipy.signal
-import quantities as pq
-=======
-from __future__ import division, print_function
-
-import warnings
-
->>>>>>> 978763e3
+
 import neo
 import numpy as np
-import numpy.matlib as npm
 import quantities as pq
 import scipy.signal
+import scipy.signal
 
 
 def zscore(signal, inplace=True):
-    """
+    r"""
     Apply a z-score operation to one or several `neo.AnalogSignal` objects.
 
-    The z-score operation subtracts the mean :math:`\\mu` of the signal, and
-    divides by its standard deviation :math:`\\sigma`:
+    The z-score operation subtracts the mean :math:`\mu` of the signal, and
+    divides by its standard deviation :math:`\sigma`:
 
     .. math::
-         Z(x(t))= \\frac{x(t)-\\mu}{\\sigma}
+         Z(x(t)) = \frac{x(t)-\mu}{\sigma}
 
     If a `neo.AnalogSignal` object containing multiple signals is provided,
     the z-transform is always calculated for each signal individually.
@@ -41,7 +32,7 @@
     If a list of `neo.AnalogSignal` objects is supplied, the mean and standard
     deviation are calculated across all objects of the list. Thus, all list
     elements are z-transformed by the same values of :math:`\\mu` and
-    :math:`\\sigma`. For a `neo.AnalogSignal` that contains multiple signals,
+    :math:`\sigma`. For a `neo.AnalogSignal` that contains multiple signals,
     each signal of the array is treated separately across list elements.
     Therefore, the number of signals must be identical for each
     `neo.AnalogSignal` object of the list.
@@ -58,10 +49,10 @@
 
     Returns
     -------
-    result: neo.AnalogSignal or list of neo.AnalogSignal
-        The output format matches the input format: for each
-        `neo.AnalogSignal` object supplied, a corresponding object is returned
-        containing the z-transformed signal with the unit dimensionless.
+    signal_ztransofrmed : neo.AnalogSignal or list of neo.AnalogSignal
+        The output format matches the input format: for each input
+        `neo.AnalogSignal`, a corresponding `neo.AnalogSignal` is returned,
+        containing the z-transformed signal with dimensionless unit.
 
     Notes
     -----
@@ -83,7 +74,7 @@
     >>> a = neo.AnalogSignal(
     ...       np.array([1, 2, 3, 4, 5, 6]).reshape(-1,1) * pq.mV,
     ...       t_start=0*pq.s, sampling_rate=1000*pq.Hz)
-    >>> print zscore(a)
+    >>> zscore(a).as_quantity()
     [[-1.46385011]
      [-0.87831007]
      [-0.29277002]
@@ -97,7 +88,7 @@
     ...       np.transpose([[1, 2, 3, 4, 5, 6],
     ...                     [11, 12, 13, 14, 15, 16]]) * pq.mV,
     ...       t_start=0*pq.s, sampling_rate=1000*pq.Hz)
-    >>> print zscore(b)
+    >>> zscore(b).as_quantity()
     [[-1.46385011 -1.46385011]
      [-0.87831007 -0.87831007]
      [-0.29277002 -0.29277002]
@@ -112,7 +103,7 @@
     ...       np.transpose([[21, 22, 23, 24, 25, 26],
     ...                     [31, 32, 33, 34, 35, 36]]) * pq.mV,
     ...       t_start=0*pq.s, sampling_rate=1000*pq.Hz)
-    >>> print zscore([b, c])
+    >>> zscore([b, c])
     [<AnalogSignal(array([[-1.11669108, -1.08361877],
        [-1.0672076 , -1.04878252],
        [-1.01772411, -1.01394628],
@@ -127,6 +118,7 @@
        [ 1.11974608,  1.08576948],
        [ 1.20425521,  1.1452637 ]]) * dimensionless, [0.0 s, 0.006 s],
        sampling rate: 1000.0 Hz)>]
+    
     """
     # Transform input to a list
     if type(signal) is not list:
@@ -137,7 +129,7 @@
     m = np.mean(signal_stacked, axis=0)
     s = np.std(signal_stacked, axis=0)
 
-    result = []
+    signal_ztransofrmed = []
     for sig in signal:
         sig_normalized = sig.magnitude - m.magnitude
         sig_normalized = np.divide(sig_normalized, s.magnitude,
@@ -152,17 +144,17 @@
             #      https://github.com/NeuralEnsemble/python-neo/issues/752
             sig_normalized.array_annotate(**sig.array_annotations)
         sig_dimless = sig_normalized / sig.units
-        result.append(sig_dimless)
+        signal_ztransofrmed.append(sig_dimless)
 
     # Return single object, or list of objects
-    if len(result) == 1:
-        return result[0]
-    else:
-        return result
-
-
-<<<<<<< HEAD
-def cross_correlation_function(signal, ch_pairs, env=False, nlags=None):
+    if len(signal_ztransofrmed) == 1:
+        return signal_ztransofrmed[0]
+    else:
+        return signal_ztransofrmed
+
+
+def cross_correlation_function(signal, ch_pairs, env=False, nlags=None,
+                               scaleopt='unbiased'):
 
     r"""
     Computes unbiased estimator of the cross-correlation function.
@@ -182,13 +174,13 @@
 
     and so on.
 
-    The cross-correlation function is obtained by `scipy.signal.fftconvolve`.
-    Time series in `signal` are zscored beforehand. Alternatively, returns the
-    Hilbert envelope of :math:`R(\tau)`, which is useful to determine the
+    The input time series are z-scored beforehand. `scaleopt` controls the
+    choice of :math:`R_{xy}(\tau)` normalizer. Alternatively, returns the
+    Hilbert envelope of :math:`R_{xy}(\tau)`, which is useful to determine the
     correlation length of oscillatory signals.
 
     Parameters
-    -----------
+    ----------
     signal : (nt, nch) neo.AnalogSignal
         Signal with `nt` number of samples that contains `nch` LFP channels.
     ch_pairs : list or (n, 2) np.ndarray
@@ -197,72 +189,34 @@
         If `np.ndarray`, the second axis must have dimension 2.
     env : bool, optional
         If True, return the Hilbert envelope of cross-correlation function.
-        Default: False.
+        Default: False
     nlags : int, optional
         Defines the number of lags for cross-correlation function. If a `float`
         is passed, it will be rounded to the nearest integer. Number of
         samples of output is `2*nlags+1`.
         If None, the number of samples of the output is equal to the number of
         samples of the input signal (namely `nt`).
-        Default: None.
-
-    Returns
-    -------
-    cross_corr : (`2*nlags+1`, n) neo.AnalogSignal
-=======
-def cross_correlation_function(signal, ch_pairs, env=False, nlags=None,
-                               scaleopt='unbiased'):
-    r"""
-    Calculates the pairwise cross-correlation estimate of `signal[ch_pairs]`
-    [1]_.
-
-    .. math::
-             R_{xy}(\tau) = \frac{1}{normalizer} \left<x(t),y(t+\tau)\right>
-
-    :math:`R_{xy}(\tau)` is calculated in a pairwise manner, i.e.
-    `signal[ch_pairs[0,0]]` vs `signal[ch_pairs[0,1]]`,
-    `signal[ch_pairs[1,0]]` vs `signal[ch_pairs[1,1]]`, and so on.
-    The input time series are z-scored beforehand. `scaleopt` controls the
-    choice of :math:`R_{xy}(\tau)` normalizer. Alternatively, returns the
-    Hilbert envelope of :math:`R_{xy}(\tau)`, which is useful to determine the
-    correlation length of oscillatory signals.
-
-    Parameters
-    ----------
-    signal : neo.AnalogSignal
-        Shape: `[nt, nch]`
-        Signal with `nt` number of samples that contains `nch` LFP channels
-    ch_pairs : np.ndarray or list
-        Shape: `[n, 2]`
-        List with `n` channel pairs for which to compute cross-correlation,
-        each element of list must contain 2 channel indices
-    env : bool, optional
-        Return Hilbert envelope of cross-correlation function
-        Default: False
-    nlags : int, optional
-        Defines the number of lags for the cross-correlation function. The
-        number of output samples is `2*nlags+1`. If `None`, the number of
-        output samples is equal to the number of input samples, namely `nt`.
         Default: None
     scaleopt : {'none', 'biased', 'unbiased', 'normalized', 'coeff'}, optional
         Normalization option, equivalent to matlab `xcorr(..., scaleopt)`.
         Specified as one of the following.
-        * 'none': raw, unscaled cross-correlation :math:`R_{xy}(\tau)`.
-        * 'biased': biased estimate of the cross-correlation:
-
-        .. math::
-            R_{xy,biased}(\tau) = \frac{1}{N} R_{xy}(\tau)
-
-        * 'unbiased': unbiased estimate of the cross-correlation:
-
-        .. math::
-            R_{xy,unbiased}(\tau) = \frac{1}{N-\tau) R_{xy}{\tau)
-
-        * 'normalized' or 'coeff': normalizes the sequence so that the
-           autocorrelations at zero lag equal 1:
-
-        .. math::
-            R_{xy,coeff}(\tau) = \frac{1}{\sqrt{R_{xx}(0) R_{yy}(0)}
+          * 'none': raw, unscaled cross-correlation :math:`R_{xy}(\tau)`.
+
+          * 'biased': biased estimate of the cross-correlation:
+
+          .. math::
+              R_{xy,biased}(\tau) = \frac{1}{N} R_{xy}(\tau)
+
+          * 'unbiased': unbiased estimate of the cross-correlation:
+
+          .. math::
+              R_{xy,unbiased}(\tau) = \frac{1}{N-\tau) R_{xy}{\tau)
+
+          * 'normalized' or 'coeff': normalizes the sequence so that the
+             autocorrelations at zero lag equal 1:
+
+          .. math::
+              R_{xy,coeff}(\tau) = \frac{1}{\sqrt{R_{xx}(0) R_{yy}(0)}
                                  R_{xy}(\tau)
 
         Default: 'unbiased'
@@ -271,7 +225,6 @@
     -------
     cross_corr : neo.AnalogSignal
         Shape: `[2*nlags+1, n]`
->>>>>>> 978763e3
         Pairwise cross-correlation functions for channel pairs given by
         `ch_pairs`. If `env` is True, the output is the Hilbert envelope of
         the pairwise cross-correlation function. This is helpful to compute
@@ -279,64 +232,48 @@
 
     Raises
     ------
-    KeyError
-        If `env` is not `bool`.
-        If `nlags` is neither `int` nor `float`.
-        If `nlags` is not larger than 0.
     ValueError
-<<<<<<< HEAD
-        If the input `signal` is not a `neo.AnalogSignal`.
+        If input `signal` is not a `neo.AnalogSignal`.
+
         If `ch_pairs` is not a list of channel pair indices with shape `(n,2)`.
 
-    References
-    ----------
-    .. [1] Hall & River (2009) "Spectral Analysis of Signals, Spectral Element
-           Method in Structural Dynamics", Eq. 2.2.3.
-=======
-        If the input signal is not an object of `neo.AnalogSignal`.
-    ValueError
-        If `ch_pairs` is not a list of channel pair indices with shape `(n,2)`.
-    ValueError
         If `env` is not a boolean.
-    ValueError
+
         If `nlags` is not a positive integer.
-    ValueError
+
         If `scaleopt` is not one of the predefined above keywords.
->>>>>>> 978763e3
-
-    Examples
-    --------
-        >>> import neo
-        >>> import quantities as pq
-        >>> import matplotlib.pyplot as plt
-        ...
-        >>> dt = 0.02
-        >>> N = 2018
-        >>> f = 0.5
-        >>> t = np.arange(N)*dt
-        >>> x = np.zeros((N,2))
-        >>> x[:,0] = 0.2 * np.sin(2.*np.pi*f*t)
-        >>> x[:,1] = 5.3 * np.cos(2.*np.pi*f*t)
-        ...
-        >>> # Generate neo.AnalogSignals from x and find cross-correlation
-        >>> signal = neo.AnalogSignal(x, units='mV', t_start=0.*pq.ms,
-        >>>     sampling_rate=1/dt*pq.Hz, dtype=float)
-        >>> rho = cross_correlation_function(signal, [0,1], nlags=150)
-        >>> env = cross_correlation_function(signal, [0,1], nlags=150,
-        ...     env=True)
-        ...
-        >>> plt.plot(rho.times, rho)
-        >>> plt.plot(env.times, env) # should be equal to one
-        >>> plt.show()
-
-<<<<<<< HEAD
-=======
+
     References
     ----------
     .. [1] Stoica, P., & Moses, R. (2005). Spectral Analysis of Signals.
        Prentice Hall. Retrieved from http://user.it.uu.se/~ps/SAS-new.pdf,
        Eq. 2.2.3.
->>>>>>> 978763e3
+
+    Examples
+    --------
+    >>> import neo
+    >>> import quantities as pq
+    >>> import matplotlib.pyplot as plt
+    ...
+    >>> dt = 0.02
+    >>> N = 2018
+    >>> f = 0.5
+    >>> t = np.arange(N)*dt
+    >>> x = np.zeros((N,2))
+    >>> x[:,0] = 0.2 * np.sin(2.*np.pi*f*t)
+    >>> x[:,1] = 5.3 * np.cos(2.*np.pi*f*t)
+    ...
+    >>> # Generate neo.AnalogSignals from x and find cross-correlation
+    >>> signal = neo.AnalogSignal(x, units='mV', t_start=0.*pq.ms,
+    >>>     sampling_rate=1/dt*pq.Hz, dtype=float)
+    >>> rho = cross_correlation_function(signal, [0,1], nlags=150)
+    >>> env = cross_correlation_function(signal, [0,1], nlags=150,
+    ...     env=True)
+    ...
+    >>> plt.plot(rho.times, rho)
+    >>> plt.plot(env.times, env) # should be equal to one
+    >>> plt.show()
+
     """
 
     # Make ch_pairs a 2D array

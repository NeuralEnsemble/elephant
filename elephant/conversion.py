# -*- coding: utf-8 -*-
"""
This module allows to convert standard data representations
(e.g., a spike train stored as Neo SpikeTrain object)
into other representations useful to perform calculations on the data.
An example is the representation of a spike train as a sequence of 0-1 values
(binned spike train).

:copyright: Copyright 2014-2016 by the Elephant team, see `doc/authors.rst`.
:license: BSD, see LICENSE.txt for details.
"""

from __future__ import division, print_function, unicode_literals

import warnings
from copy import deepcopy

import neo
import numpy as np
import quantities as pq
import scipy.sparse as sps

from elephant.utils import is_binary, deprecated_alias, \
    check_consistency_of_spiketrains, get_common_start_stop_times

__all__ = [
    "binarize",
    "BinnedSpikeTrain"
]


def binarize(spiketrain, sampling_rate=None, t_start=None, t_stop=None,
             return_times=False):
    """
    Return an array indicating if spikes occurred at individual time points.

    The array contains boolean values identifying whether at least one spike
    occurred in the corresponding time bin. Time bins start at `t_start`
    and end at `t_stop`, spaced in `1/sampling_rate` intervals.

    Accepts either a `neo.SpikeTrain`, a `pq.Quantity` array, or a plain
    `np.ndarray`.
    Returns a boolean array with each element indicating the presence or
    absence of a spike in that time bin.

    Optionally also returns an array of time points corresponding to the
    elements of the boolean array.  The units of this array will be the same as
    the units of the neo.SpikeTrain, if any.

    Parameters
    ----------
    spiketrain : neo.SpikeTrain or pq.Quantity or np.ndarray
        The spike times.  Does not have to be sorted.
    sampling_rate : float or pq.Quantity, optional
        The sampling rate to use for the time points.
        If not specified, retrieved from the `sampling_rate` attribute of
        `spiketrain`.
        Default: None.
    t_start : float or pq.Quantity, optional
        The start time to use for the time points.
        If not specified, retrieved from the `t_start` attribute of
        `spiketrain`. If this is not present, defaults to `0`.  Any element of
        `spiketrain` lower than `t_start` is ignored.
        Default: None.
    t_stop : float or pq.Quantity, optional
        The stop time to use for the time points.
        If not specified, retrieved from the `t_stop` attribute of
        `spiketrain`. If this is not present, defaults to the maximum value of
        `spiketrain`. Any element of `spiketrain` higher than `t_stop` is
        ignored.
        Default: None.
    return_times : bool, optional
        If True, also return the corresponding time points.
        Default: False.

    Returns
    -------
    values : np.ndarray of bool
        A True value at a particular index indicates the presence of one or
        more spikes at the corresponding time point.
    times : np.ndarray or pq.Quantity, optional
        The time points.  This will have the same units as `spiketrain`.
        If `spiketrain` has no units, this will be an `np.ndarray` array.

    Raises
    ------
    TypeError
        If `spiketrain` is an `np.ndarray` and `t_start`, `t_stop`, or
        `sampling_rate` is a `pq.Quantity`.
    ValueError
        If `sampling_rate` is not explicitly defined and not present as an
        attribute of `spiketrain`.

    Notes
    -----
    Spike times are placed in the bin of the closest time point, going to the
    higher bin if exactly between two bins.

    So in the case where the bins are `5.5` and `6.5`, with the spike time
    being `6.0`, the spike will be placed in the `6.5` bin.

    The upper edge of the last bin, equal to `t_stop`, is inclusive.  That is,
    a spike time exactly equal to `t_stop` will be included.

    If `spiketrain` is a `pq.Quantity` or `neo.SpikeTrain` and `t_start`,
    `t_stop` or `sampling_rate` is not, then the arguments that are not
    `pq.Quantity` will be assumed to have the same units as `spiketrain`.

    """
    # get the values from spiketrain if they are not specified.
    if sampling_rate is None:
        sampling_rate = getattr(spiketrain, 'sampling_rate', None)
        if sampling_rate is None:
            raise ValueError('sampling_rate must either be explicitly defined '
                             'or must be an attribute of spiketrain')
    if t_start is None:
        t_start = getattr(spiketrain, 't_start', 0)
    if t_stop is None:
        t_stop = getattr(spiketrain, 't_stop', np.max(spiketrain))

    # we don't actually want the sampling rate, we want the sampling period
    sampling_period = 1. / sampling_rate

    # figure out what units, if any, we are dealing with
    if hasattr(spiketrain, 'units'):
        units = spiketrain.units
        spiketrain = spiketrain.magnitude
    else:
        units = None

    # convert everything to the same units, then get the magnitude
    if hasattr(sampling_period, 'units'):
        if units is None:
            raise TypeError('sampling_period cannot be a Quantity if '
                            'spiketrain is not a quantity')
        sampling_period = sampling_period.rescale(units).magnitude
    if hasattr(t_start, 'units'):
        if units is None:
            raise TypeError('t_start cannot be a Quantity if '
                            'spiketrain is not a quantity')
        t_start = t_start.rescale(units).magnitude
    if hasattr(t_stop, 'units'):
        if units is None:
            raise TypeError('t_stop cannot be a Quantity if '
                            'spiketrain is not a quantity')
        t_stop = t_stop.rescale(units).magnitude

    # figure out the bin edges
    edges = np.arange(t_start - sampling_period / 2,
                      t_stop + sampling_period * 3 / 2,
                      sampling_period)
    # we don't want to count any spikes before t_start or after t_stop
    if edges[-2] > t_stop:
        edges = edges[:-1]
    if edges[1] < t_start:
        edges = edges[1:]
    edges[0] = t_start
    edges[-1] = t_stop

    # this is where we actually get the binarized spike train
    res = np.histogram(spiketrain, edges)[0].astype('bool')

    # figure out what to output
    if not return_times:
        return res
    elif units is None:
        return res, np.arange(t_start, t_stop + sampling_period,
                              sampling_period)
    else:
        return res, pq.Quantity(np.arange(t_start, t_stop + sampling_period,
                                          sampling_period), units=units)


###########################################################################
#
# Methods to calculate parameters, t_start, t_stop, bin size,
# number of bins
#
###########################################################################


def _detect_rounding_errors(values, tolerance):
    """
    Finds rounding errors in values that will be cast to int afterwards.
    Returns True for values that are within tolerance of the next integer.
    Works for both scalars and numpy arrays.
    """
    if tolerance is None:
        return np.zeros_like(values, dtype=bool)
    # same as '1 - (values % 1) <= tolerance' but faster
    return 1 - tolerance <= values % 1


class BinnedSpikeTrain(object):
    """
    Class which calculates a binned spike train and provides methods to
    transform the binned spike train to a boolean matrix or a matrix with
    counted time points.

    A binned spike train represents the occurrence of spikes in a certain time
    frame.
    I.e., a time series like [0.5, 0.7, 1.2, 3.1, 4.3, 5.5, 6.7] is
    represented as [0, 0, 1, 3, 4, 5, 6]. The outcome is dependent on given
    parameter such as size of bins, number of bins, start and stop points.

    A boolean matrix represents the binned spike train in a binary (True/False)
    manner. Its rows represent the number of spike trains and the columns
    represent the binned index position of a spike in a spike train.
    The calculated matrix entry containing `True` indicates a spike.

    A matrix with counted time points is calculated the same way, but its
    entries contain the number of spikes that occurred in the given bin of the
    given spike train.

    Note that with most common parameter combinations spike times can end up
    on bin edges. This makes the binning susceptible to rounding errors which
    is accounted for by moving spikes which are within tolerance of the next
    bin edge into the following bin. This can be adjusted using the tolerance
    parameter and turned off by setting `tolerance=None`.

    Parameters
    ----------
    spiketrains : neo.SpikeTrain or list of neo.SpikeTrain or np.ndarray
        Spike train(s) to be binned.
    bin_size : pq.Quantity, optional
        Width of a time bin.
        Default: None
    n_bins : int, optional
        Number of bins of the binned spike train.
        Default: None
    t_start : pq.Quantity, optional
        Time of the left edge of the first bin (left extreme; included).
        Default: None
    t_stop : pq.Quantity, optional
        Time of the right edge of the last bin (right extreme; excluded).
        Default: None
    tolerance : float, optional
        Tolerance for rounding errors in the binning process and in the input
        data
        Default: 1e-8

    Raises
    ------
    AttributeError
        If less than 3 optional parameters are `None`.
    TypeError
        If `spiketrains` is an np.ndarray with dimensionality different than
        NxM or
        if type of `n_bins` is not an `int` or `n_bins` < 0.
    ValueError
        When number of bins calculated from `t_start`, `t_stop` and `bin_size`
        differs from provided `n_bins` or
        if `t_stop` of any spike train is smaller than any `t_start` or
        if any spike train does not cover the full [`t_start`, t_stop`] range.

    Warns
    -----
    UserWarning
        If some spikes fall outside of [`t_start`, `t_stop`] range

    See also
    --------
    _convert_to_binned
    spike_indices
    to_bool_array
    to_array

    Notes
    -----
    There are four minimal configurations of the optional parameters which have
    to be provided, otherwise a `ValueError` will be raised:
    * `t_start`, `n_bins`, `bin_size`
    * `t_start`, `n_bins`, `t_stop`
    * `t_start`, `bin_size`, `t_stop`
    * `t_stop`, `n_bins`, `bin_size`

    If `spiketrains` is a `neo.SpikeTrain` or a list thereof, it is enough to
    explicitly provide only one parameter: `n_bins` or `bin_size`. The
    `t_start` and `t_stop` will be calculated from given `spiketrains` (max
    `t_start` and min `t_stop` of `neo.SpikeTrain`s).
    Missing parameter will be calculated automatically.
    All parameters will be checked for consistency. A corresponding error will
    be raised, if one of the four parameters does not match the consistency
    requirements.

    """

    @deprecated_alias(binsize='bin_size', num_bins='n_bins')
    def __init__(self, spiketrains, bin_size=None, n_bins=None, t_start=None,
                 t_stop=None, tolerance=1e-8):
        # Converting spiketrains to a list, if spiketrains is one
        # SpikeTrain object
        if isinstance(spiketrains, neo.SpikeTrain):
            spiketrains = [spiketrains]

        # Set given parameters
        self.t_start = t_start
        self.t_stop = t_stop
        self.n_bins = n_bins
        self.bin_size = bin_size
<<<<<<< HEAD
        self.tolerance = tolerance
        # Check all parameter, set also missing values
        self._resolve_input_parameters(spiketrains)
        self._check_consistency()
        # Now create sparse matrix
        self.sparse_matrix = None
        n_discarded = self._convert_to_binned(spiketrains)

        if n_discarded > 0:
            warnings.warn("Binning discarded {} last spike(s) in the "
                          "input spiketrain".format(n_discarded))

=======
        # Check all parameter, set also missing values
        self._resolve_input_parameters(spiketrains, tolerance=tolerance)
        self._check_consistency(tolerance=tolerance)
        # Now create the sparse matrix
        self.sparse_matrix, n_discarded = self._create_sparse_matrix(
            spiketrains, tolerance=tolerance)

        if n_discarded > 0:
            warnings.warn("Binning discarded {} last spike(s) in the "
                          "input spiketrain".format(n_discarded))

>>>>>>> 3d092666
    @property
    def shape(self):
        return self.sparse_matrix.shape

    @property
    def binsize(self):
        warnings.warn("'.binsize' is deprecated; use '.bin_size'",
                      DeprecationWarning)
        return self.bin_size

    @property
    def num_bins(self):
        warnings.warn("'.num_bins' is deprecated; use '.n_bins'")
        return self.n_bins

    def __resolve_binned(self, spiketrains):
        spiketrains = np.asarray(spiketrains)
        if spiketrains.ndim != 2 or spiketrains.dtype == np.dtype('O'):
            raise ValueError("If the input is not a spiketrain(s), it "
                             "must be an MxN numpy array, each cell of "
                             "which represents the number of (binned) "
                             "spikes that fall in an interval - not "
                             "raw spike times.")
        if self.n_bins is not None:
            raise ValueError("When the input is a binned matrix, 'n_bins' "
                             "must be set to None - it's extracted from the "
                             "input shape.")
        self.n_bins = spiketrains.shape[1]
        if self.bin_size is None:
            if self.t_start is None or self.t_stop is None:
                raise ValueError("To determine the bin size, both 't_start' "
                                 "and 't_stop' must be set")
            self.bin_size = (self.t_stop - self.t_start) / self.n_bins
        if self.t_start is None and self.t_stop is None:
            raise ValueError("Either 't_start' or 't_stop' must be set")
        if self.t_start is None:
            self.t_start = self.t_stop - self.bin_size * self.n_bins
        if self.t_stop is None:
            self.t_stop = self.t_start + self.bin_size * self.n_bins

<<<<<<< HEAD
    def _resolve_input_parameters(self, spiketrains):
=======
    def _resolve_input_parameters(self, spiketrains, tolerance):
>>>>>>> 3d092666
        """
        Calculates `t_start`, `t_stop` from given spike trains.

        The start and stop points are calculated from given spike trains only
        if they are not calculable from given parameters or the number of
        parameters is less than three.

        Parameters
        ----------
        spiketrains : neo.SpikeTrain or list or np.ndarray of neo.SpikeTrain

        """
        if not _check_neo_spiketrain(spiketrains):
            self.__resolve_binned(spiketrains)
            return

        if self.bin_size is None and self.n_bins is None:
            raise ValueError("Either 'bin_size' or 'n_bins' must be given")

        try:
            check_consistency_of_spiketrains(spiketrains,
                                             t_start=self.t_start,
                                             t_stop=self.t_stop)
        except ValueError as er:
            raise ValueError(er, "If you want to bin over the shared "
                                 "[t_start, t_stop] interval, provide "
                                 "shared t_start and t_stop explicitly, "
                                 "which can be obtained like so: "
                                 "t_start, t_stop = elephant.utils."
                                 "get_common_start_stop_times(spiketrains)"
                             )

        if self.t_start is None:
            self.t_start = spiketrains[0].t_start
        if self.t_stop is None:
            self.t_stop = spiketrains[0].t_stop
        start_shared, stop_shared = get_common_start_stop_times(spiketrains)
        if self.t_start < start_shared or self.t_stop > stop_shared:
            raise ValueError("'t_start' ({t_start}) or 't_stop' ({t_stop}) is "
                             "outside of the shared [{start_shared}, "
                             "{stop_shared}] interval".format(
<<<<<<< HEAD
                t_start=self.t_start, t_stop=self.t_stop,
                start_shared=start_shared, stop_shared=stop_shared))
=======
                                 t_start=self.t_start, t_stop=self.t_stop,
                                 start_shared=start_shared,
                                 stop_shared=stop_shared))
>>>>>>> 3d092666

        if self.n_bins is None:
            # bin_size is provided
            n_bins = ((self.t_stop - self.t_start) / self.bin_size
                      ).simplified.item()
<<<<<<< HEAD
            if _detect_rounding_errors(n_bins, self.tolerance):
=======
            if _detect_rounding_errors(n_bins, tolerance=tolerance):
>>>>>>> 3d092666
                warnings.warn('Correcting a rounding error in the calculation '
                              'of n_bins by increasing n_bins by 1. '
                              'You can set tolerance=None to disable this '
                              'behaviour.')
                n_bins += 1
            self.n_bins = int(n_bins)
        elif self.bin_size is None:
            # n_bins is provided
            self.bin_size = (self.t_stop - self.t_start) / self.n_bins

<<<<<<< HEAD
    def _check_consistency(self):
=======
    def _check_consistency(self, tolerance):
>>>>>>> 3d092666
        if self.t_start >= self.t_stop:
            raise ValueError("t_start must be smaller than t_stop")

        # account for rounding errors in the reference num_bins
        n_bins_rounded = ((self.t_stop - self.t_start) / self.bin_size
                          ).simplified.item()
<<<<<<< HEAD
        if _detect_rounding_errors(n_bins_rounded, tolerance=self.tolerance):
=======
        if _detect_rounding_errors(n_bins_rounded, tolerance=tolerance):
>>>>>>> 3d092666
            n_bins_rounded += 1
        n_bins_rounded = int(n_bins_rounded)
        if self.n_bins != n_bins_rounded:
            raise ValueError("Inconsistent arguments: t_start ({t_start}), "
                             "t_stop ({t_stop}), bin_size ({bin_size}), and "
                             "n_bins ({n_bins})".format(
<<<<<<< HEAD
                t_start=self.t_start, t_stop=self.t_stop,
                bin_size=self.bin_size, n_bins=self.n_bins))
=======
                                 t_start=self.t_start, t_stop=self.t_stop,
                                 bin_size=self.bin_size, n_bins=self.n_bins))
>>>>>>> 3d092666
        if not isinstance(self.n_bins, int) or self.n_bins <= 0:
            raise TypeError("The number of bins ({}) must be a positive "
                            "integer".format(self.n_bins))

    @property
    def bin_edges(self):
        """
        Returns all time edges as a quantity array with :attr:`n_bins` bins.

        The borders of all time steps between :attr:`t_start` and
        :attr:`t_stop` with a step :attr:`bin_size`. It is crucial for many
        analyses that all bins have the same size, so if
        :attr:`t_stop` - :attr:`t_start` is not divisible by :attr:`bin_size`,
        there will be some leftover time at the end
        (see https://github.com/NeuralEnsemble/elephant/issues/255).
        The length of the returned array should match :attr:`n_bins`.

        Returns
        -------
        bin_edges : pq.Quantity
            All edges in interval [:attr:`t_start`, :attr:`t_stop`] with
            :attr:`n_bins` bins are returned as a quantity array.
        """
        t_start = self.t_start.rescale(self.bin_size.units).item()
        bin_edges = np.linspace(t_start, t_start + self.n_bins *
                                self.bin_size.item(),
                                num=self.n_bins + 1, endpoint=True)
        return pq.Quantity(bin_edges, units=self.bin_size.units)

    @property
    def bin_centers(self):
        """
        Returns each center time point of all bins between :attr:`t_start` and
        :attr:`t_stop` points.

        The center of each bin of all time steps between start and stop.

        Returns
        -------
        bin_edges : pq.Quantity
            All center edges in interval (:attr:`start`, :attr:`stop`).

        """
        return self.bin_edges[:-1] + self.bin_size / 2

    def to_sparse_array(self):
        """
        Getter for sparse matrix with time points.

        Returns
        -------
        scipy.sparse.csr_matrix
            Sparse matrix, version with spike counts.

        See also
        --------
        scipy.sparse.csr_matrix
        to_array

        """
        return self.sparse_matrix

    def to_sparse_bool_array(self):
        """
        Getter for boolean version of the sparse matrix, calculated from
        sparse matrix with counted time points.

        Returns
        -------
        scipy.sparse.csr_matrix
            Sparse matrix, binary, boolean version.

        See also
        --------
        scipy.sparse.csr_matrix
        to_bool_array

        """
        # Return sparse Matrix as a copy
        spmat_copy = self.sparse_matrix.copy()
        spmat_copy.data = spmat_copy.data.astype(bool)
        return spmat_copy

    def get_num_of_spikes(self, axis=None):
        """
        Compute the number of binned spikes.

        Parameters
        ----------
        axis : int, optional
            If `None`, compute the total num. of spikes.
            Otherwise, compute num. of spikes along axis.
            If axis is `1`, compute num. of spikes per spike train (row).
            Default is `None`.

        Returns
        -------
        n_spikes_per_row : int or np.ndarray
            The number of binned spikes.

        """
        if axis is None:
            return self.sparse_matrix.sum(axis=axis)
        n_spikes_per_row = self.sparse_matrix.sum(axis=axis)
        n_spikes_per_row = np.ravel(n_spikes_per_row)
        return n_spikes_per_row

    @property
    def spike_indices(self):
        """
        A list of lists for each spike train (i.e., rows of the binned matrix),
        that in turn contains for each spike the index into the binned matrix
        where this spike enters.

        In contrast to `to_sparse_array().nonzero()`, this function will report
        two spikes falling in the same bin as two entries.

        Examples
        --------
        >>> import elephant.conversion as conv
        >>> import neo as n
        >>> import quantities as pq
        >>> st = n.SpikeTrain([0.5, 0.7, 1.2, 3.1, 4.3, 5.5, 6.7] * pq.s,
        ...                   t_stop=10.0 * pq.s)
        >>> x = conv.BinnedSpikeTrain(st, n_bins=10, bin_size=1 * pq.s,
        ...                           t_start=0 * pq.s)
        >>> print(x.spike_indices)
        [[0, 0, 1, 3, 4, 5, 6]]
        >>> print(x.to_sparse_array().nonzero()[1])
        [0 1 3 4 5 6]
        >>> print(x.to_array())
        [[2, 1, 0, 1, 1, 1, 1, 0, 0, 0]]

        """
        spike_idx = []
        for row in self.sparse_matrix:
            # Extract each non-zeros column index and how often it exists,
            # i.e., how many spikes fall in this column
            n_cols = np.repeat(row.indices, row.data)
            spike_idx.append(n_cols)
        return spike_idx

    @property
    def is_binary(self):
        """
        Checks and returns `True` if given input is a binary input.
        Beware, that the function does not know if the input is binary
        because e.g `to_bool_array()` was used before or if the input is just
        sparse (i.e. only one spike per bin at maximum).

        Returns
        -------
        bool
            True for binary input, False otherwise.
        """

        return is_binary(self.sparse_matrix.data)

    def to_bool_array(self):
        """
        Returns a matrix, in which the rows correspond to the spike trains and
        the columns correspond to the bins in the `BinnedSpikeTrain`.
        `True` indicates a spike in given bin of given spike train and
        `False` indicates lack of spikes.

        Returns
        -------
        numpy.ndarray
            Returns a dense matrix representation of the sparse matrix,
            with `True` indicating a spike and `False` indicating a no-spike.
            The columns represent the index position of the bins and rows
            represent the number of spike trains.

        See also
        --------
        scipy.sparse.csr_matrix
        scipy.sparse.csr_matrix.toarray

        Examples
        --------
        >>> import elephant.conversion as conv
        >>> import neo as n
        >>> import quantities as pq
        >>> a = n.SpikeTrain([0.5, 0.7, 1.2, 3.1, 4.3, 5.5, 6.7] * pq.s,
        ...                  t_stop=10.0 * pq.s)
        >>> x = conv.BinnedSpikeTrain(a, n_bins=10, bin_size=1 * pq.s,
        ...                           t_start=0 * pq.s)
        >>> print(x.to_bool_array())
        [[ True  True False  True  True  True  True False False False]]

        """
        return self.to_array(dtype=bool)

    def to_array(self, dtype=None):
        """
        Returns a dense matrix, calculated from the sparse matrix, with counted
        time points of spikes. The rows correspond to spike trains and the
        columns correspond to bins in a `BinnedSpikeTrain`.
        Entries contain the count of spikes that occurred in the given bin of
        the given spike train.

        Returns
        -------
        matrix : np.ndarray
            Matrix with spike counts. Columns represent the index positions of
            the binned spikes and rows represent the spike trains.

        Examples
        --------
        >>> import elephant.conversion as conv
        >>> import neo as n
        >>> import quantities as pq
        >>> a = n.SpikeTrain([0.5, 0.7, 1.2, 3.1, 4.3, 5.5, 6.7] * pq.s,
        ...                  t_stop=10.0 * pq.s)
        >>> x = conv.BinnedSpikeTrain(a, n_bins=10, bin_size=1 * pq.s,
        ...                           t_start=0 * pq.s)
        >>> print(x.to_array())
        [[2 1 0 1 1 1 1 0 0 0]]

        See also
        --------
        scipy.sparse.csr_matrix
        scipy.sparse.csr_matrix.toarray

        """
        spmat = self.sparse_matrix
        if dtype is not None and dtype != spmat.data.dtype:
            # avoid a copy
            spmat = sps.csr_matrix(
                (spmat.data.astype(dtype), spmat.indices, spmat.indptr),
                shape=spmat.shape)
        return spmat.toarray()

    def binarize(self, copy=True):
        """
        Clip the internal array (no. of spikes in a bin) to `0` (no spikes) or
        `1` (at least one spike) values only.

        Parameters
        ----------
        copy : bool
            Perform the clipping in-place (False) or on a copy (True).
            Default: True.

        Returns
        -------
        bst : BinnedSpikeTrain
            `BinnedSpikeTrain` with both sparse and dense (if present) array
            representation clipped to `0` (no spike) or `1` (at least one
            spike) entries.

        """
        if copy:
            bst = deepcopy(self)
        else:
            bst = self
        bst.sparse_matrix.data.clip(max=1, out=bst.sparse_matrix.data)
        return bst

    @property
    def sparsity(self):
        """
        Returns
        -------
        float
            Matrix sparsity defined as no. of nonzero elements divided by
            the matrix size
        """
        num_nonzero = self.sparse_matrix.data.shape[0]
        return num_nonzero / np.prod(self.sparse_matrix.shape)

    def _create_sparse_matrix(self, spiketrains, tolerance):
        """
        Converts `neo.SpikeTrain` objects to a sparse matrix
        (`scipy.sparse.csr_matrix`), which contains the binned spike times, and
        stores it in :attr:`_sparse_mat_u`.

        Parameters
        ----------
        spiketrains : neo.SpikeTrain or list of neo.SpikeTrain
            Spike trains to bin.

        """
        n_discarded = 0

        if not _check_neo_spiketrain(spiketrains):
            # a binned numpy array
<<<<<<< HEAD
            self.sparse_matrix = sps.csr_matrix(spiketrains, dtype=np.int32)
            return n_discarded
=======
            sparse_matrix = sps.csr_matrix(spiketrains, dtype=np.int32)
            return sparse_matrix, n_discarded
>>>>>>> 3d092666

        row_ids, column_ids = [], []
        # data
        counts = []

<<<<<<< HEAD
=======
        # all spiketrains carry the same units
>>>>>>> 3d092666
        scale_units = (spiketrains[0].units / self.bin_size).simplified.item()
        t_start = self.t_start.item()
        t_stop = self.t_stop.item()
        for idx, st in enumerate(spiketrains):
<<<<<<< HEAD
            # avoid a copy with .times attribute
            times = np.asarray(st.data)
=======
            times = st.magnitude
>>>>>>> 3d092666
            times = times[(times >= t_start) & (times <= t_stop)] - t_start
            bins = times * scale_units

            # shift spikes that are very close
            # to the right edge into the next bin
<<<<<<< HEAD
            rounding_error_indices = _detect_rounding_errors(bins,
                                                             self.tolerance)
=======
            rounding_error_indices = _detect_rounding_errors(
                bins, tolerance=tolerance)
>>>>>>> 3d092666
            num_rounding_corrections = rounding_error_indices.sum()
            if num_rounding_corrections > 0:
                warnings.warn('Correcting {} rounding errors by shifting '
                              'the affected spikes into the following bin. '
                              'You can set tolerance=None to disable this '
                              'behaviour.'.format(num_rounding_corrections))
            bins[rounding_error_indices] += .5

            bins = bins.astype(np.int32)
            valid_bins = bins[bins < self.n_bins]
            n_discarded += len(bins) - len(valid_bins)
            f, c = np.unique(valid_bins, return_counts=True)
<<<<<<< HEAD
            column_ids.extend(f)
            counts.extend(c)
            row_ids.extend([idx] * len(f))
        csr_matrix = sps.csr_matrix((counts, (row_ids, column_ids)),
                                    shape=(len(spiketrains), self.n_bins),
                                    dtype=np.int32)
        self.sparse_matrix = csr_matrix

        return n_discarded
=======
            column_ids.append(f)
            counts.append(c)
            row_ids.append(np.repeat(idx, repeats=len(f)))

        counts = np.hstack(counts)
        row_ids = np.hstack(row_ids)
        column_ids = np.hstack(column_ids)

        sparse_matrix = sps.csr_matrix((counts, (row_ids, column_ids)),
                                       shape=(len(spiketrains), self.n_bins),
                                       dtype=np.int32)
        return sparse_matrix, n_discarded
>>>>>>> 3d092666


def _check_neo_spiketrain(matrix):
    """
    Checks if given input contains neo.SpikeTrain objects

    Parameters
    ----------
    matrix
        Object to test for `neo.SpikeTrain`s

    Returns
    -------
    bool
        True if `matrix` is a neo.SpikeTrain or a list or tuple thereof,
        otherwise False.

    """
    # Check for single spike train
    if isinstance(matrix, neo.SpikeTrain):
        return True
    # Check for list or tuple
    if isinstance(matrix, (list, tuple)):
        return all(map(_check_neo_spiketrain, matrix))
    return False<|MERGE_RESOLUTION|>--- conflicted
+++ resolved
@@ -298,20 +298,6 @@
         self.t_stop = t_stop
         self.n_bins = n_bins
         self.bin_size = bin_size
-<<<<<<< HEAD
-        self.tolerance = tolerance
-        # Check all parameter, set also missing values
-        self._resolve_input_parameters(spiketrains)
-        self._check_consistency()
-        # Now create sparse matrix
-        self.sparse_matrix = None
-        n_discarded = self._convert_to_binned(spiketrains)
-
-        if n_discarded > 0:
-            warnings.warn("Binning discarded {} last spike(s) in the "
-                          "input spiketrain".format(n_discarded))
-
-=======
         # Check all parameter, set also missing values
         self._resolve_input_parameters(spiketrains, tolerance=tolerance)
         self._check_consistency(tolerance=tolerance)
@@ -323,7 +309,6 @@
             warnings.warn("Binning discarded {} last spike(s) in the "
                           "input spiketrain".format(n_discarded))
 
->>>>>>> 3d092666
     @property
     def shape(self):
         return self.sparse_matrix.shape
@@ -364,11 +349,7 @@
         if self.t_stop is None:
             self.t_stop = self.t_start + self.bin_size * self.n_bins
 
-<<<<<<< HEAD
-    def _resolve_input_parameters(self, spiketrains):
-=======
     def _resolve_input_parameters(self, spiketrains, tolerance):
->>>>>>> 3d092666
         """
         Calculates `t_start`, `t_stop` from given spike trains.
 
@@ -410,24 +391,15 @@
             raise ValueError("'t_start' ({t_start}) or 't_stop' ({t_stop}) is "
                              "outside of the shared [{start_shared}, "
                              "{stop_shared}] interval".format(
-<<<<<<< HEAD
-                t_start=self.t_start, t_stop=self.t_stop,
-                start_shared=start_shared, stop_shared=stop_shared))
-=======
                                  t_start=self.t_start, t_stop=self.t_stop,
                                  start_shared=start_shared,
                                  stop_shared=stop_shared))
->>>>>>> 3d092666
 
         if self.n_bins is None:
             # bin_size is provided
             n_bins = ((self.t_stop - self.t_start) / self.bin_size
                       ).simplified.item()
-<<<<<<< HEAD
-            if _detect_rounding_errors(n_bins, self.tolerance):
-=======
             if _detect_rounding_errors(n_bins, tolerance=tolerance):
->>>>>>> 3d092666
                 warnings.warn('Correcting a rounding error in the calculation '
                               'of n_bins by increasing n_bins by 1. '
                               'You can set tolerance=None to disable this '
@@ -438,35 +410,22 @@
             # n_bins is provided
             self.bin_size = (self.t_stop - self.t_start) / self.n_bins
 
-<<<<<<< HEAD
-    def _check_consistency(self):
-=======
     def _check_consistency(self, tolerance):
->>>>>>> 3d092666
         if self.t_start >= self.t_stop:
             raise ValueError("t_start must be smaller than t_stop")
 
         # account for rounding errors in the reference num_bins
         n_bins_rounded = ((self.t_stop - self.t_start) / self.bin_size
                           ).simplified.item()
-<<<<<<< HEAD
-        if _detect_rounding_errors(n_bins_rounded, tolerance=self.tolerance):
-=======
         if _detect_rounding_errors(n_bins_rounded, tolerance=tolerance):
->>>>>>> 3d092666
             n_bins_rounded += 1
         n_bins_rounded = int(n_bins_rounded)
         if self.n_bins != n_bins_rounded:
             raise ValueError("Inconsistent arguments: t_start ({t_start}), "
                              "t_stop ({t_stop}), bin_size ({bin_size}), and "
                              "n_bins ({n_bins})".format(
-<<<<<<< HEAD
-                t_start=self.t_start, t_stop=self.t_stop,
-                bin_size=self.bin_size, n_bins=self.n_bins))
-=======
                                  t_start=self.t_start, t_stop=self.t_stop,
                                  bin_size=self.bin_size, n_bins=self.n_bins))
->>>>>>> 3d092666
         if not isinstance(self.n_bins, int) or self.n_bins <= 0:
             raise TypeError("The number of bins ({}) must be a positive "
                             "integer".format(self.n_bins))
@@ -754,44 +713,26 @@
 
         if not _check_neo_spiketrain(spiketrains):
             # a binned numpy array
-<<<<<<< HEAD
-            self.sparse_matrix = sps.csr_matrix(spiketrains, dtype=np.int32)
-            return n_discarded
-=======
             sparse_matrix = sps.csr_matrix(spiketrains, dtype=np.int32)
             return sparse_matrix, n_discarded
->>>>>>> 3d092666
 
         row_ids, column_ids = [], []
         # data
         counts = []
 
-<<<<<<< HEAD
-=======
         # all spiketrains carry the same units
->>>>>>> 3d092666
         scale_units = (spiketrains[0].units / self.bin_size).simplified.item()
         t_start = self.t_start.item()
         t_stop = self.t_stop.item()
         for idx, st in enumerate(spiketrains):
-<<<<<<< HEAD
-            # avoid a copy with .times attribute
-            times = np.asarray(st.data)
-=======
             times = st.magnitude
->>>>>>> 3d092666
             times = times[(times >= t_start) & (times <= t_stop)] - t_start
             bins = times * scale_units
 
             # shift spikes that are very close
             # to the right edge into the next bin
-<<<<<<< HEAD
-            rounding_error_indices = _detect_rounding_errors(bins,
-                                                             self.tolerance)
-=======
             rounding_error_indices = _detect_rounding_errors(
                 bins, tolerance=tolerance)
->>>>>>> 3d092666
             num_rounding_corrections = rounding_error_indices.sum()
             if num_rounding_corrections > 0:
                 warnings.warn('Correcting {} rounding errors by shifting '
@@ -804,17 +745,6 @@
             valid_bins = bins[bins < self.n_bins]
             n_discarded += len(bins) - len(valid_bins)
             f, c = np.unique(valid_bins, return_counts=True)
-<<<<<<< HEAD
-            column_ids.extend(f)
-            counts.extend(c)
-            row_ids.extend([idx] * len(f))
-        csr_matrix = sps.csr_matrix((counts, (row_ids, column_ids)),
-                                    shape=(len(spiketrains), self.n_bins),
-                                    dtype=np.int32)
-        self.sparse_matrix = csr_matrix
-
-        return n_discarded
-=======
             column_ids.append(f)
             counts.append(c)
             row_ids.append(np.repeat(idx, repeats=len(f)))
@@ -827,7 +757,6 @@
                                        shape=(len(spiketrains), self.n_bins),
                                        dtype=np.int32)
         return sparse_matrix, n_discarded
->>>>>>> 3d092666
 
 
 def _check_neo_spiketrain(matrix):

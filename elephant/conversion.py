--- conflicted
+++ resolved
@@ -651,33 +651,22 @@
                 raise ValueError(
                     'too many / too large time bins. Some spike trains are '
                     'not defined in the ending time')
-<<<<<<< HEAD
-        if n_bins != int((
+
+        # account for rounding errors in the reference num_bins
+        n_bins_test = ((
             (t_stop - t_start).rescale(
-                bin_size.units) / bin_size).magnitude):
+                bin_size.units) / bin_size).magnitude)
+        if _detect_rounding_errors(n_bins_test, tolerance=self.tolerance):
+            n_bins_test += 1
+        n_bins_test = int(n_bins_test)
+        if n_bins != n_bins_test:
             raise ValueError(
                 "Inconsistent arguments t_start (%s), " % t_start +
-                "t_stop (%s), bin_size (%d) " % (t_stop, bin_size) +
+                "t_stop (%s), bin_size (%s) " % (t_stop, bin_size) +
                 "and n_bins (%d)" % n_bins)
         if n_bins - int(n_bins) != 0 or n_bins < 0:
-=======
-        # account for rounding errors in the reference num_bins
-        num_bins_test = ((
-            (t_stop - t_start).rescale(
-                binsize.units) / binsize).magnitude)
-        if _detect_rounding_errors(num_bins_test, tolerance=self.tolerance):
-            num_bins_test += 1
-        num_bins_test = int(num_bins_test)
-        if num_bins != num_bins_test:
-            raise ValueError(
-                "Inconsistent arguments t_start (%s), " % t_start +
-                "t_stop (%s), binsize (%s) " % (t_stop, binsize) +
-                "and num_bins (%d)" % num_bins)
-        if num_bins - int(num_bins) != 0 or num_bins < 0:
->>>>>>> dea2ec4d
             raise TypeError(
-                "Number of bins (n_bins) is not an integer or < 0: " + str(
-                    n_bins))
+                "Number of bins ({}) is not an integer or < 0".format(n_bins))
 
     @property
     def bin_edges(self):

# -*- coding: utf-8 -*-
"""
This module allows to convert standard data representations
(e.g., a spike train stored as Neo SpikeTrain object)
into other representations useful to perform calculations on the data.
An example is the representation of a spike train as a sequence of 0-1 values
(binned spike train).


.. autosummary::
    :toctree: _toctree/conversion

    BinnedSpikeTrain
    BinnedSpikeTrainView
    binarize

Examples
********
>>> import neo
>>> import quantities as pq
>>> from elephant.conversion import BinnedSpikeTrain
>>> spiketrains = [
...   neo.SpikeTrain([0.5, 0.7, 1.2, 3.1, 4.3, 5.5, 6.7], t_stop=9, units='s'),
...   neo.SpikeTrain([0.1, 0.7, 1.2, 2.2, 4.3, 5.5, 8.0], t_stop=9, units='s')
... ]
>>> bst = BinnedSpikeTrain(spiketrains, bin_size=1 * pq.s)
>>> bst
BinnedSpikeTrain(t_start=0.0 s, t_stop=9.0 s, bin_size=1.0 s; shape=(2, 9))
>>> bst.to_array()
array([[2, 1, 0, 1, 1, 1, 1, 0, 0],
       [2, 1, 1, 0, 1, 1, 0, 0, 1]], dtype=int32)

Binarizing the binned matrix.

>>> bst.to_bool_array()
array([[ True,  True, False,  True,  True,  True,  True, False, False],
       [ True,  True,  True, False,  True,  True, False, False,  True]])

>>> bst_binary = bst.binarize()
>>> bst_binary
BinnedSpikeTrainView(t_start=0.0 s, t_stop=9.0 s, bin_size=1.0 s; shape=(2, 9))
>>> bst_binary.to_array()
array([[1, 1, 0, 1, 1, 1, 1, 0, 0],
       [1, 1, 1, 0, 1, 1, 0, 0, 1]], dtype=int32)

Slicing.

>>> bst.time_slice(t_stop=3.5 * pq.s)
BinnedSpikeTrainView(t_start=0.0 s, t_stop=3.0 s, bin_size=1.0 s; shape=(2, 3))
>>> bst[0, 1:-3]
BinnedSpikeTrainView(t_start=1.0 s, t_stop=6.0 s, bin_size=1.0 s; shape=(1, 5))

Generate a realisation of spike trains from the binned version.

>>> bst.to_spike_trains(spikes='center')
[<SpikeTrain(array([0.33333333, 0.66666667, 1.5       , 3.5       , 4.5       ,
       5.5       , 6.5       ]) * s, [0.0 s, 9.0 s])>,
<SpikeTrain(array([0.33333333, 0.66666667, 1.5       , 2.5       , 4.5       ,
       5.5       , 8.5       ]) * s, [0.0 s, 9.0 s])>]

Check the correctness of a spike trains realosation

>>> BinnedSpikeTrain(bst.to_spike_trains(), bin_size=bst.bin_size) == bst
True

Rescale the units of a binned spike train without changing the data.

>>> bst.rescale('ms')
>>> bst
BinnedSpikeTrain(t_start=0.0 ms, t_stop=9000.0 ms, bin_size=1000.0 ms;
shape=(2, 9))

:copyright: Copyright 2014-2020 by the Elephant team, see `doc/authors.rst`.
:license: BSD, see LICENSE.txt for details.
"""

from __future__ import division, print_function, unicode_literals

import math
import warnings

import neo
import numpy as np
import quantities as pq
import scipy.sparse as sps

from elephant.utils import is_binary, deprecated_alias, is_time_quantity, \
    check_neo_consistency, round_binning_errors

__all__ = [
    "binarize",
    "BinnedSpikeTrain"
]


def binarize(spiketrain, sampling_rate=None, t_start=None, t_stop=None,
             return_times=False):
    """
    Return an array indicating if spikes occurred at individual time points.

    The array contains boolean values identifying whether at least one spike
    occurred in the corresponding time bin. Time bins start at `t_start`
    and end at `t_stop`, spaced in `1/sampling_rate` intervals.

    Accepts either a `neo.SpikeTrain`, a `pq.Quantity` array, or a plain
    `np.ndarray`.
    Returns a boolean array with each element indicating the presence or
    absence of a spike in that time bin.

    Optionally also returns an array of time points corresponding to the
    elements of the boolean array.  The units of this array will be the same as
    the units of the neo.SpikeTrain, if any.

    Parameters
    ----------
    spiketrain : neo.SpikeTrain or pq.Quantity or np.ndarray
        The spike times.  Does not have to be sorted.
    sampling_rate : float or pq.Quantity, optional
        The sampling rate to use for the time points.
        If not specified, retrieved from the `sampling_rate` attribute of
        `spiketrain`.
        Default: None
    t_start : float or pq.Quantity, optional
        The start time to use for the time points.
        If not specified, retrieved from the `t_start` attribute of
        `spiketrain`. If this is not present, defaults to `0`.  Any element of
        `spiketrain` lower than `t_start` is ignored.
        Default: None
    t_stop : float or pq.Quantity, optional
        The stop time to use for the time points.
        If not specified, retrieved from the `t_stop` attribute of
        `spiketrain`. If this is not present, defaults to the maximum value of
        `spiketrain`. Any element of `spiketrain` higher than `t_stop` is
        ignored.
        Default: None
    return_times : bool, optional
        If True, also return the corresponding time points.
        Default: False

    Returns
    -------
    values : np.ndarray of bool
        A True value at a particular index indicates the presence of one or
        more spikes at the corresponding time point.
    times : np.ndarray or pq.Quantity, optional
        The time points.  This will have the same units as `spiketrain`.
        If `spiketrain` has no units, this will be an `np.ndarray` array.

    Raises
    ------
    TypeError
        If `spiketrain` is an `np.ndarray` and `t_start`, `t_stop`, or
        `sampling_rate` is a `pq.Quantity`.
    ValueError
        If `sampling_rate` is not explicitly defined and not present as an
        attribute of `spiketrain`.

    Notes
    -----
    Spike times are placed in the bin of the closest time point, going to the
    higher bin if exactly between two bins.

    So in the case where the bins are `5.5` and `6.5`, with the spike time
    being `6.0`, the spike will be placed in the `6.5` bin.

    The upper edge of the last bin, equal to `t_stop`, is inclusive.  That is,
    a spike time exactly equal to `t_stop` will be included.

    If `spiketrain` is a `pq.Quantity` or `neo.SpikeTrain` and `t_start`,
    `t_stop` or `sampling_rate` is not, then the arguments that are not
    `pq.Quantity` will be assumed to have the same units as `spiketrain`.

    """
    # get the values from spiketrain if they are not specified.
    if sampling_rate is None:
        sampling_rate = getattr(spiketrain, 'sampling_rate', None)
        if sampling_rate is None:
            raise ValueError('sampling_rate must either be explicitly defined '
                             'or must be an attribute of spiketrain')
    if t_start is None:
        t_start = getattr(spiketrain, 't_start', 0)
    if t_stop is None:
        t_stop = getattr(spiketrain, 't_stop', np.max(spiketrain))

    # we don't actually want the sampling rate, we want the sampling period
    sampling_period = 1. / sampling_rate

    # figure out what units, if any, we are dealing with
    if hasattr(spiketrain, 'units'):
        units = spiketrain.units
        spiketrain = spiketrain.magnitude
    else:
        units = None

    # convert everything to the same units, then get the magnitude
    if hasattr(sampling_period, 'units'):
        if units is None:
            raise TypeError('sampling_period cannot be a Quantity if '
                            'spiketrain is not a quantity')
        sampling_period = sampling_period.rescale(units).magnitude
    if hasattr(t_start, 'units'):
        if units is None:
            raise TypeError('t_start cannot be a Quantity if '
                            'spiketrain is not a quantity')
        t_start = t_start.rescale(units).magnitude
    if hasattr(t_stop, 'units'):
        if units is None:
            raise TypeError('t_stop cannot be a Quantity if '
                            'spiketrain is not a quantity')
        t_stop = t_stop.rescale(units).magnitude

    # figure out the bin edges
    edges = np.arange(t_start - sampling_period / 2,
                      t_stop + sampling_period * 3 / 2,
                      sampling_period)
    # we don't want to count any spikes before t_start or after t_stop
    if edges[-2] > t_stop:
        edges = edges[:-1]
    if edges[1] < t_start:
        edges = edges[1:]
    edges[0] = t_start
    edges[-1] = t_stop

    # this is where we actually get the binarized spike train
    res = np.histogram(spiketrain, edges)[0].astype('bool')

    # figure out what to output
    if not return_times:
        return res
    if units is None:
        return res, np.arange(t_start, t_stop + sampling_period,
                              sampling_period)
    return res, pq.Quantity(np.arange(t_start, t_stop + sampling_period,
                                      sampling_period), units=units)


###########################################################################
#
# Methods to calculate parameters, t_start, t_stop, bin size,
# number of bins
#
###########################################################################


class BinnedSpikeTrain(object):
    """
    Class which calculates a binned spike train and provides methods to
    transform the binned spike train to a boolean matrix or a matrix with
    counted time points.

    A binned spike train represents the occurrence of spikes in a certain time
    frame.
    I.e., a time series like [0.5, 0.7, 1.2, 3.1, 4.3, 5.5, 6.7] is
    represented as [0, 0, 1, 3, 4, 5, 6]. The outcome is dependent on given
    parameter such as size of bins, number of bins, start and stop points.

    A boolean matrix represents the binned spike train in a binary (True/False)
    manner. Its rows represent the number of spike trains and the columns
    represent the binned index position of a spike in a spike train.
    The calculated matrix entry containing `True` indicates a spike.

    A matrix with counted time points is calculated the same way, but its
    entries contain the number of spikes that occurred in the given bin of the
    given spike train.

    Note that with most common parameter combinations spike times can end up
    on bin edges. This makes the binning susceptible to rounding errors which
    is accounted for by moving spikes which are within tolerance of the next
    bin edge into the following bin. This can be adjusted using the tolerance
    parameter and turned off by setting `tolerance=None`.

    Parameters
    ----------
    spiketrains : neo.SpikeTrain or list of neo.SpikeTrain or np.ndarray
        Spike train(s) to be binned.
    bin_size : pq.Quantity, optional
        Width of a time bin.
        Default: None
    n_bins : int, optional
        Number of bins of the binned spike train.
        Default: None
    t_start : pq.Quantity, optional
        Time of the left edge of the first bin (left extreme; included).
        Default: None
    t_stop : pq.Quantity, optional
        Time of the right edge of the last bin (right extreme; excluded).
        Default: None
    tolerance : float, optional
        Tolerance for rounding errors in the binning process and in the input
        data
        Default: 1e-8
    sparse_format : {'csr', 'csc'}, optional
        The sparse matrix format. By default, CSR format is used to perform
        slicing and computations efficiently.
        Default: 'csr'

    Raises
    ------
    AttributeError
        If less than 3 optional parameters are `None`.
    TypeError
        If `spiketrains` is an np.ndarray with dimensionality different than
        NxM or
        if type of `n_bins` is not an `int` or `n_bins` < 0.
    ValueError
        When number of bins calculated from `t_start`, `t_stop` and `bin_size`
        differs from provided `n_bins` or
        if `t_stop` of any spike train is smaller than any `t_start` or
        if any spike train does not cover the full [`t_start`, t_stop`] range.

    Warns
    -----
    UserWarning
        If some spikes fall outside of [`t_start`, `t_stop`] range

    Notes
    -----
    There are four minimal configurations of the optional parameters which have
    to be provided, otherwise a `ValueError` will be raised:
      * t_start, n_bins, bin_size
      * t_start, n_bins, t_stop
      * t_start, bin_size, t_stop
      * t_stop, n_bins, bin_size

    If `spiketrains` is a `neo.SpikeTrain` or a list thereof, it is enough to
    explicitly provide only one parameter: `n_bins` or `bin_size`. The
    `t_start` and `t_stop` will be calculated from given `spiketrains` (max
    `t_start` and min `t_stop` of `neo.SpikeTrain`s).
    Missing parameter will be calculated automatically.
    All parameters will be checked for consistency. A corresponding error will
    be raised, if one of the four parameters does not match the consistency
    requirements.

    """

    @deprecated_alias(binsize='bin_size', num_bins='n_bins')
    def __init__(self, spiketrains, bin_size=None, n_bins=None, t_start=None,
                 t_stop=None, tolerance=1e-8, sparse_format="csr"):
        if sparse_format not in ("csr", "csc"):
            raise ValueError(f"Invalid 'sparse_format': {sparse_format}. "
                             "Available: 'csr' and 'csc'")

        # Converting spiketrains to a list, if spiketrains is one
        # SpikeTrain object
        if isinstance(spiketrains, neo.SpikeTrain):
            spiketrains = [spiketrains]

        # The input params will be rescaled later to unit-less floats
        self.tolerance = tolerance
        self._t_start = t_start
        self._t_stop = t_stop
        self.n_bins = n_bins
        self._bin_size = bin_size
        self.units = None  # will be set later
        # Check all parameter, set also missing values
        self._resolve_input_parameters(spiketrains)
        # Now create the sparse matrix
        self.sparse_matrix = self._create_sparse_matrix(
            spiketrains, sparse_format=sparse_format)

    @property
    def shape(self):
        """
        The shape of the sparse matrix.
        """
        return self.sparse_matrix.shape

    @property
    def bin_size(self):
        """
        Bin size quantity.
        """
        return pq.Quantity(self._bin_size, units=self.units, copy=False)

    @property
    def t_start(self):
        """
        t_start quantity; spike times below this value have been ignored.
        """
        return pq.Quantity(self._t_start, units=self.units, copy=False)

    @property
    def t_stop(self):
        """
        t_stop quantity; spike times above this value have been ignored.
        """
        return pq.Quantity(self._t_stop, units=self.units, copy=False)

    @property
    def binsize(self):
        """
        Deprecated in favor of :attr:`bin_size`.
        """
        warnings.warn("'.binsize' is deprecated; use '.bin_size'",
                      DeprecationWarning)
        return self._bin_size

    @property
    def num_bins(self):
        """
        Deprecated in favor of :attr:`n_bins`.
        """
        warnings.warn("'.num_bins' is deprecated; use '.n_bins'",
                      DeprecationWarning)
        return self.n_bins

    def __repr__(self):
        return f"{type(self).__name__}(t_start={self.t_start}, " \
               f"t_stop={self.t_stop}, bin_size={self.bin_size}; " \
               f"shape={self.shape}, " \
               f"format={self.sparse_matrix.__class__.__name__})"

    def rescale(self, units):
        """
        Inplace rescaling to the new quantity units.

        Parameters
        ----------
        units : pq.Quantity or str
            New quantity units.

        Raises
        ------
        TypeError
            If the input units are not quantities.

        """
        if isinstance(units, str):
            units = pq.Quantity(1, units=units)
        if units == self.units:
            # do nothing
            return
        if not isinstance(units, pq.Quantity):
            raise TypeError("The input units must be quantities or string")
        scale = self.units.rescale(units).item()
        self._t_stop *= scale
        self._t_start *= scale
        self._bin_size *= scale
        self.units = units

    def __resolve_binned(self, spiketrains):
        spiketrains = np.asarray(spiketrains)
        if spiketrains.ndim != 2 or spiketrains.dtype == np.dtype('O'):
            raise ValueError("If the input is not a spiketrain(s), it "
                             "must be an MxN numpy array, each cell of "
                             "which represents the number of (binned) "
                             "spikes that fall in an interval - not "
                             "raw spike times.")
        if self.n_bins is not None:
            raise ValueError("When the input is a binned matrix, 'n_bins' "
                             "must be set to None - it's extracted from the "
                             "input shape.")
        self.n_bins = spiketrains.shape[1]
        if self._bin_size is None:
            if self._t_start is None or self._t_stop is None:
                raise ValueError("To determine the bin size, both 't_start' "
                                 "and 't_stop' must be set")
            self._bin_size = (self._t_stop - self._t_start) / self.n_bins
        if self._t_start is None and self._t_stop is None:
            raise ValueError("Either 't_start' or 't_stop' must be set")
        if self._t_start is None:
            self._t_start = self._t_stop - self._bin_size * self.n_bins
        if self._t_stop is None:
            self._t_stop = self._t_start + self._bin_size * self.n_bins

    def _resolve_input_parameters(self, spiketrains):
        """
        Calculates `t_start`, `t_stop` from given spike trains.

        The start and stop points are calculated from given spike trains only
        if they are not calculable from given parameters or the number of
        parameters is less than three.

        Parameters
        ----------
        spiketrains : neo.SpikeTrain or list or np.ndarray of neo.SpikeTrain

        """
        def get_n_bins():
            n_bins = (self._t_stop - self._t_start) / self._bin_size
            if isinstance(n_bins, pq.Quantity):
                n_bins = n_bins.simplified.item()
            n_bins = round_binning_errors(n_bins, tolerance=self.tolerance)
            return n_bins

        def check_n_bins_consistency():
            if self.n_bins != get_n_bins():
                raise ValueError(
                    "Inconsistent arguments: t_start ({t_start}), "
                    "t_stop ({t_stop}), bin_size ({bin_size}), and "
                    "n_bins ({n_bins})".format(
                        t_start=self.t_start, t_stop=self.t_stop,
                        bin_size=self.bin_size, n_bins=self.n_bins))

        def check_consistency():
            if self.t_start >= self.t_stop:
                raise ValueError("t_start must be smaller than t_stop")
            if not isinstance(self.n_bins, int) or self.n_bins <= 0:
                raise TypeError("The number of bins ({}) must be a positive "
                                "integer".format(self.n_bins))

        if not _check_neo_spiketrain(spiketrains):
            # a binned numpy matrix
            self.__resolve_binned(spiketrains)
            self.units = self._bin_size.units
            check_n_bins_consistency()
            check_consistency()
            self._t_start = self._t_start.rescale(self.units).item()
            self._t_stop = self._t_stop.rescale(self.units).item()
            self._bin_size = self._bin_size.rescale(self.units).item()
            return

        if self._bin_size is None and self.n_bins is None:
            raise ValueError("Either 'bin_size' or 'n_bins' must be given")

        try:
            check_neo_consistency(spiketrains,
                                  object_type=neo.SpikeTrain,
                                  t_start=self._t_start,
                                  t_stop=self._t_stop,
                                  tolerance=self.tolerance)
        except ValueError as er:
            # different t_start/t_stop
            raise ValueError(er, "If you want to bin over the shared "
                                 "[t_start, t_stop] interval, provide "
                                 "shared t_start and t_stop explicitly, "
                                 "which can be obtained like so: "
                                 "t_start, t_stop = elephant.utils."
                                 "get_common_start_stop_times(spiketrains)"
                             )

        if self._t_start is None:
            self._t_start = spiketrains[0].t_start
        if self._t_stop is None:
            self._t_stop = spiketrains[0].t_stop
        # At this point, all spiketrains share the same units.
        self.units = spiketrains[0].units

        # t_start and t_stop are checked to be time quantities in the
        # check_neo_consistency call.
        self._t_start = self._t_start.rescale(self.units).item()
        self._t_stop = self._t_stop.rescale(self.units).item()

        start_shared = max(st.t_start.item() for st in spiketrains)
        stop_shared = min(st.t_stop.item() for st in spiketrains)

        tolerance = self.tolerance
        if tolerance is None:
            tolerance = 0
        if self._t_start < start_shared - tolerance \
                or self._t_stop > stop_shared + tolerance:
            raise ValueError("'t_start' ({t_start}) or 't_stop' ({t_stop}) is "
                             "outside of the shared [{start_shared}, "
                             "{stop_shared}] interval".format(
                                 t_start=self.t_start, t_stop=self.t_stop,
                                 start_shared=start_shared,
                                 stop_shared=stop_shared))

        if self.n_bins is None:
            # bin_size is provided
            self._bin_size = self._bin_size.rescale(self.units).item()
            self.n_bins = get_n_bins()
        elif self._bin_size is None:
            # n_bins is provided
            self._bin_size = (self._t_stop - self._t_start) / self.n_bins
        else:
            # both n_bins are bin_size are given
            self._bin_size = self._bin_size.rescale(self.units).item()
            check_n_bins_consistency()

        check_consistency()

    @property
    def bin_edges(self):
        """
        Returns all time edges as a quantity array with :attr:`n_bins` bins.

        The borders of all time steps between :attr:`t_start` and
        :attr:`t_stop` with a step :attr:`bin_size`. It is crucial for many
        analyses that all bins have the same size, so if
        :attr:`t_stop` - :attr:`t_start` is not divisible by :attr:`bin_size`,
        there will be some leftover time at the end
        (see https://github.com/NeuralEnsemble/elephant/issues/255).
        The length of the returned array should match :attr:`n_bins`.

        Returns
        -------
        bin_edges : pq.Quantity
            All edges in interval [:attr:`t_start`, :attr:`t_stop`] with
            :attr:`n_bins` bins are returned as a quantity array.
        """
        bin_edges = np.linspace(self._t_start, self._t_start + self.n_bins *
                                self._bin_size,
                                num=self.n_bins + 1, endpoint=True)
        return pq.Quantity(bin_edges, units=self.units, copy=False)

    @property
    def bin_centers(self):
        """
        Returns each center time point of all bins between :attr:`t_start` and
        :attr:`t_stop` points.

        The center of each bin of all time steps between start and stop.

        Returns
        -------
        bin_edges : pq.Quantity
            All center edges in interval (:attr:`start`, :attr:`stop`).

        """
        start = self._t_start + self._bin_size / 2
        stop = start + (self.n_bins - 1) * self._bin_size
        bin_centers = np.linspace(start=start,
                                  stop=stop,
                                  num=self.n_bins, endpoint=True)
        bin_centers = pq.Quantity(bin_centers, units=self.units, copy=False)
        return bin_centers

    def to_sparse_array(self):
        """
        Getter for sparse matrix with time points. Deprecated in favor of
        :attr:`sparse_matrix`.

        Returns
        -------
        scipy.sparse.csr_matrix or scipy.sparse.csc_matrix
            Sparse matrix, version with spike counts.

        See also
        --------
        scipy.sparse.csr_matrix
        to_array

        """
        warnings.warn("'.to_sparse_array()' function is deprecated; "
                      "use '.sparse_matrix' attribute directly",
                      DeprecationWarning)
        return self.sparse_matrix

    def to_sparse_bool_array(self):
        """
        Getter for boolean version of the sparse matrix, calculated from
        sparse matrix with counted time points.

        Returns
        -------
        scipy.sparse.csr_matrix or scipy.sparse.csc_matrix
            Sparse matrix, binary, boolean version.

        See also
        --------
        scipy.sparse.csr_matrix
        to_bool_array

        """
        # Return sparse Matrix as a copy
        spmat_copy = self.sparse_matrix.copy()
        spmat_copy.data = spmat_copy.data.astype(bool)
        return spmat_copy

    def __eq__(self, other):
        if not isinstance(other, BinnedSpikeTrain):
            return False
        if self.n_bins != other.n_bins:
            return
        dt_start = other.t_start.rescale(self.units).item() - self._t_start
        dt_stop = other.t_stop.rescale(self.units).item() - self._t_stop
        dbin_size = other.bin_size.rescale(self.units).item() - self._bin_size
        tol = 0 if self.tolerance is None else self.tolerance
        if any(abs(diff) > tol for diff in [dt_start, dt_stop, dbin_size]):
            return False
        sp1 = self.sparse_matrix
        sp2 = other.sparse_matrix
        if sp1.__class__ is not sp2.__class__ or sp1.shape != sp2.shape \
                or sp1.data.shape != sp2.data.shape:
            return False
        return (sp1.data == sp2.data).all() and \
            (sp1.indptr == sp2.indptr).all() and \
            (sp1.indices == sp2.indices).all()

    def copy(self):
        """
        Copies the binned sparse matrix and returns a view. Any changes to
        the copied object won't affect the original object.

        Returns
        -------
        BinnedSpikeTrainView
            A copied view of itself.
        """
        return BinnedSpikeTrainView(t_start=self._t_start,
                                    t_stop=self._t_stop,
                                    bin_size=self._bin_size,
                                    units=self.units,
                                    sparse_matrix=self.sparse_matrix.copy(),
                                    tolerance=self.tolerance)

    def __iter_sparse_matrix(self):
        spmat = self.sparse_matrix
        if isinstance(spmat, sps.csc_matrix):
            warnings.warn("The sparse matrix format is CSC. For better "
                          "performance, specify the CSR format while "
                          "constructing a "
                          "BinnedSpikeTrain(sparse_format='csr')")
            spmat = spmat.tocsr()
        # taken from csr_matrix.__iter__()
        i0 = 0
        for i1 in spmat.indptr[1:]:
            indices = spmat.indices[i0:i1]
            data = spmat.data[i0:i1]
            yield indices, data
            i0 = i1

    def __getitem__(self, item):
        """
        Returns a binned slice view of itself; `t_start` and `t_stop` will be
        set accordingly to the second slicing argument, if any.

        Parameters
        ----------
        item : int or slice or tuple
            Spike train and bin index slicing, passed to
            ``self.sparse_matrix``.

        Returns
        -------
        BinnedSpikeTrainView
            A slice of itself that carry the original data. Any changes to
            the returned binned sparse matrix will affect the original data.
        """
        # taken from csr_matrix.__getitem__
        row, col = self.sparse_matrix._validate_indices(item)
        spmat = self.sparse_matrix[item]
        if np.isscalar(spmat):
            # data with one element
            spmat = sps.csr_matrix(([spmat], ([0], [0])), dtype=spmat.dtype)

        if isinstance(col, (int, np.integer)):
            start, stop, stride = col, col + 1, 1
        elif isinstance(col, slice):
            start, stop, stride = col.indices(self.n_bins)
        else:
            raise TypeError(f"The second slice argument ({col}), which "
                            "corresponds to bin indices, must be either int "
                            "or slice.")
        t_start = self._t_start + start * self._bin_size
        t_stop = self._t_start + stop * self._bin_size
        bin_size = stride * self._bin_size
        bst = BinnedSpikeTrainView(t_start=t_start,
                                   t_stop=t_stop,
                                   bin_size=bin_size,
                                   units=self.units,
                                   sparse_matrix=spmat,
                                   tolerance=self.tolerance)
        return bst

    def __setitem__(self, key, value):
        """
        Changes the values of ``self.sparse_matrix`` according to `key` and
        `value`. A shortcut to ``self.sparse_matrix[key] = value``.

        Parameters
        ----------
        key : int or list or tuple or slice
            The binned sparse matrix keys (axes slice) to change.
        value : int or list or tuple or slice
            New values of the sparse matrix selection.
        """
        self.sparse_matrix[key] = value

    def time_slice(self, t_start=None, t_stop=None, copy=False):
        """
        Returns a view or a copied view of currently binned spike trains with
        ``(t_start, t_stop)`` time slice. Only valid (fully overlapping) bins
        are sliced.

        Parameters
        ----------
        t_start, t_stop : pq.Quantity or None, optional
            Start and stop times or Nones.
            Default: None
        copy : bool, optional
            Copy the sparse matrix or not.
            Default: False

        Returns
        -------
        BinnedSpikeTrainView
            A time slice of itself.
        """
        if not is_time_quantity(t_start, t_stop, allow_none=True):
            raise TypeError("t_start and t_stop must be quantities")
        if t_start is None and t_stop is None and not copy:
            return self
        if t_start is None:
            start_index = 0
        else:
            t_start = t_start.rescale(self.units).item()
            start_index = (t_start - self._t_start) / self._bin_size
            start_index = math.ceil(start_index)
            start_index = max(start_index, 0)
        if t_stop is None:
            stop_index = self.n_bins
        else:
            t_stop = t_stop.rescale(self.units).item()
            stop_index = (t_stop - self._t_start) / self._bin_size
            stop_index = round_binning_errors(stop_index,
                                              tolerance=self.tolerance)
            stop_index = min(stop_index, self.n_bins)
        stop_index = max(stop_index, start_index)
        spmat = self.sparse_matrix[:, start_index: stop_index]
        if copy:
            spmat = spmat.copy()
        t_start = self._t_start + start_index * self._bin_size
        t_stop = self._t_start + stop_index * self._bin_size
        bst = BinnedSpikeTrainView(t_start=t_start,
                                   t_stop=t_stop,
                                   bin_size=self._bin_size,
                                   units=self.units,
                                   sparse_matrix=spmat,
                                   tolerance=self.tolerance)
        return bst

    def to_spike_trains(self, spikes="random", as_array=False,
                        annotate_bins=False):
        """
        Generate spike trains from the binned spike train object. This function
        is inverse to binning such that

        .. code-block:: python

            BinnedSpikeTrain(binned_st.to_spike_trains()) == binned_st

        The object bin size is stored in resulting
        ``spiketrain.annotations['bin_size']``.

        Parameters
        ----------
        spikes : {"left", "center", "random"}, optional
            Specifies how to generate spikes inside bins.

              * "left": align spikes from left to right to have equal inter-
              spike interval;

              * "center": align spikes around center to have equal inter-spike
              interval;

              * "random": generate spikes from a homogenous Poisson process;
              it's the fastest mode.
            Default: "random"
        as_array : bool, optional
            If True, numpy arrays are returned; otherwise, wrap the arrays in
            `neo.SpikeTrain`.
            Default: False
        annotate_bins : bool, optional
            If `as_array` is False, this flag allows to include the bin index
            in resulting ``spiketrain.array_annotations['bins']``.
            Default: False

        Returns
        -------
        spiketrains : list of neo.SpikeTrain
            A list of spike trains - one possible realisation of spiketrains
            that could have been used as the input to `BinnedSpikeTrain`.
        """
        description = f"generated from {self.__class__.__name__}"
        shift = 0
        if spikes == "center":
            shift = 1
            spikes = "left"
        spiketrains = []
        for indices, spike_count in self.__iter_sparse_matrix():
            bin_indices = np.repeat(indices, spike_count)
            t_starts = self._t_start + bin_indices * self._bin_size
            if spikes == "random":
                spiketrain = np.random.uniform(low=0, high=self._bin_size,
                                               size=spike_count.sum())
                spiketrain += t_starts
                spiketrain.sort()
            elif spikes == "left":
                spiketrain = [np.arange(shift, count + shift) / (count + shift)
                              for count in spike_count]
                spiketrain = np.hstack(spiketrain) * self._bin_size
                spiketrain += t_starts
            else:
                raise ValueError(f"Invalid 'spikes' mode: '{spikes}'")
            # account for the last bin
            spiketrain = spiketrain[spiketrain <= self._t_stop]
            if not as_array:
                array_ants = None
                if annotate_bins:
                    array_ants = dict(bins=bin_indices)
                spiketrain = neo.SpikeTrain(spiketrain, t_start=self._t_start,
                                            t_stop=self._t_stop,
                                            units=self.units, copy=False,
                                            description=description,
                                            array_annotations=array_ants,
                                            bin_size=self.bin_size)
            spiketrains.append(spiketrain)
        return spiketrains

    def get_num_of_spikes(self, axis=None):
        """
        Compute the number of binned spikes.

        Parameters
        ----------
        axis : int, optional
            If `None`, compute the total num. of spikes.
            Otherwise, compute num. of spikes along axis.
            If axis is `1`, compute num. of spikes per spike train (row).
            Default is `None`.

        Returns
        -------
        n_spikes_per_row : int or np.ndarray
            The number of binned spikes.

        """
        if axis is None:
            return self.sparse_matrix.sum(axis=axis)
        n_spikes_per_row = self.sparse_matrix.sum(axis=axis)
        n_spikes_per_row = np.ravel(n_spikes_per_row)
        return n_spikes_per_row

    @property
    def spike_indices(self):
        """
        A list of lists for each spike train (i.e., rows of the binned matrix),
        that in turn contains for each spike the index into the binned matrix
        where this spike enters.

        In contrast to `self.sparse_matrix.nonzero()`, this function will
        report two spikes falling in the same bin as two entries.

        Examples
        --------
        >>> import elephant.conversion as conv
        >>> import neo as n
        >>> import quantities as pq
        >>> st = n.SpikeTrain([0.5, 0.7, 1.2, 3.1, 4.3, 5.5, 6.7] * pq.s,
        ...                   t_stop=10.0 * pq.s)
        >>> x = conv.BinnedSpikeTrain(st, n_bins=10, bin_size=1 * pq.s,
        ...                           t_start=0 * pq.s)
        >>> print(x.spike_indices)
        [[0, 0, 1, 3, 4, 5, 6]]
        >>> print(x.sparse_matrix.nonzero()[1])
        [0 1 3 4 5 6]
        >>> print(x.to_array())
        [[2, 1, 0, 1, 1, 1, 1, 0, 0, 0]]

        """
        spike_idx = []
        for indices, spike_count in self.__iter_sparse_matrix():
            # Extract each non-zeros column index and how often it exists,
            # i.e., how many spikes fall in this column
            n_cols = np.repeat(indices, spike_count)
            spike_idx.append(n_cols)
        return spike_idx

    @property
    def is_binary(self):
        """
        Returns True if the sparse matrix contains binary values only.
        Beware, that the function does not know if the input was binary
        because e.g `to_bool_array()` was used before or if the input is just
        sparse (i.e. only one spike per bin at maximum).

        Returns
        -------
        bool
            True for binary input, False otherwise.
        """

        return is_binary(self.sparse_matrix.data)

    def to_bool_array(self):
        """
        Returns a matrix, in which the rows correspond to the spike trains and
        the columns correspond to the bins in the `BinnedSpikeTrain`.
        `True` indicates a spike in given bin of given spike train and
        `False` indicates lack of spikes.

        Returns
        -------
        numpy.ndarray
            Returns a dense matrix representation of the sparse matrix,
            with `True` indicating a spike and `False` indicating a no-spike.
            The columns represent the index position of the bins and rows
            represent the number of spike trains.

        See also
        --------
        scipy.sparse.csr_matrix
        scipy.sparse.csr_matrix.toarray

        Examples
        --------
        >>> import elephant.conversion as conv
        >>> import neo as n
        >>> import quantities as pq
        >>> a = n.SpikeTrain([0.5, 0.7, 1.2, 3.1, 4.3, 5.5, 6.7] * pq.s,
        ...                  t_stop=10.0 * pq.s)
        >>> x = conv.BinnedSpikeTrain(a, n_bins=10, bin_size=1 * pq.s,
        ...                           t_start=0 * pq.s)
        >>> print(x.to_bool_array())
        [[ True  True False  True  True  True  True False False False]]

        """
        return self.to_array(dtype=bool)

    def to_array(self, dtype=None):
        """
        Returns a dense matrix, calculated from the sparse matrix, with counted
        time points of spikes. The rows correspond to spike trains and the
        columns correspond to bins in a `BinnedSpikeTrain`.
        Entries contain the count of spikes that occurred in the given bin of
        the given spike train.

        Returns
        -------
        matrix : np.ndarray
            Matrix with spike counts. Columns represent the index positions of
            the binned spikes and rows represent the spike trains.

        Examples
        --------
        >>> import elephant.conversion as conv
        >>> import neo as n
        >>> import quantities as pq
        >>> a = n.SpikeTrain([0.5, 0.7, 1.2, 3.1, 4.3, 5.5, 6.7] * pq.s,
        ...                  t_stop=10.0 * pq.s)
        >>> x = conv.BinnedSpikeTrain(a, n_bins=10, bin_size=1 * pq.s,
        ...                           t_start=0 * pq.s)
        >>> print(x.to_array())
        [[2 1 0 1 1 1 1 0 0 0]]

        See also
        --------
        scipy.sparse.csr_matrix
        scipy.sparse.csr_matrix.toarray

        """
        array = self.sparse_matrix.toarray()
        if dtype is not None:
            array = array.astype(dtype)
        return array

    def binarize(self, copy=True):
        """
        Clip the internal array (no. of spikes in a bin) to `0` (no spikes) or
        `1` (at least one spike) values only.

        Parameters
        ----------
        copy : bool, optional
<<<<<<< HEAD
            .. deprecated:: 0.9.0
            Has no effect - a view is always returned.
=======
            If True, a **shallow** copy - a view of `BinnedSpikeTrain` - is
            returned with the data array filled with zeros and ones. Otherwise,
            the binarization (clipping) is done in-place. A shallow copy
            means that :attr:`indices` and :attr:`indptr` of a sparse matrix
            is shared with the original sparse matrix. Only the data is copied.
            If you want to perform a deep copy, call
            :func:`BinnedSpikeTrain.copy` prior to binarizing.
            Default: True
>>>>>>> e56b1ac9

        Returns
        -------
        bst : BinnedSpikeTrain or BinnedSpikeTrainView
            A (view of) `BinnedSpikeTrain` with the sparse matrix data clipped
            to zeros and ones.

        """
        spmat = self.sparse_matrix
        if copy:
            data = np.ones(len(spmat.data), dtype=spmat.data.dtype)
            spmat = spmat.__class__(
                (data, spmat.indices, spmat.indptr),
                shape=spmat.shape, copy=False)
            bst = BinnedSpikeTrainView(t_start=self._t_start,
                                       t_stop=self._t_stop,
                                       bin_size=self._bin_size,
                                       units=self.units,
                                       sparse_matrix=spmat,
                                       tolerance=self.tolerance)
        else:
            spmat.data[:] = 1
            bst = self

        return bst

    @property
    def sparsity(self):
        """
        The sparsity of the sparse matrix computed as the no. of nonzero
        elements divided by the matrix size.

        Returns
        -------
        float
        """
        num_nonzero = self.sparse_matrix.data.shape[0]
        shape = self.sparse_matrix.shape
        size = shape[0] * shape[1]
        return num_nonzero / size

    def _create_sparse_matrix(self, spiketrains, sparse_format):
        """
        Converts `neo.SpikeTrain` objects to a scipy sparse matrix, which
        contains the binned spike times, and
        stores it in :attr:`sparse_matrix`.

        Parameters
        ----------
        spiketrains : neo.SpikeTrain or list of neo.SpikeTrain
            Spike trains to bin.

        """

        # The data type for numeric values
        data_dtype = np.int32

        if sparse_format == 'csr':
            sparse_format = sps.csr_matrix
        else:
            # csc
            sparse_format = sps.csc_matrix

        if not _check_neo_spiketrain(spiketrains):
            # a binned numpy array
            sparse_matrix = sparse_format(spiketrains, dtype=data_dtype)
            return sparse_matrix

        # Get index dtype that can accomodate the largest index
        # (this is the same dtype that will be used for the index arrays of the
        #  sparse matrix, so already using it here avoids array duplication)
        shape = (len(spiketrains), self.n_bins)
        numtype = np.int32
        if max(shape) > np.iinfo(numtype).max:
            numtype = np.int64

        row_ids, column_ids = [], []
        # data
        counts = []
        n_discarded = 0

        # all spiketrains carry the same units
        scale_units = 1 / self._bin_size
        for idx, st in enumerate(spiketrains):
            times = st.magnitude
            times = times[(times >= self._t_start) & (
                times <= self._t_stop)] - self._t_start
            bins = times * scale_units

            # shift spikes that are very close
            # to the right edge into the next bin
            bins = round_binning_errors(bins, tolerance=self.tolerance)
            valid_bins = bins[bins < self.n_bins]
            n_discarded += len(bins) - len(valid_bins)
            f, c = np.unique(valid_bins, return_counts=True)
            # f inherits the dtype np.int32 from bins, but c is created in
            # np.unique with the default int dtype (usually np.int64)
            c = c.astype(data_dtype)
            column_ids.append(f)
            counts.append(c)
            row_ids.append(np.repeat(idx, repeats=len(f)).astype(numtype))

        if n_discarded > 0:
            warnings.warn("Binning discarded {} last spike(s) of the "
                          "input spiketrain".format(n_discarded))

        # Stacking preserves the data type. In any case, while creating
        # the sparse matrix, a copy is performed even if we set 'copy' to False
        # explicitly (however, this might change in future scipy versions -
        # this depends on scipy csr matrix initialization implementation).
        counts = np.hstack(counts)
        column_ids = np.hstack(column_ids)
        row_ids = np.hstack(row_ids)

        sparse_matrix = sparse_format((counts, (row_ids, column_ids)),
                                      shape=shape, dtype=data_dtype,
                                      copy=False)

        return sparse_matrix


class BinnedSpikeTrainView(BinnedSpikeTrain):
    """
    A view of :class:`BinnedSpikeTrain`.

    This class is used to avoid deep copies in several functions of a binned
    spike train object like :meth:`BinnedSpikeTrain.binarize`,
    :meth:`BinnedSpikeTrain.time_slice`, etc.

    Parameters
    ----------
    t_start, t_stop : float
        Unit-less start and stop times that share the same units.
    bin_size : float
        Unit-less bin size that was used used in binning the `sparse_matrix`.
    units : pq.Quantity
        The units of input spike trains.
    sparse_matrix : scipy.sparse.csr_matrix
        Binned sparse matrix.
    tolerance : float or None, optional
        The tolerance property of the original `BinnedSpikeTrain`.
        Default: 1e-8

    Warnings
    --------
    This class is an experimental feature.
    """

    def __init__(self, t_start, t_stop, bin_size, units, sparse_matrix,
                 tolerance=1e-8):
        self._t_start = t_start
        self._t_stop = t_stop
        self._bin_size = bin_size
        self.n_bins = sparse_matrix.shape[1]
        self.units = units.copy()
        self.sparse_matrix = sparse_matrix
        self.tolerance = tolerance


def _check_neo_spiketrain(matrix):
    """
    Checks if given input contains neo.SpikeTrain objects

    Parameters
    ----------
    matrix
        Object to test for `neo.SpikeTrain`s

    Returns
    -------
    bool
        True if `matrix` is a neo.SpikeTrain or a list or tuple thereof,
        otherwise False.

    """
    # Check for single spike train
    if isinstance(matrix, neo.SpikeTrain):
        return True
    # Check for list or tuple
    if isinstance(matrix, (list, tuple)):
        return all(map(_check_neo_spiketrain, matrix))
    return False<|MERGE_RESOLUTION|>--- conflicted
+++ resolved
@@ -1054,10 +1054,6 @@
         Parameters
         ----------
         copy : bool, optional
-<<<<<<< HEAD
-            .. deprecated:: 0.9.0
-            Has no effect - a view is always returned.
-=======
             If True, a **shallow** copy - a view of `BinnedSpikeTrain` - is
             returned with the data array filled with zeros and ones. Otherwise,
             the binarization (clipping) is done in-place. A shallow copy
@@ -1066,7 +1062,6 @@
             If you want to perform a deep copy, call
             :func:`BinnedSpikeTrain.copy` prior to binarizing.
             Default: True
->>>>>>> e56b1ac9
 
         Returns
         -------

--- conflicted
+++ resolved
@@ -651,22 +651,6 @@
                 raise ValueError(
                     'too many / too large time bins. Some spike trains are '
                     'not defined in the ending time')
-<<<<<<< HEAD
-        # account for rounding errors in the reference num_bins
-        num_bins_test = ((
-            (t_stop - t_start).rescale(
-                binsize.units) / binsize).magnitude)
-        if _detect_rounding_errors(num_bins_test, tolerance=self.tolerance):
-            num_bins_test += 1
-        num_bins_test = int(num_bins_test)
-        if num_bins != num_bins_test:
-            raise ValueError(
-                "Inconsistent arguments t_start (%s), " % t_start +
-                "t_stop (%s), binsize (%s) " % (t_stop, binsize) +
-                "and num_bins (%d)" % num_bins)
-        if num_bins - int(num_bins) != 0 or num_bins < 0:
-=======
-
         # account for rounding errors in the reference num_bins
         n_bins_test = ((
             (t_stop - t_start).rescale(
@@ -680,7 +664,6 @@
                 "t_stop (%s), bin_size (%s) " % (t_stop, bin_size) +
                 "and n_bins (%d)" % n_bins)
         if n_bins - int(n_bins) != 0 or n_bins < 0:
->>>>>>> fe7b86d3
             raise TypeError(
                 "Number of bins ({}) is not an integer or < 0".format(n_bins))
 

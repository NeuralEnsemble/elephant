"""
CAD :cite:`cad-Russo2017_e19428` is a method aimed to capture structures of
higher-order correlation in massively parallel spike trains. In particular, it
is able to extract patterns of spikes with arbitrary configuration of time lags
(time interval between spikes in a pattern), and at multiple time scales,
e.g. from synchronous patterns to firing rate co-modulations.

CAD consists of a statistical parametric testing done on the level of pairs
of neurons, followed by an agglomerative recursive algorithm, in order to
detect and test statistically precise repetitions of spikes in the data.
In particular, pairs of neurons are tested for significance under the null
hypothesis of independence, and then the significant pairs are agglomerated
into higher order patterns.

Given a list of discretized (binned) spike trains by a given temporal
scale (bin_size), assumed to be recorded in parallel, the CAD analysis can be
applied as demonstrated in this short toy example of 5 parallel spike trains
that exhibit fully synchronous events of order 5.

.. autosummary::
    :toctree: _toctree/cell_assembly_detection

    cell_assembly_detection


Visualization
-------------
Visualization of CAD method is covered in Viziphant
:func:`viziphant.patterns.plot_patterns`


See Also
--------
:ref:`spade` : advanced synchronous patterns detection

Examples
--------
>>> import quantities as pq
>>> import numpy as np
>>> from elephant.cell_assembly_detection import cell_assembly_detection
>>> from elephant.spike_train_generation import compound_poisson_process
>>> from elephant.conversion import BinnedSpikeTrain

Generate correlated data and bin it with a bin_size of 10ms.

>>> np.random.seed(30)
>>> spiketrains = compound_poisson_process(rate=15*pq.Hz,
...     amplitude_distribution=[0, 0.95, 0, 0, 0, 0, 0.05], t_stop=5*pq.s)
>>> bst = BinnedSpikeTrain(spiketrains, bin_size=10 * pq.ms)
>>> bst.rescale('ms')

Call of the method.

>>> patterns = cell_assembly_detection(bst, max_lag=2)
>>> patterns[0] # doctest: +SKIP
{'neurons': [0, 2],
 'lags': array([0.]) * ms,
 'pvalue': [5.3848138041122556e-05],
 'times': array([  90.,  160.,  170.,  550.,  790.,  910.,  930., 1420., 1470.,
        1480., 1650., 2030., 2220., 2570., 3130., 3430., 3480., 3610.,
        3800., 3830., 3930., 4080., 4560., 4600., 4670.]) * ms,
 'signature': [[1, 83], [2, 25]]}

Refer to the Viziphant documentation regarding the visualization of this
example.

"""

from __future__ import division, print_function, unicode_literals

import copy
import math
import time

import numpy as np
from scipy.stats import f

import elephant.conversion as conv

__all__ = [
    "cell_assembly_detection"
]


def cell_assembly_detection(binned_spiketrain, max_lag, reference_lag=2,
                            alpha=0.05, min_occurrences=1, size_chunks=100,
                            max_spikes=np.inf, significance_pruning=True,
                            subgroup_pruning=True,
                            same_configuration_pruning=False,
                            verbose=False):
    """
    Perform the CAD analysis :cite:`cad-Russo2017_e19428` for the binned
    (discretized) spike trains given in the input. The method looks for
    candidate significant patterns with lags (number of bins between successive
    spikes in the pattern) ranging from `-max_lag` to `max_lag` (the second
    parameter of the function). Thus, between two successive spikes in the
    pattern there can be at most `max_lag`*`bin_size` units of time.

    The method agglomerates pairs of units (or a unit and a preexisting
    assembly), tests their significance by a statistical test
    and stops when the detected assemblies reach their maximal dimension
    (parameter `max_spikes`).

    At every agglomeration size step (e.g. from triplets to quadruplets), the
    method filters patterns having the same neurons involved, and keeps only
    the most significant one. This pruning is optional and the choice is
    identified by the parameter 'significance_pruning'.
    Assemblies already included in a bigger assembly are eliminated in a final
    pruning step. Also this pruning is optional, and the choice is identified
    by the parameter `subgroup_pruning`.

    Parameters
    ----------
    binned_spiketrain : elephant.conversion.BinnedSpikeTrain
        Binned spike trains containing data to be analyzed.
    max_lag : int
        Maximal lag to be tested. For a binning dimension of bin_size the
        method will test all pairs configurations with a time
        shift between '-max_lag' and 'max_lag'.
    reference_lag : int, optional
        Reference lag (in bins) for the non-stationarity correction in the
        statistical test.
        Default: 2
    alpha : float, optional
        Significance level for the statistical test.
        Default: 0.05
    min_occurrences : int, optional
        Minimal number of occurrences required for an assembly
        (all assemblies, even if significant, with fewer occurrences
        than min_occurrences are discarded).
        Default: 0
    size_chunks : int, optional
        Size (in bins) of chunks in which the spike trains are divided
        to compute the variance (to reduce non stationarity effects
        on variance estimation).
        Default: 100
    max_spikes : int, optional
        Maximal assembly order (the algorithm will return assemblies
        composed of maximum `max_spikes` elements).
        Default: `np.inf`
    significance_pruning : bool, optional
        If True, the method performs significance pruning among
        the detected assemblies.
        Default: True
    subgroup_pruning : bool, optional
        If True, the method performs subgroup pruning among
        the detected assemblies.
        Default: True
    same_configuration_pruning : bool, optional
        If True, performs pruning (not present in the original code and more
        efficient), not testing assemblies already formed
        if they appear in the very same configuration.
        Default: False
<<<<<<< HEAD
=======
    bool_times_format : bool, optional

    .. deprecated:: 0.10.0

       Has no effect, the returning 'times' are always a quantity array
       specifying the pattern spike times.
       Default: None

>>>>>>> 17fa66d0
    verbose : bool, optional
        Regulates the number of prints given by the method. If true all prints
        are given, otherwise the method does give any prints.
        Default: False

    Returns
    -------
    assembly : list of dict
        Contains the assemblies detected for the bin size chosen. Each
        assembly is a dictionary with attributes:

        'neurons' : list
            Vector of units taking part to the assembly (unit order correspond
            to the agglomeration order).
        'lag' : pq.Quantity
            Vector of time lags.
            `lag[z]` is the activation delay between `neurons[1]` and
            `neurons[z+1]`.
        'pvalue' : list
            Vector containing p-values.
            `pvalue[z]` is the p-value of the statistical test between
            performed adding `neurons[z+1]` to the `neurons[1:z]`.
        'times' : pq.Quantity
            Assembly activation times in the units of `binned_spiketrain`.
        'signature' : np.ndarray
            Array of two entries `(z,c)`. The first is the number of neurons
            participating in the assembly (size), and the second is number of
            assembly occurrences.

    Raises
    ------
    TypeError
        If `binned_spiketrain` is not an instance of
        `elephant.conversion.BinnedSpikeTrain`.
    ValueError
        If the parameters are out of bounds.

    Notes
    -----
    Alias: cad

    """
    initial_time = time.time()

    # check parameter input and raise errors if necessary
    _raise_errors(binned_spiketrain=binned_spiketrain,
                  max_lag=max_lag,
                  alpha=alpha,
                  min_occurrences=min_occurrences,
                  size_chunks=size_chunks,
                  max_spikes=max_spikes)

    bin_size = binned_spiketrain.bin_size
    t_start = binned_spiketrain.t_start

    # transform the binned spiketrain into array
    binned_spiketrain = binned_spiketrain.to_array()

    # zero order
    n_neurons = len(binned_spiketrain)

    # initialize empty assembly

    assembly_in = [{'neurons': None,
                    'lags': None,
                    'pvalue': None,
                    'times': None,
                    'signature': None} for _ in range(n_neurons)]

    # initializing the dictionaries
    if verbose:
        print('Initializing the dictionaries...')
    for w1 in range(n_neurons):
        assembly_in[w1]['neurons'] = [w1]
        assembly_in[w1]['lags'] = []
        assembly_in[w1]['pvalue'] = []
        assembly_in[w1]['times'] = binned_spiketrain[w1]
        assembly_in[w1]['signature'] = [[1, sum(binned_spiketrain[w1])]]

    # first order = test over pairs

    # denominator of the Bonferroni correction
    # divide alpha by the number of tests performed in the first
    # pairwise testing loop
    number_test_performed = n_neurons * (n_neurons - 1) * (2 * max_lag + 1)
    alpha = alpha * 2 / float(number_test_performed)
    if verbose:
        print('actual significance_level', alpha)

    # sign_pairs_matrix is the matrix with entry as 1 for the significant pairs
    sign_pairs_matrix = np.zeros((n_neurons, n_neurons), dtype=int)
    assembly = []
    if verbose:
        print('Testing on pairs...')

    # nns: count of the existing assemblies
    nns = 0

    # initialize the structure existing_patterns, storing the patterns
    # determined by neurons and lags:
    # if the pattern is already existing, don't do the test
    existing_patterns = []

    # for loop for the pairwise testing
    for w1 in range(n_neurons - 1):
        for w2 in range(w1 + 1, n_neurons):
            spiketrain2 = binned_spiketrain[w2]
            n2 = w2
            assembly_flag = 0

            # call of the function that does the pairwise testing
            call_tp = _test_pair(
                ensemble=assembly_in[w1],
                spiketrain2=spiketrain2,
                n2=n2,
                max_lag=max_lag,
                size_chunks=size_chunks,
                reference_lag=reference_lag,
                existing_patterns=existing_patterns,
                same_configuration_pruning=same_configuration_pruning)
            if same_configuration_pruning:
                assem_tp = call_tp[0]
            else:
                assem_tp = call_tp

            # if the assembly given in output is significant and the number
            # of occurrences is higher than the minimum requested number
            if assem_tp['pvalue'][-1] < alpha and \
                    assem_tp['signature'][-1][1] > min_occurrences:
                # save the assembly in the output
                assembly.append(assem_tp)
                sign_pairs_matrix[w1][w2] = 1
                assembly_flag = 1  # flag : it is indeed an assembly
                # put the item_candidate into the existing_patterns list
                if same_configuration_pruning:
                    item_candidate = call_tp[1]
                    if not existing_patterns:
                        existing_patterns = [item_candidate]
                    else:
                        existing_patterns.append(item_candidate)
            if assembly_flag:
                nns += 1  # count of the existing assemblies

    # making sign_pairs_matrix symmetric
    sign_pairs_matrix = sign_pairs_matrix + sign_pairs_matrix.T
    sign_pairs_matrix[sign_pairs_matrix == 2] = 1
    # print(sign_pairs_matrix)

    # second order and more: increase the assembly size by adding a new unit

    # the algorithm will return assemblies composed by
    # maximum max_spikes elements
    if verbose:
        print('\nTesting on higher order assemblies...\n')

    # keep the count of the current size of the assembly
    current_size_agglomeration = 2

    # number of groups previously found
    n_as = len(assembly)

    # w2_to_test_v : contains the elements to test with the elements that are
    # in the assembly in input
    w2_to_test_v = np.zeros(n_neurons)

    # testing for higher order assemblies

    w1 = 0

    while w1 < n_as:

        w1_elements = assembly[w1]['neurons']

        # Add only neurons that have significant first order
        # co-occurrences with members of the assembly
        # Find indices and values of nonzero elements

        for i in range(len(w1_elements)):
            w2_to_test_v += sign_pairs_matrix[w1_elements[i]]

        # w2_to_test_p : vector with the index of nonzero elements
        w2_to_test_p = np.nonzero(w2_to_test_v)[0]

        # list with the elements to test
        # that are not already in the assembly
        w2_to_test = [item for item in w2_to_test_p
                      if item not in w1_elements]
        pop_flag = 0

        # check that there are candidate neurons for agglomeration
        if w2_to_test:

            # bonferroni correction only for the tests actually performed
            alpha = alpha / float(len(w2_to_test) * n_as * (2 * max_lag + 1))

            # testing for the element in w2_to_test
            for ww2 in range(len(w2_to_test)):
                w2 = w2_to_test[ww2]
                spiketrain2 = binned_spiketrain[w2]
                assembly_flag = 0
                pop_flag = max(assembly_flag, 0)
                # testing for the assembly and the new neuron

                call_tp = _test_pair(
                    ensemble=assembly[w1],
                    spiketrain2=spiketrain2,
                    n2=w2,
                    max_lag=max_lag,
                    size_chunks=size_chunks,
                    reference_lag=reference_lag,
                    existing_patterns=existing_patterns,
                    same_configuration_pruning=same_configuration_pruning)
                if same_configuration_pruning:
                    assem_tp = call_tp[0]
                else:
                    assem_tp = call_tp

                # if it is significant and
                # the number of occurrences is sufficient and
                # the length of the assembly is less than the input limit
                if assem_tp['pvalue'][-1] < alpha and \
                        assem_tp['signature'][-1][1] > min_occurrences and \
                        assem_tp['signature'][-1][0] <= max_spikes:
                    # the assembly is saved in the output list of
                    # assemblies
                    assembly.append(assem_tp)
                    assembly_flag = 1

                    if len(assem_tp['neurons']) > current_size_agglomeration:
                        # up to the next agglomeration level
                        current_size_agglomeration += 1
                        # Pruning step 1
                        # between two assemblies with the same unit set
                        # arranged into different
                        # configurations, choose the most significant one
                        if significance_pruning is True and \
                                current_size_agglomeration > 3:
                            assembly, n_filtered_assemblies = \
                                _significance_pruning_step(
                                    pre_pruning_assembly=assembly)
                    if same_configuration_pruning:
                        item_candidate = call_tp[1]
                        existing_patterns.append(item_candidate)
                if assembly_flag:
                    # count one more assembly
                    nns += 1
                    n_as = len(assembly)
        # if at least once the assembly was agglomerated to a bigger one,
        # pop the smaller one
        if pop_flag:
            assembly.pop(w1)
        w1 = w1 + 1

    # Pruning step 1
    # between two assemblies with the same unit set arranged into different
    # configurations, choose the most significant one

    # Last call for pruning of last order agglomeration

    if significance_pruning:
        assembly = _significance_pruning_step(pre_pruning_assembly=assembly)[0]

    # Pruning step 2
    # Remove assemblies whom elements are already
    # ALL included in a bigger assembly
    if subgroup_pruning:
        assembly = _subgroup_pruning_step(pre_pruning_assembly=assembly)

    # Reformat of the activation times
    for pattern in assembly:
        times = np.where(pattern['times'] > 0)[0] * bin_size + t_start
        pattern['times'] = times
        pattern['lags'] = pattern['lags'] * bin_size
        pattern['signature'] = np.array(pattern['signature'], dtype=int)

    # Give as output only the maximal groups
    if verbose:
        print('\nGiving outputs of the method...\n')
        print('final_assembly')
        for item in assembly:
            print(item['neurons'],
                  item['lags'],
                  item['signature'])

    # Time needed for the computation
    if verbose:
        print('\ntime', time.time() - initial_time)

    return assembly


def _chunking(binned_pair, size_chunks, max_lag, best_lag):
    """
    Chunking the object binned_pair into parts with the same bin length

    Parameters
    ----------
    binned_pair : np.array
        vector of the binned spike trains for the pair being analyzed
    size_chunks : int
        size of chunks desired
    max_lag : int
        max number of lags for the bin_size chosen
    best_lag : int
        lag with the higher number of coincidences

    Returns
    -------
    chunked : list
        list with the object binned_pair cut in size_chunks parts
    n_chunks : int
        number of chunks
    """

    length = len(binned_pair[0], )

    # number of chunks
    n_chunks = math.ceil((length - max_lag) / size_chunks)

    # new chunk size, this is to have all chunks of roughly the same size
    size_chunks = math.floor((length - max_lag) / n_chunks)

    n_chunks = int(n_chunks)
    size_chunks = int(size_chunks)

    chunked = [[[], []] for _ in range(n_chunks)]

    # cut the time series according to best_lag

    binned_pair_cut = np.array([np.zeros(length - max_lag, dtype=int),
                                np.zeros(length - max_lag, dtype=int)])

    # choose which entries to consider according to the best lag chosen
    if best_lag == 0:
        binned_pair_cut[0] = binned_pair[0][0:length - max_lag]
        binned_pair_cut[1] = binned_pair[1][0:length - max_lag]
    elif best_lag > 0:
        binned_pair_cut[0] = binned_pair[0][0:length - max_lag]
        binned_pair_cut[1] = binned_pair[1][
                             best_lag:length - max_lag + best_lag]
    else:
        binned_pair_cut[0] = binned_pair[0][
                             -best_lag:length - max_lag - best_lag]
        binned_pair_cut[1] = binned_pair[1][0:length - max_lag]

    # put the cut data into the chunked object
    for iii in range(n_chunks - 1):
        chunked[iii][0] = binned_pair_cut[0][
                          size_chunks * iii:size_chunks * (iii + 1)]
        chunked[iii][1] = binned_pair_cut[1][
                          size_chunks * iii:size_chunks * (iii + 1)]

    # last chunk can be of slightly different size
    chunked[n_chunks - 1][0] = binned_pair_cut[0][
                               size_chunks * (n_chunks - 1):length]
    chunked[n_chunks - 1][1] = binned_pair_cut[1][
                               size_chunks * (n_chunks - 1):length]

    return chunked, n_chunks


def _assert_same_pattern(item_candidate, existing_patterns, max_lag):
    """
    Tests if a particular pattern has already been tested and retrieved as
    significant.

    Parameters
    ----------
    item_candidate : list of list with two components
        in the first component there are the neurons involved in the assembly,
        in the second there are the correspondent lags
    existing_patterns : list
        list of the already significant patterns
    max_lag : int
        maximum lag to be tested

    Returns
    -------
        True if the pattern was already tested and retrieved as significant
        False if not
    """
    # unique representation of pattern in term of lags, maxlag and neurons
    # participating
    item_candidate = sorted(item_candidate[0] * 2 * max_lag +
                            item_candidate[1] + max_lag)
    if item_candidate in existing_patterns:
        return True
    else:
        return False


def _test_pair(ensemble, spiketrain2, n2, max_lag, size_chunks, reference_lag,
               existing_patterns, same_configuration_pruning):
    """
    Tests if two spike trains have repetitive patterns occurring more
    frequently than chance.

    Parameters
    ----------
    ensemble : dictionary
        structure with the previously formed assembly and its spike train
    spiketrain2 : list
        spike train of the new unit to be tested for significance
        (candidate to be a new assembly member)
    n2 : int
        new unit tested
    max_lag : int
        maximum lag to be tested
    size_chunks : int
        size (in bins) of chunks in which the spike trains is divided
        to compute the variance (to reduce non stationarity effects
        on variance estimation)
    reference_lag : int
        lag of reference; if zero or negative reference lag=-l
    existing_patterns : list
        list of the already significant patterns
    same_configuration_pruning : bool
        if True (not present in the original code and more
        efficient), does not test assemblies already formed
        if they appear in the very same configuration
        Default: False

    Returns
    -------
    assembly : dictionary
        assembly formed by the method (can be empty), with attributes:
        'elements' : vector of units taking part to the assembly
                     (unit order correspond to the agglomeration order)
        'lag' : vector of time lags (lag[z] is the activation delay between
                elements[1] and elements[z+1]
        'pvalue' : vector of pvalues. `pr[z]` is the p-value of the statistical
               test between performed adding elements[z+1] to the elements[1:z]
        'times' : assembly activation time. It reports how many times the
                 complete assembly activates in that bin.
                 time always refers to the activation of the first listed
                 assembly element (elements[1]), that doesn't necessarily
                 corresponds to the first unit firing.
        'signature' : array of two entries (z,c). The first is the number of
                        neurons participating in the assembly (size),
                        while the second is number of assembly occurrences.
    item_candidate : list of list with two components
        in the first component there are the neurons involved in the assembly,
        in the second there are the correspondent lags.

    """

    # list with the binned spike trains of the two neurons
    binned_pair = [ensemble['times'], spiketrain2]

    # For large bin_sizes, the binned spike counts may potentially fluctuate
    # around a high mean level and never fall below some minimum count
    # considerably larger than zero for the whole time series.
    # Entries up to this minimum count would contribute
    # to the coincidence count although they are completely
    # uninformative, so we subtract the minima.

    binned_pair = np.array([binned_pair[0] - min(binned_pair[0]),
                            binned_pair[1] - min(binned_pair[1])])

    ntp = len(binned_pair[0])  # trial length

    # Divide in parallel trials with 0/1 elements
    # max number of spikes in one bin for both neurons
    maxrate = int(max(max(binned_pair[0]), max(binned_pair[1])))

    # creation of the parallel processes, one for each rate up to maxrate
    # and computation of the coincidence count for both neurons
    par_processes = np.zeros((maxrate, 2, ntp), dtype=int)
    par_proc_expectation = np.zeros(maxrate, dtype=int)

    for i in range(maxrate):
        par_processes[i] = np.array(binned_pair > i, dtype=int)
        par_proc_expectation[i] = (np.sum(par_processes[i][0]) * np.sum(
            par_processes[i][1])) / float(ntp)

    # Decide which is the lag with most coincidences (l_ : best lag)
    # we are calculating the joint spike count of units A and B at lag l.
    # It is computed by counting the number
    # of times we have a spike in A and a corresponding spike in unit B
    # l times later for every lag,
    # we select the one corresponding to the highest count

    # structure with the coincidence counts for each lag
    fwd_coinc_count = np.array([0 for _ in range(max_lag + 1)])
    bwd_coinc_count = np.array([0 for _ in range(max_lag + 1)])

    for lag in range(max_lag + 1):
        time_fwd_cc = np.array([binned_pair[0][
                                0:len(binned_pair[0]) - max_lag],
                                binned_pair[1][
                                lag:len(binned_pair[1]) - max_lag + lag]])

        time_bwd_cc = np.array([binned_pair[0][
                                lag:len(binned_pair[0]) - max_lag + lag],
                                binned_pair[1][
                                0:len(binned_pair[1]) - max_lag]])

        # taking the minimum, place by place for the coincidences
        fwd_coinc_count[lag] = np.sum(np.minimum(time_fwd_cc[0],
                                                 time_fwd_cc[1]))
        bwd_coinc_count[lag] = np.sum(np.minimum(time_bwd_cc[0],
                                                 time_bwd_cc[1]))

    # choice of the best lag, taking into account the reference lag
    if reference_lag <= 0:
        # if the global maximum is in the forward process (A to B)
        if np.amax(fwd_coinc_count) > np.amax(bwd_coinc_count):
            # bwd_flag indicates whether we are in time_fwd_cc or time_bwd_cc
            fwd_flag = 1
            global_maximum_index = np.argmax(fwd_coinc_count)
        else:
            fwd_flag = 2
            global_maximum_index = np.argmax(bwd_coinc_count)
        best_lag = (fwd_flag == 1) * global_maximum_index - (
                fwd_flag == 2) * global_maximum_index
        max_coinc_count = max(np.amax(fwd_coinc_count),
                              np.amax(bwd_coinc_count))
    else:
        # reverse the ctAB_ object and not take into account the first entry
        bwd_coinc_count_rev = bwd_coinc_count[1:len(bwd_coinc_count)][::-1]
        hab_l = np.append(bwd_coinc_count_rev, fwd_coinc_count)
        lags = range(-max_lag, max_lag + 1)
        max_coinc_count = np.amax(hab_l)
        best_lag = lags[np.argmax(hab_l)]
        if best_lag < 0:
            lag_ref = best_lag + reference_lag
            coinc_count_ref = hab_l[lags.index(lag_ref)]
        else:
            lag_ref = best_lag - reference_lag
            coinc_count_ref = hab_l[lags.index(lag_ref)]

    # now check whether the pattern, with those neurons and that particular
    # configuration of lags,
    # is already in the list of the significant patterns
    # if it is, don't do the testing
    # if it is not, continue
    previous_neu = ensemble['neurons']
    pattern_candidate = copy.copy(previous_neu)
    pattern_candidate.append(n2)
    pattern_candidate = np.array(pattern_candidate)

    # add both the new lag and zero
    previous_lags = ensemble['lags']
    lags_candidate = copy.copy(previous_lags)
    lags_candidate.append(best_lag)

    lags_candidate[:0] = [0]
    pattern_candidate = list(pattern_candidate)
    lags_candidate = list(lags_candidate)
    item_candidate = [[pattern_candidate], [lags_candidate]]

    if same_configuration_pruning:
        if _assert_same_pattern(item_candidate=item_candidate,
                                existing_patterns=existing_patterns,
                                max_lag=max_lag):
            en_neurons = copy.copy(ensemble['neurons'])
            en_neurons.append(n2)
            en_lags = copy.copy(ensemble['lags'])
            en_lags.append(np.inf)
            en_pvalue = copy.copy(ensemble['pvalue'])
            en_pvalue.append(1)
            en_n_occ = copy.copy(ensemble['signature'])
            en_n_occ.append([0, 0])
            item_candidate = []
            assembly = {'neurons': en_neurons,
                        'lags': en_lags,
                        'pvalue': en_pvalue,
                        'times': [],
                        'signature': en_n_occ}
            return assembly, item_candidate
    else:
        # I go on with the testing

        pair_expectation = np.sum(par_proc_expectation)
        # case of no coincidences or limit for the F asimptotical
        # distribution (too few coincidences)
        if max_coinc_count == 0 or pair_expectation <= 5 or \
                pair_expectation >= (min(np.sum(binned_pair[0]),
                                         np.sum(binned_pair[1])) - 5):
            en_neurons = copy.copy(ensemble['neurons'])
            en_neurons.append(n2)
            en_lags = copy.copy(ensemble['lags'])
            en_lags.append(np.inf)
            en_pvalue = copy.copy(ensemble['pvalue'])
            en_pvalue.append(1)
            en_n_occ = copy.copy(ensemble['signature'])
            en_n_occ.append([0, 0])
            assembly = {'neurons': en_neurons,
                        'lags': en_lags,
                        'pvalue': en_pvalue,
                        'times': [],
                        'signature': en_n_occ}
            if same_configuration_pruning:
                item_candidate = []
                return assembly, item_candidate
            else:
                return assembly

        else:  # construct the activation series for binned_pair
            length = len(binned_pair[0])  # trial length
            activation_series = np.zeros(length)
            if reference_lag <= 0:
                if best_lag == 0:  # synchrony case
                    for i in range(maxrate):  # for all parallel processes
                        par_processes_a = par_processes[i][0]
                        par_processes_b = par_processes[i][1]
                        activation_series = \
                            np.add(activation_series,
                                   np.multiply(par_processes_a,
                                               par_processes_b))
                    coinc_count_matrix = np.array([[0, fwd_coinc_count[0]],
                                                   [bwd_coinc_count[2], 0]])
                    # matrix with #AB and #BA
                    # here we specifically choose
                    # 'l* = -2' for the synchrony case
                elif best_lag > 0:
                    for i in range(maxrate):
                        par_processes_a = par_processes[i][0]
                        par_processes_b = par_processes[i][1]
                        # multiplication between the two binned time series
                        # shifted by best_lag
                        activation_series[0:length - best_lag] = \
                            np.add(activation_series[0:length - best_lag],
                                   np.multiply(par_processes_a[
                                               0:length - best_lag],
                                               par_processes_b[
                                               best_lag:length]))
                    coinc_count_matrix = \
                        np.array([[0, fwd_coinc_count[global_maximum_index]],
                                  [bwd_coinc_count[global_maximum_index], 0]])
                else:
                    for i in range(maxrate):
                        par_processes_a = par_processes[i][0]
                        par_processes_b = par_processes[i][1]
                        activation_series[-best_lag:length] = \
                            np.add(activation_series[-best_lag:length],
                                   np.multiply(par_processes_a[
                                               -best_lag:length],
                                               par_processes_b[
                                               0:length + best_lag]))
                    coinc_count_matrix = \
                        np.array([[0, fwd_coinc_count[global_maximum_index]],
                                  [bwd_coinc_count[global_maximum_index], 0]])
            else:
                if best_lag == 0:
                    for i in range(maxrate):
                        par_processes_a = par_processes[i][0]
                        par_processes_b = par_processes[i][1]
                        activation_series = \
                            np.add(activation_series,
                                   np.multiply(par_processes_a,
                                               par_processes_b))
                elif best_lag > 0:
                    for i in range(maxrate):
                        par_processes_a = par_processes[i][0]
                        par_processes_b = par_processes[i][1]
                        activation_series[0:length - best_lag] = \
                            np.add(activation_series[0:length - best_lag],
                                   np.multiply(par_processes_a[
                                               0:length - best_lag],
                                               par_processes_b[
                                               best_lag:length]))
                else:
                    for i in range(maxrate):
                        par_processes_a = par_processes[i][0]
                        par_processes_b = par_processes[i][1]
                        activation_series[-best_lag:length] = \
                            np.add(activation_series[-best_lag:length],
                                   np.multiply(par_processes_a[
                                               -best_lag:length],
                                               par_processes_b[
                                               0:length + best_lag]))
                coinc_count_matrix = np.array([[0, max_coinc_count],
                                               [coinc_count_ref, 0]])

        # chunking

        chunked, nch = _chunking(binned_pair=binned_pair,
                                 size_chunks=size_chunks,
                                 max_lag=max_lag,
                                 best_lag=best_lag)

        marginal_counts = np.zeros((nch, maxrate, 2), dtype=int)

        # for every chunk, a vector with in each entry the sum of elements
        # in each parallel binary process, for each unit

        # maxrate_t : contains the maxrates for both neurons in each chunk
        maxrate_t = np.zeros(nch, dtype=int)

        # ch_nn : contains the length of the different chunks
        ch_nn = np.zeros(nch, dtype=int)
        count_sum = 0
        # for every chunk build the parallel processes
        # and the coincidence counts

        for iii in range(nch):
            binned_pair_chunked = np.array(chunked[iii])
            maxrate_t[iii] = max(max(binned_pair_chunked[0]),
                                 max(binned_pair_chunked[1]))
            ch_nn[iii] = len(chunked[iii][0])
            par_processes_chunked = [None for _ in range(
                int(maxrate_t[iii]))]

            for i in range(int(maxrate_t[iii])):
                par_processes_chunked[i] = np.zeros(
                    (2, len(binned_pair_chunked[0])), dtype=int)
                par_processes_chunked[i] = np.array(binned_pair_chunked > i,
                                                    dtype=int)

            for i in range(int(maxrate_t[iii])):
                par_processes_a = par_processes_chunked[i][0]
                par_processes_b = par_processes_chunked[i][1]
                marginal_counts[iii][i][0] = int(np.sum(par_processes_a))
                marginal_counts[iii][i][1] = int(np.sum(par_processes_b))
                count_sum = count_sum + min(marginal_counts[iii][i][0],
                                            marginal_counts[iii][i][1])

        # marginal_counts[iii][i] has in its entries
        # '[ #_a^{\alpha,c} , #_b^{\alpha,c}]'
        # where '\alpha' goes from 1 to maxrate, c goes from 1 to nch

        # calculation of variance for each chunk

        n = ntp - max_lag  # used in the calculation of the p-value
        var_x = [np.zeros((2, 2)) for _ in range(nch)]
        var_tot = 0
        cov_abab = [0 for _ in range(nch)]
        cov_abba = [0 for _ in range(nch)]
        var_t = [np.zeros((2, 2)) for _ in range(nch)]
        cov_x = [np.zeros((2, 2)) for _ in range(nch)]

        for iii in range(nch):  # for every chunk
            ch_size = ch_nn[iii]

            # evaluation of AB + variance and covariance

            cov_abab[iii] = [[0 for _ in range(maxrate_t[iii])]
                             for _ in range(maxrate_t[iii])]
            # for every rate up to the maxrate in that chunk
            for i in range(maxrate_t[iii]):
                par_marg_counts_i = \
                    np.outer(marginal_counts[iii][i], np.ones(2))

                cov_abab[iii][i][i] = \
                    np.multiply(
                        np.multiply(par_marg_counts_i, par_marg_counts_i.T)
                        / float(ch_size),
                        np.multiply(ch_size - par_marg_counts_i,
                                    ch_size - par_marg_counts_i.T)
                        / float(ch_size * (ch_size - 1)))

                # calculation of the variance
                var_t[iii] = var_t[iii] + cov_abab[iii][i][i]

                # cross covariances terms
                if maxrate_t[iii] > 1:
                    for j in range(i + 1, maxrate_t[iii]):
                        par_marg_counts_j = \
                            np.outer(marginal_counts[iii][j], np.ones(2))
                        cov_abab[iii][i][j] = \
                            2 * np.multiply(
                                np.multiply(par_marg_counts_j,
                                            par_marg_counts_j.T)
                                / float(ch_size),
                                np.multiply(ch_size - par_marg_counts_i,
                                            ch_size - par_marg_counts_i.T)
                                / float(ch_size * (ch_size - 1)))

                        # update of the variance
                        var_t[iii] = var_t[iii] + cov_abab[iii][i][j]

            # evaluation of coinc_count_matrix = #AB - #BA

            cov_abba[iii] = [[0 for _ in range(maxrate_t[iii])]
                             for _ in range(maxrate_t[iii])]

            for i in range(maxrate_t[iii]):
                par_marg_counts_i = \
                    np.outer(marginal_counts[iii][i], np.ones(2))
                cov_abba[iii][i][i] = \
                    np.multiply(
                        np.multiply(par_marg_counts_i, par_marg_counts_i.T)
                        / float(ch_size),
                        np.multiply(ch_size - par_marg_counts_i,
                                    ch_size - par_marg_counts_i.T)
                        / float(ch_size * (ch_size - 1) ** 2))
                cov_x[iii] = cov_x[iii] + cov_abba[iii][i][i]

                if maxrate_t[iii] > 1:
                    for j in range((i + 1), maxrate_t[iii]):
                        par_marg_counts_j = \
                            np.outer(marginal_counts[iii][j], np.ones(2))

                        cov_abba[iii][i][j] = \
                            2 * np.multiply(
                                np.multiply(par_marg_counts_j,
                                            par_marg_counts_j.T)
                                / float(ch_size),
                                np.multiply(ch_size - par_marg_counts_i,
                                            ch_size - par_marg_counts_i.T)
                                / float(ch_size * (ch_size - 1) ** 2))

                        cov_x[iii] = cov_x[iii] + cov_abba[iii][i][j]

            var_x[iii] = var_t[iii] + var_t[iii].T - cov_x[iii] - cov_x[iii].T
            var_tot = var_tot + var_x[iii]

        # Yates correction
        coinc_count_matrix = coinc_count_matrix - coinc_count_matrix.T
        if abs(coinc_count_matrix[0][1]) > 0:
            coinc_count_matrix = abs(coinc_count_matrix) - 0.5
        if var_tot[0][1] == 0:
            pr_f = 1
        # p-value obtained through approximation to a Fischer F distribution
        # (here we employ the survival function)
        else:
            fstat = coinc_count_matrix ** 2 / var_tot
            pr_f = f.sf(fstat[0][1], 1, n)

        # Creation of the dictionary with the results
        en_neurons = copy.copy(ensemble['neurons'])
        en_neurons.append(n2)
        en_lags = copy.copy(ensemble['lags'])
        en_lags.append(best_lag)
        en_pvalue = copy.copy(ensemble['pvalue'])
        en_pvalue.append(pr_f)
        en_n_occ = copy.copy(ensemble['signature'])
        en_n_occ.append([len(en_neurons), sum(activation_series)])
        assembly = {'neurons': en_neurons,
                    'lags': en_lags,
                    'pvalue': en_pvalue,
                    'times': activation_series,
                    'signature': en_n_occ}
        if same_configuration_pruning:
            return assembly, item_candidate
        else:
            return assembly


def _significance_pruning_step(pre_pruning_assembly):
    """
    Between two assemblies with the same unit set arranged into different
    configurations the most significant one is chosen.

    Parameters
    ----------
    pre_pruning_assembly : list
        contains the whole set of significant assemblies (unfiltered)

    Returns
    -------
    assembly : list
        contains the filtered assemblies
    n_filtered_assemblies : int
        number of filtered assemblies by the function
    """

    # number of assemblies before pruning
    nns = len(pre_pruning_assembly)

    # boolean array for selection of assemblies to keep
    selection = []

    # list storing the found assemblies
    assembly = []

    for i in range(nns):
        elem = sorted(pre_pruning_assembly[i]['neurons'])
        # in the list, so that membership can be checked
        if elem in selection:
            # find the element that was already in the list
            pre = selection.index(elem)

            if pre_pruning_assembly[i]['pvalue'][-1] <= \
                    assembly[pre]['pvalue'][-1]:
                # if the new element has a p-value that is smaller
                # than the one had previously
                selection[pre] = elem
                # substitute the prev element in the selection with the new
                assembly[pre] = pre_pruning_assembly[i]
                # substitute also in the list of the new assemblies
        if elem not in selection:
            selection.append(elem)
            assembly.append(pre_pruning_assembly[i])

    # number of assemblies filtered out is equal to the difference
    # between the pre and post pruning size
    n_filtered_assemblies = nns - len(assembly)

    return assembly, n_filtered_assemblies


def _subgroup_pruning_step(pre_pruning_assembly):
    """
    Removes assemblies which are already all included in a bigger assembly

    Parameters
    ----------
    pre_pruning_assembly : list
        contains the assemblies filtered by the significance value

    Returns
    --------
    final_assembly : list
        contains the assemblies filtered by inclusion

    """

    # reversing the semifinal_assembly makes the computation quicker
    # since the assembly are formed by agglomeration
    pre_pruning_assembly_r = list(reversed(pre_pruning_assembly))
    nns = len(pre_pruning_assembly_r)
    # boolean list with the selected assemblies
    selection = [True for _ in range(nns)]

    for i in range(nns):
        # check only in the range of the already selected assemblies
        if selection[i]:
            a = pre_pruning_assembly_r[i]['neurons']
            for j in range(i + 1, nns):
                if selection[j]:
                    b = pre_pruning_assembly_r[j]['neurons']
                    # check if a is included in b or vice versa
                    if set(a).issuperset(set(b)):
                        selection[j] = False
                    if set(b).issuperset(set(a)):
                        selection[i] = False
                    # only for the case in which significance_pruning=False
                    if set(a) == set(b):
                        selection[i] = True
                        selection[j] = True

    assembly_r = []

    # put into final_assembly only the selected ones
    for i in range(nns):
        if selection[i]:
            assembly_r.append(pre_pruning_assembly_r[i])

    assembly = list(reversed(assembly_r))

    return assembly


def _raise_errors(binned_spiketrain, max_lag, alpha, min_occurrences,
                  size_chunks, max_spikes):
    """
    Returns errors if the parameters given in input are not correct.

    Parameters
    ----------
    binned_spiketrain : BinnedSpikeTrain object
        binned spike trains containing data to be analysed
    max_lag : int
        maximal lag to be tested. For a binning dimension of bin_size the
        method will test all pairs configurations with a time
        shift between -max_lag and max_lag
    alpha : float
        alpha level.
    min_occurrences : int
        minimal number of occurrences required for an assembly
        (all assemblies, even if significant, with fewer occurrences
        than min_occurrences are discarded).
    size_chunks : int
        size (in bins) of chunks in which the spike trains is divided
        to compute the variance (to reduce non stationarity effects
        on variance estimation)
    max_spikes : int
        maximal assembly order (the algorithm will return assemblies of
        composed by maximum max_spikes elements).

    Raises
    ------
    TypeError
        if the data is not an elephant.conv.BinnedSpikeTrain object
    ValueError
        if the maximum lag considered is 1 or less
        if the significance level is not in [0,1]
        if the minimal number of occurrences for an assembly is less than 1
        if the length of the chunks for the variance computation is 1 or less
        if the maximal assembly order is not between 2
        and the number of neurons
        if the time series is too short (less than 100 bins)

    """

    if not isinstance(binned_spiketrain, conv.BinnedSpikeTrain):
        raise TypeError(
            'data must be in BinnedSpikeTrain format')

    if max_lag < 2:
        raise ValueError('max_lag value cant be less than 2')

    if alpha < 0 or alpha > 1:
        raise ValueError('significance level has to be in interval [0,1]')

    if min_occurrences < 1:
        raise ValueError('minimal number of occurrences for an assembly '
                         'must be at least 1')

    if size_chunks < 2:
        raise ValueError('length of the chunks cannot be 1 or less')

    if max_spikes < 2:
        raise ValueError('maximal assembly order must be less than 2')

    if binned_spiketrain.shape[1] - max_lag < 100:
        raise ValueError('The time series is too short, consider '
                         'taking a longer portion of spike train '
                         'or diminish the bin size to be tested')


# alias for the function
cad = cell_assembly_detection<|MERGE_RESOLUTION|>--- conflicted
+++ resolved
@@ -71,23 +71,28 @@
 import copy
 import math
 import time
+import warnings
 
 import numpy as np
 from scipy.stats import f
 
 import elephant.conversion as conv
+from elephant.utils import deprecated_alias
 
 __all__ = [
     "cell_assembly_detection"
 ]
 
 
+@deprecated_alias(data='binned_spiketrain', maxlag='max_lag',
+                  min_occ='min_occurrences',
+                  same_config_cut='same_configuration_pruning')
 def cell_assembly_detection(binned_spiketrain, max_lag, reference_lag=2,
                             alpha=0.05, min_occurrences=1, size_chunks=100,
                             max_spikes=np.inf, significance_pruning=True,
                             subgroup_pruning=True,
                             same_configuration_pruning=False,
-                            verbose=False):
+                            bool_times_format=None, verbose=False):
     """
     Perform the CAD analysis :cite:`cad-Russo2017_e19428` for the binned
     (discretized) spike trains given in the input. The method looks for
@@ -151,8 +156,6 @@
         efficient), not testing assemblies already formed
         if they appear in the very same configuration.
         Default: False
-<<<<<<< HEAD
-=======
     bool_times_format : bool, optional
 
     .. deprecated:: 0.10.0
@@ -161,7 +164,6 @@
        specifying the pattern spike times.
        Default: None
 
->>>>>>> 17fa66d0
     verbose : bool, optional
         Regulates the number of prints given by the method. If true all prints
         are given, otherwise the method does give any prints.
@@ -213,6 +215,12 @@
                   min_occurrences=min_occurrences,
                   size_chunks=size_chunks,
                   max_spikes=max_spikes)
+
+    if bool_times_format is not None:
+        warnings.warn("'bool_times_format' is deprecated and has no effect; "
+                      "the returning 'times' are always a quantity array "
+                      "specifying the pattern spike times. Set this parameter "
+                      "to None.", DeprecationWarning)
 
     bin_size = binned_spiketrain.bin_size
     t_start = binned_spiketrain.t_start

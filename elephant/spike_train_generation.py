# -*- coding: utf-8 -*-
"""
Functions to generate spike trains from analog signals,
or to generate random spike trains.

Some functions are based on the NeuroTools stgen module, which was mostly
written by Eilif Muller, or from the NeuroTools signals.analogs module.

:copyright: Copyright 2015 by the Elephant team, see `doc/authors.rst`.
:license: Modified BSD, see LICENSE.txt for details.
"""

from __future__ import division

import math
import random
import warnings

import numpy as np
from neo import SpikeTrain
from quantities import ms, mV, Hz, Quantity, dimensionless

from elephant.spike_train_surrogates import dither_spike_train


def spike_extraction(signal, threshold=0.0 * mV, sign='above',
                     time_stamps=None, extr_interval=(-2 * ms, 4 * ms)):
    """
    Return the peak times for all events that cross threshold and the
    waveforms. Usually used for extracting spikes from a membrane
    potential to calculate waveform properties.
    Similar to spike_train_generation.peak_detection.

    Parameters
    ----------
    signal : neo AnalogSignal object
        'signal' is an analog signal.
    threshold : A quantity, e.g. in mV
        'threshold' contains a value that must be reached for an event
        to be detected. Default: 0.0 * mV.
    sign : 'above' or 'below'
        'sign' determines whether to count thresholding crossings
        that cross above or below the threshold. Default: 'above'.
    time_stamps: None, quantity array or Object with .times interface
        if 'spike_train' is a quantity array or exposes a quantity array
        exposes the .times interface, it provides the time_stamps
        around which the waveform is extracted. If it is None, the
        function peak_detection is used to calculate the time_stamps
        from signal. Default: None.
    extr_interval: unpackable time quantities, len == 2
        'extr_interval' specifies the time interval around the
        time_stamps where the waveform is extracted. The default is an
        interval of '6 ms'. Default: (-2 * ms, 4 * ms).

    Returns
    -------
    result_st : neo SpikeTrain object
        'result_st' contains the time_stamps of each of the spikes and
        the waveforms in result_st.waveforms.
    """
    # Get spike time_stamps
    if time_stamps is None:
        time_stamps = peak_detection(signal, threshold, sign=sign)
    elif hasattr(time_stamps, 'times'):
        time_stamps = time_stamps.times
    elif type(time_stamps) is Quantity:
        raise TypeError("time_stamps must be None, a quantity array or" +
                        " expose the.times interface")

    if len(time_stamps) == 0:
        return SpikeTrain(time_stamps, units=signal.times.units,
                          t_start=signal.t_start, t_stop=signal.t_stop,
                          waveforms=np.array([]),
                          sampling_rate=signal.sampling_rate)

    # Unpack the extraction interval from tuple or array
    extr_left, extr_right = extr_interval
    if extr_left > extr_right:
        raise ValueError("extr_interval[0] must be < extr_interval[1]")

    if any(np.diff(time_stamps) < extr_interval[1]):
        warnings.warn("Waveforms overlap.", UserWarning)

    data_left = ((extr_left * signal.sampling_rate).simplified).magnitude

    data_right = ((extr_right * signal.sampling_rate).simplified).magnitude

    data_stamps = (((time_stamps - signal.t_start) *
                    signal.sampling_rate).simplified).magnitude

    data_stamps = data_stamps.astype(int)

    borders_left = data_stamps + data_left

    borders_right = data_stamps + data_right

    borders = np.dstack((borders_left, borders_right)).flatten()

    waveforms = np.array(
        np.split(np.array(signal), borders.astype(int))[1::2]) * signal.units

    # len(np.shape(waveforms)) == 1 if waveforms do not have the same width.
    # this can occur when extr_interval indexes beyond the signal.
    # Workaround: delete spikes shorter than the maximum length with
    if len(np.shape(waveforms)) == 1:
        max_len = (np.array([len(x) for x in waveforms])).max()
        to_delete = np.array([idx for idx, x in enumerate(waveforms)
                              if len(x) < max_len])
        waveforms = np.delete(waveforms, to_delete, axis=0)
        waveforms = np.array([x for x in waveforms])
        warnings.warn("Waveforms " +
                      ("{:d}, " * len(to_delete)).format(*to_delete) +
                      "exceeded signal and had to be deleted. " +
                      "Change extr_interval to keep.")

    waveforms = waveforms[:, np.newaxis, :]

    return SpikeTrain(time_stamps, units=signal.times.units,
                      t_start=signal.t_start, t_stop=signal.t_stop,
                      sampling_rate=signal.sampling_rate, waveforms=waveforms,
                      left_sweep=extr_left)


def threshold_detection(signal, threshold=0.0 * mV, sign='above'):
    """
    Returns the times when the analog signal crosses a threshold.
    Usually used for extracting spike times from a membrane potential.
    Adapted from version in NeuroTools.

    Parameters
    ----------
    signal : neo AnalogSignal object
        'signal' is an analog signal.
    threshold : A quantity, e.g. in mV
        'threshold' contains a value that must be reached
        for an event to be detected. Default: 0.0 * mV.
    sign : 'above' or 'below'
        'sign' determines whether to count thresholding crossings
        that cross above or below the threshold.
    format : None or 'raw'
        Whether to return as SpikeTrain (None)
        or as a plain array of times ('raw').

    Returns
    -------
    result_st : neo SpikeTrain object
        'result_st' contains the spike times of each of the events (spikes)
        extracted from the signal.
    """

    assert threshold is not None, "A threshold must be provided"

    if sign is 'above':
        cutout = np.where(signal > threshold)[0]
    elif sign in 'below':
        cutout = np.where(signal < threshold)[0]

    if len(cutout) <= 0:
        events_base = np.zeros(0)
    else:
        take = np.where(np.diff(cutout) > 1)[0] + 1
        take = np.append(0, take)

        time = signal.times
        events = time[cutout][take]

        events_base = events.magnitude
        if events_base is None:
            # This occurs in some Python 3 builds due to some
            # bug in quantities.
            events_base = np.array(
                [event.magnitude for event in events])  # Workaround

    result_st = SpikeTrain(events_base, units=signal.times.units,
                           t_start=signal.t_start, t_stop=signal.t_stop)
    return result_st


def peak_detection(signal, threshold=0.0 * mV, sign='above', format=None):
    """
    Return the peak times for all events that cross threshold.
    Usually used for extracting spike times from a membrane potential.
    Similar to spike_train_generation.threshold_detection.

    Parameters
    ----------
    signal : neo AnalogSignal object
        'signal' is an analog signal.
    threshold : A quantity, e.g. in mV
        'threshold' contains a value that must be reached
        for an event to be detected.
    sign : 'above' or 'below'
        'sign' determines whether to count thresholding crossings that
        cross above or below the threshold. Default: 'above'.
    format : None or 'raw'
        Whether to return as SpikeTrain (None) or as a plain array
        of times ('raw'). Default: None.

    Returns
    -------
    result_st : neo SpikeTrain object
        'result_st' contains the spike times of each of the events
        (spikes) extracted from the signal.
    """
    assert threshold is not None, "A threshold must be provided"

    if sign is 'above':
        cutout = np.where(signal > threshold)[0]
        peak_func = np.argmax
    elif sign in 'below':
        cutout = np.where(signal < threshold)[0]
        peak_func = np.argmin
    else:
        raise ValueError("sign must be 'above' or 'below'")

    if len(cutout) <= 0:
        events_base = np.zeros(0)
    else:
        # Select thr crossings lasting at least 2 dtps, np.diff(cutout) > 2
        # This avoids empty slices
        border_start = np.where(np.diff(cutout) > 1)[0]
        border_end = border_start + 1
        borders = np.concatenate((border_start, border_end))
        borders = np.append(0, borders)
        borders = np.append(borders, len(cutout) - 1)
        borders = np.sort(borders)
        true_borders = cutout[borders]
        right_borders = true_borders[1::2] + 1
        true_borders = np.sort(np.append(true_borders[0::2], right_borders))

        # Workaround for bug that occurs when signal goes below thr for 1 dtp,
        # Workaround eliminates empy slices from np. split
        backward_mask = np.absolute(np.ediff1d(true_borders, to_begin=1)) > 0
        forward_mask = np.absolute(np.ediff1d(true_borders[::-1],
                                              to_begin=1)[::-1]) > 0
        true_borders = true_borders[backward_mask * forward_mask]
        split_signal = np.split(np.array(signal), true_borders)[1::2]

        maxima_idc_split = np.array([peak_func(x) for x in split_signal])

        max_idc = maxima_idc_split + true_borders[0::2]

        events = signal.times[max_idc]
        events_base = events.magnitude

        if events_base is None:
            # This occurs in some Python 3 builds due to some
            # bug in quantities.
            events_base = np.array(
                [event.magnitude for event in events])  # Workaround
    if format is None:
        result_st = SpikeTrain(events_base, units=signal.times.units,
                               t_start=signal.t_start, t_stop=signal.t_stop)
    elif 'raw':
        result_st = events_base
    else:
        raise ValueError("Format argument must be None or 'raw'")

    return result_st


def _homogeneous_process(interval_generator, args, mean_rate, t_start, t_stop,
                         as_array):
    """
    Returns a spike train whose spikes are a realization of a random process
    generated by the function `interval_generator` with the given rate,
    starting at time `t_start` and stopping `time t_stop`.
    """

    def rescale(x):
        return (x / mean_rate.units).rescale(t_stop.units)

    n = int(((t_stop - t_start) * mean_rate).simplified)
    number = np.ceil(n + 3 * np.sqrt(n))
    if number < 100:
        number = min(5 + np.ceil(2 * n), 100)
    assert number > 4  # if positive, number cannot be less than 5
    isi = rescale(interval_generator(*args, size=int(number)))
    spikes = np.cumsum(isi)
    spikes += t_start

    i = spikes.searchsorted(t_stop)
    if i == len(spikes):
        # ISI buffer overrun
        extra_spikes = []
        t_last = spikes[-1] + rescale(interval_generator(*args, size=1))[0]
        while t_last < t_stop:
            extra_spikes.append(t_last)
            t_last = t_last + rescale(interval_generator(*args, size=1))[0]
        # np.concatenate does not conserve units
        spikes = Quantity(
            np.concatenate(
                (spikes, extra_spikes)).magnitude, units=spikes.units)
    else:
        spikes = spikes[:i]

    if as_array:
        spikes = spikes.magnitude
    else:
        spikes = SpikeTrain(
            spikes, t_start=t_start, t_stop=t_stop, units=spikes.units)

    return spikes


def homogeneous_poisson_process(rate, t_start=0.0 * ms, t_stop=1000.0 * ms,
                                as_array=False):
    """
    Returns a spike train whose spikes are a realization of a Poisson process
    with the given rate, starting at time `t_start` and stopping time `t_stop`.

    All numerical values should be given as Quantities, e.g. 100*Hz.

    Parameters
    ----------

    rate : Quantity scalar with dimension 1/time
           The rate of the discharge.
    t_start : Quantity scalar with dimension time
              The beginning of the spike train.
    t_stop : Quantity scalar with dimension time
             The end of the spike train.
    as_array : bool
               If True, a NumPy array of sorted spikes is returned,
               rather than a SpikeTrain object.

    Raises
    ------
    ValueError : If `t_start` and `t_stop` are not of type `pq.Quantity`.

    Examples
    --------
        >>> from quantities import Hz, ms
        >>> spikes = homogeneous_poisson_process(50*Hz, 0*ms, 1000*ms)
        >>> spikes = homogeneous_poisson_process(
            20*Hz, 5000*ms, 10000*ms, as_array=True)

    """
    if not isinstance(t_start, Quantity) or not isinstance(t_stop, Quantity):
        raise ValueError("t_start and t_stop must be of type pq.Quantity")
    rate = rate.rescale(1 / t_start.units)
    mean_interval = 1 / rate.magnitude
    return _homogeneous_process(
        np.random.exponential, (mean_interval,), rate, t_start, t_stop,
        as_array)


def inhomogeneous_poisson_process(rate, as_array=False):
    """
    Returns a spike train whose spikes are a realization of an inhomogeneous
    Poisson process with the given rate profile.

    Parameters
    ----------
    rate : neo.AnalogSignal
        A `neo.AnalogSignal` representing the rate profile evolving over time.
        Its values have all to be `>=0`. The output spiketrain will have
        `t_start = rate.t_start` and `t_stop = rate.t_stop`
    as_array : bool
           If True, a NumPy array of sorted spikes is returned,
           rather than a SpikeTrain object.
    Raises
    ------
    ValueError : If `rate` contains any negative value.
    """
    # Check rate contains only positive values
    if any(rate < 0) or not rate.size:
        raise ValueError(
            'rate must be a positive non empty signal, representing the'
            'rate at time t')
    else:
        # Generate n hidden Poisson SpikeTrains with rate equal to the peak rate
        max_rate = np.max(rate)
        homogeneous_poiss = homogeneous_poisson_process(
            rate=max_rate, t_stop=rate.t_stop, t_start=rate.t_start)
        # Compute the rate profile at each spike time by interpolation
        rate_interpolated = _analog_signal_linear_interp(
            signal=rate, times=homogeneous_poiss.magnitude *
            homogeneous_poiss.units)
        # Accept each spike at time t with probability rate(t)/max_rate
        u = np.random.uniform(size=len(homogeneous_poiss)) * max_rate
        spikes = homogeneous_poiss[u < rate_interpolated.flatten()]
        if as_array:
            spikes = spikes.magnitude
        return spikes


def _analog_signal_linear_interp(signal, times):
    '''
    Compute the linear interpolation of a signal at desired times.

    Given the `signal` (neo.AnalogSignal) taking value `s0` and `s1` at two
    consecutive time points `t0` and `t1` `(t0 < t1)`, for every time `t` in
    `times`, such that `t0<t<=t1` is returned the value of the linear
    interpolation, given by:
                `s = ((s1 - s0) / (t1 - t0)) * t + s0`.

    Parameters
    ----------
    times : Quantity vector(time)
        The time points for which the interpolation is computed

    signal : neo.core.AnalogSignal
        The analog signal containing the discretization of the function to
        interpolate
    Returns
    ------
    out: Quantity array representing the values of the interpolated signal at the
    times given by times

    Notes
    -----
    If `signal` has sampling period `dt=signal.sampling_period`, its values
    are defined at `t=signal.times`, such that `t[i] = signal.t_start + i * dt`
    The last of such times is lower than
    signal.t_stop`:t[-1] = signal.t_stop - dt`.
    For the interpolation at times t such that `t[-1] <= t <= signal.t_stop`,
    the value of `signal` at `signal.t_stop` is taken to be that
    at time `t[-1]`.
    '''
    dt = signal.sampling_period
    t_start = signal.t_start.rescale(signal.times.units)
    t_stop = signal.t_stop.rescale(signal.times.units)

    # Extend the signal (as a dimensionless array) copying the last value
    # one time, and extend its times to t_stop
    signal_extended = np.vstack(
        [signal.magnitude, signal[-1].magnitude]).flatten()
    times_extended = np.hstack([signal.times, t_stop]) * signal.times.units
    time_ids = np.floor(((times - t_start) / dt).rescale(
        dimensionless).magnitude).astype('i')

    # Compute the slope m of the signal at each time in times
    y1 = signal_extended[time_ids]
    y2 = signal_extended[time_ids + 1]
    m = (y2 - y1) / dt

    # Interpolate the signal at each time in times by linear interpolation
    out = (y1 + m * (times - times_extended[time_ids])) * signal.units
    return out.rescale(signal.units)


def homogeneous_gamma_process(a, b, t_start=0.0 * ms, t_stop=1000.0 * ms,
                              as_array=False):
    """
    Returns a spike train whose spikes are a realization of a gamma process
    with the given parameters, starting at time `t_start` and stopping time
    `t_stop` (average rate will be b/a).

    All numerical values should be given as Quantities, e.g. 100*Hz.

    Parameters
    ----------

    a : int or float
        The shape parameter of the gamma distribution.
    b : Quantity scalar with dimension 1/time
        The rate parameter of the gamma distribution.
    t_start : Quantity scalar with dimension time
              The beginning of the spike train.
    t_stop : Quantity scalar with dimension time
             The end of the spike train.
    as_array : bool
               If True, a NumPy array of sorted spikes is returned,
               rather than a SpikeTrain object.

    Raises
    ------
    ValueError : If `t_start` and `t_stop` are not of type `pq.Quantity`.

    Examples
    --------
        >>> from quantities import Hz, ms
        >>> spikes = homogeneous_gamma_process(2.0, 50*Hz, 0*ms, 1000*ms)
        >>> spikes = homogeneous_gamma_process(
                5.0, 20*Hz, 5000*ms, 10000*ms, as_array=True)

    """
    if not isinstance(t_start, Quantity) or not isinstance(t_stop, Quantity):
        raise ValueError("t_start and t_stop must be of type pq.Quantity")
    b = b.rescale(1 / t_start.units).simplified
    rate = b / a
    k, theta = a, (1 / b.magnitude)
    return _homogeneous_process(np.random.gamma, (k, theta), rate, t_start, t_stop, as_array)


def _n_poisson(rate, t_stop, t_start=0.0 * ms, n=1):
    """
    Generates one or more independent Poisson spike trains.

    Parameters
    ----------
    rate : Quantity or Quantity array
        Expected firing rate (frequency) of each output SpikeTrain.
        Can be one of:
        *  a single Quantity value: expected firing rate of each output
           SpikeTrain
        *  a Quantity array: rate[i] is the expected firing rate of the i-th
           output SpikeTrain
    t_stop : Quantity
        Single common stop time of each output SpikeTrain. Must be > t_start.
    t_start : Quantity (optional)
        Single common start time of each output SpikeTrain. Must be < t_stop.
        Default: 0 s.
    n: int (optional)
        If rate is a single Quantity value, n specifies the number of
        SpikeTrains to be generated. If rate is an array, n is ignored and the
        number of SpikeTrains is equal to len(rate).
        Default: 1


    Returns
    -------
    list of neo.SpikeTrain
        Each SpikeTrain contains one of the independent Poisson spike trains,
        either n SpikeTrains of the same rate, or len(rate) SpikeTrains with
        varying rates according to the rate parameter. The time unit of the
        SpikeTrains is given by t_stop.
    """
    # Check that the provided input is Hertz of return error
    try:
        for r in rate.reshape(-1, 1):
            r.rescale('Hz')
    except AttributeError:
        raise ValueError('rate argument must have rate unit (1/time)')

    # Check t_start < t_stop and create their strip dimensions
    if not t_start < t_stop:
        raise ValueError(
            't_start (=%s) must be < t_stop (=%s)' % (t_start, t_stop))

    # Set number n of output spike trains (specified or set to len(rate))
    if not (type(n) == int and n > 0):
        raise ValueError('n (=%s) must be a positive integer' % str(n))
    rate_dl = rate.simplified.magnitude.flatten()

    # Check rate input parameter
    if len(rate_dl) == 1:
        if rate_dl < 0:
            raise ValueError('rate (=%s) must be non-negative.' % rate)
        rates = np.array([rate_dl] * n)
    else:
        rates = rate_dl.flatten()
        if any(rates < 0):
            raise ValueError('rate must have non-negative elements.')
    sts = []
    for r in rates:
        sts.append(homogeneous_poisson_process(r * Hz, t_start, t_stop))
    return sts


def single_interaction_process(
        rate, rate_c, t_stop, n=2, jitter=0 * ms, coincidences='deterministic',
        t_start=0 * ms, min_delay=0 * ms, return_coinc=False):
    """
    Generates a multidimensional Poisson SIP (single interaction process)
    plus independent Poisson processes

    A Poisson SIP consists of Poisson time series which are independent
    except for simultaneous events in all of them. This routine generates
    a SIP plus additional parallel independent Poisson processes.

    See [1].

    Parameters
    -----------
    t_stop: quantities.Quantity
        Total time of the simulated processes. The events are drawn between
        0 and `t_stop`.
    rate: quantities.Quantity
        Overall mean rate of the time series to be generated (coincidence
        rate `rate_c` is subtracted to determine the background rate). Can be:
        * a float, representing the overall mean rate of each process. If
          so, it must be higher than `rate_c`.
        * an iterable of floats (one float per process), each float
          representing the overall mean rate of a process. If so, all the
          entries must be larger than `rate_c`.
    rate_c: quantities.Quantity
        Coincidence rate (rate of coincidences for the n-dimensional SIP).
        The SIP spike trains will have coincident events with rate `rate_c`
        plus independent 'background' events with rate `rate-rate_c`.
    n: int, optional
        If `rate` is a single Quantity value, `n` specifies the number of
        SpikeTrains to be generated. If rate is an array, `n` is ignored and
        the number of SpikeTrains is equal to `len(rate)`.
        Default: 1
    jitter: quantities.Quantity, optional
        Jitter for the coincident events. If `jitter == 0`, the events of all
        n correlated processes are exactly coincident. Otherwise, they are
        jittered around a common time randomly, up to +/- `jitter`.
    coincidences: string, optional
        Whether the total number of injected coincidences must be determin-
        istic (i.e. rate_c is the actual rate with which coincidences are
        generated) or stochastic (i.e. rate_c is the mean rate of coincid-
        ences):
        * 'deterministic': deterministic rate
        * 'stochastic': stochastic rate
        Default: 'deterministic'
    t_start: quantities.Quantity, optional
        Starting time of the series. If specified, it must be lower than
        t_stop
        Default: 0 * ms
    min_delay: quantities.Quantity, optional
        Minimum delay between consecutive coincidence times.
        Default: 0 * ms
    return_coinc: bool, optional
        Whether to return the coincidence times for the SIP process
        Default: False


    Returns
    --------
    output: list
        Realization of a SIP consisting of n Poisson processes characterized
        by synchronous events (with the given jitter)
        If `return_coinc` is `True`, the coincidence times are returned as a
        second output argument. They also have an associated time unit (same
        as `t_stop`).

    References
    ----------
    [1] Kuhn, Aertsen, Rotter (2003) Neural Comput 15(1):67-101

    EXAMPLE:

    >>> import quantities as qt
    >>> import jelephant.core.stocmod as sm
    >>> sip, coinc = sm.sip_poisson(n=10, n=0, t_stop=1*qt.sec, \
            rate=20*qt.Hz,  rate_c=4, return_coinc = True)

    *************************************************************************
    """

    # Check if n is a positive integer
    if not (isinstance(n, int) and n > 0):
        raise ValueError('n (=%s) must be a positive integer' % str(n))

    # Assign time unit to jitter, or check that its existing unit is a time
    # unit
    jitter = abs(jitter)

    # Define the array of rates from input argument rate. Check that its length
    # matches with n
    if rate.ndim == 0:
        if rate < 0 * Hz:
            raise ValueError(
                'rate (=%s) must be non-negative.' % str(rate))
        rates_b = np.array(
            [rate.magnitude for _ in range(n)]) * rate.units
    else:
        rates_b = np.array(rate).flatten() * rate.units
        if not all(rates_b >= 0. * Hz):
            raise ValueError('*rate* must have non-negative elements')

    # Check: rate>=rate_c
    if np.any(rates_b < rate_c):
        raise ValueError('all elements of *rate* must be >= *rate_c*')

    # Check min_delay < 1./rate_c
    if not (rate_c == 0 * Hz or min_delay < 1. / rate_c):
        raise ValueError(
            "'*min_delay* (%s) must be lower than 1/*rate_c* (%s)." %
            (str(min_delay), str((1. / rate_c).rescale(min_delay.units))))

    # Generate the n Poisson processes there are the basis for the SIP
    # (coincidences still lacking)
    embedded_poisson_trains = _n_poisson(
        rate=rates_b - rate_c, t_stop=t_stop, t_start=t_start)
    # Convert the trains from neo SpikeTrain objects to simpler Quantity
    # objects
    embedded_poisson_trains = [
        emb.view(Quantity) for emb in embedded_poisson_trains]

    # Generate the array of times for coincident events in SIP, not closer than
    # min_delay. The array is generated as a quantity from the Quantity class
    # in the quantities module
    if coincidences == 'deterministic':
        Nr_coinc = int(((t_stop - t_start) * rate_c).rescale(dimensionless))
        while True:
            coinc_times = t_start + \
                np.sort(np.random.random(Nr_coinc)) * (t_stop - t_start)
            if len(coinc_times) < 2 or min(np.diff(coinc_times)) >= min_delay:
                break
    elif coincidences == 'stochastic':
        while True:
            coinc_times = homogeneous_poisson_process(
                rate=rate_c, t_stop=t_stop, t_start=t_start)
            if len(coinc_times) < 2 or min(np.diff(coinc_times)) >= min_delay:
                break
        # Convert coinc_times from a neo SpikeTrain object to a Quantity object
        # pq.Quantity(coinc_times.base)*coinc_times.units
        coinc_times = coinc_times.view(Quantity)
        # Set the coincidence times to T-jitter if larger. This ensures that
        # the last jittered spike time is <T
        for i in range(len(coinc_times)):
            if coinc_times[i] > t_stop - jitter:
                coinc_times[i] = t_stop - jitter

    # Replicate coinc_times n times, and jitter each event in each array by
    # +/- jitter (within (t_start, t_stop))
    embedded_coinc = coinc_times + \
        np.random.random(
            (len(rates_b), len(coinc_times))) * 2 * jitter - jitter
    embedded_coinc = embedded_coinc + \
        (t_start - embedded_coinc) * (embedded_coinc < t_start) - \
        (t_stop - embedded_coinc) * (embedded_coinc > t_stop)

    # Inject coincident events into the n SIP processes generated above, and
    # merge with the n independent processes
    sip_process = [
        np.sort(np.concatenate((
            embedded_poisson_trains[m].rescale(t_stop.units),
            embedded_coinc[m].rescale(t_stop.units))) * t_stop.units)
        for m in range(len(rates_b))]

    # Convert back sip_process and coinc_times from Quantity objects to
    # neo.SpikeTrain objects
    sip_process = [
        SpikeTrain(t, t_start=t_start, t_stop=t_stop).rescale(t_stop.units)
        for t in sip_process]
    coinc_times = [
        SpikeTrain(t, t_start=t_start, t_stop=t_stop).rescale(t_stop.units)
        for t in embedded_coinc]

    # Return the processes in the specified output_format
    if not return_coinc:
        output = sip_process
    else:
        output = sip_process, coinc_times

    return output


def _pool_two_spiketrains(a, b, extremes='inner'):
    """
    Pool the spikes of two spike trains a and b into a unique spike train.

    Parameters
    ----------
    a, b : neo.SpikeTrains
        Spike trains to be pooled

    extremes: str, optional
        Only spikes of a and b in the specified extremes are considered.
        * 'inner': pool all spikes from max(a.tstart_ b.t_start) to
           min(a.t_stop, b.t_stop)
        * 'outer': pool all spikes from min(a.tstart_ b.t_start) to
           max(a.t_stop, b.t_stop)
        Default: 'inner'

    Output
    ------
    neo.SpikeTrain containing all spikes in a and b falling in the
    specified extremes
    """

    unit = a.units
    times_a_dimless = list(a.view(Quantity).magnitude)
    times_b_dimless = list(b.rescale(unit).view(Quantity).magnitude)
    times = (times_a_dimless + times_b_dimless) * unit

    if extremes == 'outer':
        t_start = min(a.t_start, b.t_start)
        t_stop = max(a.t_stop, b.t_stop)
    elif extremes == 'inner':
        t_start = max(a.t_start, b.t_start)
        t_stop = min(a.t_stop, b.t_stop)
        times = times[times > t_start]
        times = times[times < t_stop]

    else:
        raise ValueError(
            'extremes (%s) can only be "inner" or "outer"' % extremes)
    pooled_train = SpikeTrain(
        times=sorted(times.magnitude), units=unit, t_start=t_start,
        t_stop=t_stop)
    return pooled_train


def _pool_spiketrains(trains, extremes='inner'):
    """
    Pool spikes from any number of spike trains into a unique spike train.

    Parameters
    ----------
    trains: list
        list of spike trains to merge

    extremes: str, optional
        Only spikes of a and b in the specified extremes are considered.
        * 'inner': pool all spikes from min(a.t_start b.t_start) to
           max(a.t_stop, b.t_stop)
        * 'outer': pool all spikes from max(a.tstart_ b.t_start) to
           min(a.t_stop, b.t_stop)
        Default: 'inner'

    Output
    ------
    neo.SpikeTrain containing all spikes in trains falling in the
    specified extremes
    """

    merge_trains = trains[0]
    for t in trains[1:]:
        merge_trains = _pool_two_spiketrains(
            merge_trains, t, extremes=extremes)
    t_start, t_stop = merge_trains.t_start, merge_trains.t_stop
    merge_trains = sorted(merge_trains)
    merge_trains = np.squeeze(merge_trains)
    merge_trains = SpikeTrain(
        merge_trains, t_stop=t_stop, t_start=t_start, units=trains[0].units)
    return merge_trains


def _sample_int_from_pdf(a, n):
    """
    Draw n independent samples from the set {0,1,...,L}, where L=len(a)-1,
    according to the probability distribution a.
    a[j] is the probability to sample j, for each j from 0 to L.


    Parameters
    -----
    a: numpy.array
        Probability vector (i..e array of sum 1) that at each entry j carries
        the probability to sample j (j=0,1,...,len(a)-1).

    n: int
        Number of samples generated with the function

    Output
    -------
    array of n samples taking values between 0 and n=len(a)-1.
    """

    A = np.cumsum(a)  # cumulative distribution of a
    u = np.random.uniform(0, 1, size=n)
    U = np.array([u for i in a]).T  # copy u (as column vector) len(a) times
    return (A < U).sum(axis=1)


def _mother_proc_cpp_stat(A, t_stop, rate, t_start=0 * ms):
    """
    Generate the hidden ("mother") Poisson process for a Compound Poisson
    Process (CPP).


    Parameters
    ----------
    A : numpy.array
        Amplitude distribution. A[j] represents the probability of a
        synchronous event of size j.
        The sum over all entries of a must be equal to one.
    t_stop : quantities.Quantity
        The stopping time of the mother process
    rate : quantities.Quantity
        Homogeneous rate of the n spike trains that will be genereted by the
        CPP function
    t_start : quantities.Quantity, optional
        The starting time of the mother process
        Default: 0 ms

    Output
    ------
    Poisson spike train representing the mother process generating the CPP
    """
    N = len(A) - 1
    exp_A = np.dot(A, range(N + 1))  # expected value of a
    exp_mother = (N * rate) / float(exp_A)  # rate of the mother process
    return homogeneous_poisson_process(
        rate=exp_mother, t_stop=t_stop, t_start=t_start)


def _cpp_hom_stat(A, t_stop, rate, t_start=0 * ms):
    """
    Generate a Compound Poisson Process (CPP) with amplitude distribution
    A and heterogeneous firing rates r=r[0], r[1], ..., r[-1].

    Parameters
    ----------
    A : numpy.ndarray
        Amplitude distribution. A[j] represents the probability of a
        synchronous event of size j.
        The sum over all entries of A must be equal to one.
    t_stop : quantities.Quantity
        The end time of the output spike trains
    rate : quantities.Quantity
        Average rate of each spike train generated
    t_start : quantities.Quantity, optional
        The start time of the output spike trains
        Default: 0 ms

    Output
    ------
    List of n neo.SpikeTrains, having average firing rate r and correlated
    such to form a CPP with amplitude distribution a
    """

    # Generate mother process and associated spike labels
    mother = _mother_proc_cpp_stat(
        A=A, t_stop=t_stop, rate=rate, t_start=t_start)
    labels = _sample_int_from_pdf(A, len(mother))

    N = len(A) - 1  # Number of trains in output

    try:  # Faster but more memory-consuming approach
        M = len(mother)  # number of spikes in the mother process
        spike_matrix = np.zeros((N, M), dtype=bool)
        # for each spike, take its label l
        for spike_id, l in enumerate(labels):
            # choose l random trains
            train_ids = random.sample(range(N), l)
            # and set the spike matrix for that train
            for train_id in train_ids:
                spike_matrix[train_id, spike_id] = True  # and spike to True

        times = [[] for i in range(N)]
        for train_id, row in enumerate(spike_matrix):
            times[train_id] = mother[row].view(Quantity)

    except MemoryError:  # Slower (~2x) but less memory-consuming approach
        print('memory case')
        times = [[] for i in range(N)]
        for t, l in zip(mother, labels):
            train_ids = random.sample(range(N), l)
            for train_id in train_ids:
                times[train_id].append(t)

    trains = [SpikeTrain(
        times=t, t_start=t_start, t_stop=t_stop) for t in times]

    return trains


def _cpp_het_stat(A, t_stop, rate, t_start=0. * ms):
    """
    Generate a Compound Poisson Process (CPP) with amplitude distribution
    A and heterogeneous firing rates r=r[0], r[1], ..., r[-1].

    Parameters
    ----------
    A : array
        CPP's amplitude distribution. A[j] represents the probability of
        a synchronous event of size j among the generated spike trains.
        The sum over all entries of A must be equal to one.
    t_stop : Quantity (time)
        The end time of the output spike trains
    rate : Quantity (1/time)
        Average rate of each spike train generated
    t_start : quantities.Quantity, optional
        The start time of the output spike trains
        Default: 0 ms

    Output
    ------
    List of neo.SpikeTrains with different firing rates, forming
    a CPP with amplitude distribution A
    """

    # Computation of Parameters of the two CPPs that will be merged
    # (uncorrelated with heterog. rates + correlated with homog. rates)
    N = len(rate)  # number of output spike trains
    A_exp = np.dot(A, range(N + 1))  # expectation of A
    r_sum = np.sum(rate)  # sum of all output firing rates
    r_min = np.min(rate)  # minimum of the firing rates
    r1 = r_sum - N * r_min  # rate of the uncorrelated CPP
    r2 = r_sum / float(A_exp) - r1  # rate of the correlated CPP
    r_mother = r1 + r2  # rate of the hidden mother process

    # Check the analytical constraint for the amplitude distribution
    if A[1] < (r1 / r_mother).rescale(dimensionless).magnitude:
        raise ValueError('A[1] too small / A[i], i>1 too high')

    # Compute the amplitude distrib of the correlated CPP, and generate it
    a = [(r_mother * i) / float(r2) for i in A]
    a[1] = a[1] - r1 / float(r2)
    CPP = _cpp_hom_stat(a, t_stop, r_min, t_start)

    # Generate the independent heterogeneous Poisson processes
    POISS = [
        homogeneous_poisson_process(i - r_min, t_start, t_stop) for i in rate]

    # Pool the correlated CPP and the corresponding Poisson processes
    out = [_pool_two_spiketrains(CPP[i], POISS[i]) for i in range(N)]
    return out


def compound_poisson_process(rate, A, t_stop, shift=None, t_start=0 * ms):
    """
    Generate a Compound Poisson Process (CPP; see [1]) with a given amplitude
    distribution A and stationary marginal rates r.

    The CPP process is a model for parallel, correlated processes with Poisson
    spiking statistics at pre-defined firing rates. It is composed of len(A)-1
    spike trains with a correlation structure determined by the amplitude
    distribution A: A[j] is the probability that a spike occurs synchronously
    in any j spike trains.

    The CPP is generated by creating a hidden mother Poisson process, and then
    copying spikes of the mother process to j of the output spike trains with
    probability A[j].

    Note that this function decorrelates the firing rate of each SpikeTrain
    from the probability for that SpikeTrain to participate in a synchronous
    event (which is uniform across SpikeTrains).

    Parameters
    ----------
    rate : quantities.Quantity
        Average rate of each spike train generated. Can be:
          - a single value, all spike trains will have same rate rate
          - an array of values (of length len(A)-1), each indicating the
            firing rate of one process in output
    A : array
        CPP's amplitude distribution. A[j] represents the probability of
        a synchronous event of size j among the generated spike trains.
        The sum over all entries of A must be equal to one.
    t_stop : quantities.Quantity
        The end time of the output spike trains.
    shift : None or quantities.Quantity, optional
        If None, the injected synchrony is exact. If shift is a Quantity, all
        the spike trains are shifted independently by a random amount in
        the interval [-shift, +shift].
        Default: None
    t_start : quantities.Quantity, optional
        The t_start time of the output spike trains.
        Default: 0 s

    Returns
    -------
    List of neo.SpikeTrains
        SpikeTrains with specified firing rates forming the CPP with amplitude
        distribution A.

    References
    ----------
    [1] Staude, Rotter, Gruen (2010) J Comput Neurosci 29:327-350.
    """
    # Check A is a probability distribution (it sums to 1 and is positive)
    if abs(sum(A) - 1) > np.finfo('float').eps:
        raise ValueError(
            'A must be a probability vector, sum(A)= %f !=1' % (sum(A)))
    if any([a < 0 for a in A]):
        raise ValueError(
            'A must be a probability vector, all the elements of must be >0')
    # Check that the rate is not an empty Quantity
    if rate.ndim == 1 and len(rate.magnitude) == 0:
        raise ValueError('Rate is an empty Quantity array')
    # Return empty spike trains for specific parameters
    elif A[0] == 1 or np.sum(np.abs(rate.magnitude)) == 0:
        return [
            SpikeTrain([] * t_stop.units, t_stop=t_stop,
                       t_start=t_start) for i in range(len(A) - 1)]
    else:
        # Homogeneous rates
        if rate.ndim == 0:
            cpp = _cpp_hom_stat(A=A, t_stop=t_stop, rate=rate, t_start=t_start)
        # Heterogeneous rates
        else:
            cpp = _cpp_het_stat(A=A, t_stop=t_stop, rate=rate, t_start=t_start)

        if shift is None:
            return cpp
        # Dither the output spiketrains
        else:
            cpp = [
                dither_spike_train(cp, shift=shift, edges=True)[0]
                for cp in cpp]
            return cpp


# Alias for the compound poisson process
cpp = compound_poisson_process


def homogeneous_poisson_process_with_refr_period(rate,
                                                 refr_period=2. * ms,
                                                 t_start=0.0 * ms,
                                                 t_stop=1000.0 * ms,
                                                 as_array=False):
    """
    Returns a spike train whose spikes are a realization of a Poisson process
    with the given rate and refractory period starting at time `t_start` and
    stopping time `t_stop`.

    All numerical values should be given as Quantities, e.g. 100*Hz.

    Parameters
    ----------
    rate : Quantity
           Quantity scalar with dimension 1/time
           The rate of the discharge.
    refr_period : Quantity
                  Quantity scalar with dimension time
                  The time period the after one spike no other spike is
                  emitted.
                  Default: 2 ms
    t_start : Quantity
              Quantity scalar with dimension time
              The beginning of the spike train.
              Default: 0 ms
    t_stop : Quantity
             Quantity scalar with dimension time
             The end of the spike train.
             Default: 1000 ms
    as_array : bool
               If True, a NumPy array of sorted spikes is returned,
               rather than a SpikeTrain object.
               Default: False

    Returns
    -------
    st : SpikeTrain or np.ndarray
        Array of spike times.
        If `as_array` is False, the output is wrapped in `neo.SpikeTrain`.

    Raises
    ------
    ValueError
        If one of `rate`, `refr_period`, `t_start` and `t_stop` is not
        of type `pq.Quantity`.
        If `t_stop <= t_start`.
        If the period between two successive spikes (`1 / rate`) is
        smaller than the `refr_period`.

    Examples
    --------
        >>> from quantities import Hz, ms
        >>> spikes = homogeneous_poisson_process_with_refr_period(
            50*Hz, 3*ms, 0*ms, 1000*ms)
        >>> spikes = homogeneous_poisson_process_with_refr_period(
            20*Hz, 5*ms, 5000*ms, 10000*ms, as_array=True)

    """
    if not isinstance(t_start, Quantity) or not isinstance(t_stop, Quantity):
        raise ValueError("t_start and t_stop must be of type pq.Quantity")
    if not isinstance(refr_period, Quantity):
        raise ValueError("refr_period must be of type pq.Quantity")
    if not isinstance(rate, Quantity):
        raise ValueError("rate must be of type pq.Quantity")

    if t_stop.units != t_start.units:
        t_stop = t_stop.rescale(t_start.units)

    if t_stop <= t_start:
        raise ValueError("t_stop must be larger than t_start")

    rate_mag = rate.rescale(1 / t_start.units).magnitude
    refr_period_mag = refr_period.rescale(t_start.units).magnitude

    if 1. / rate_mag <= refr_period_mag:
        raise ValueError("Period between two successive spikes must be larger"
                         "than the refractory period. Decrease either the"
                         "firing rate or the refractory period.")

    duration = (t_stop - t_start).magnitude
    mean_spike_count = rate_mag * duration
    spike_count = np.random.poisson(lam=mean_spike_count)

    # Check that the number of spikes drawn from the Poisson distribution,
    # can fit in the duration regarding the refractory period.
<<<<<<< HEAD
    spike_count = min(spike_count, math.ceil(duration / refr_period))
=======
    spike_count = min(spike_count, math.ceil(duration / refr_period_mag))
>>>>>>> 08e23a8e

    # Due to the refractory period the effective space in where the spikes
    # can be placed is shortened by (spike_count - 1) times the
    # refr. period.
    eff_duration = duration - (spike_count - 1) * refr_period_mag

    # In this effective time interval each spike is placed uniformly,
    # and after sorting to each ISI one refractory period is added
    st = np.random.uniform(high=eff_duration, size=spike_count)
    st.sort()
    st += refr_period_mag * np.arange(spike_count)
    st += t_start.magnitude
    if not as_array:
        return SpikeTrain(st, t_start=t_start, t_stop=t_stop,
                          units=t_start.units)
    return st<|MERGE_RESOLUTION|>--- conflicted
+++ resolved
@@ -1159,11 +1159,7 @@
 
     # Check that the number of spikes drawn from the Poisson distribution,
     # can fit in the duration regarding the refractory period.
-<<<<<<< HEAD
-    spike_count = min(spike_count, math.ceil(duration / refr_period))
-=======
     spike_count = min(spike_count, math.ceil(duration / refr_period_mag))
->>>>>>> 08e23a8e
 
     # Due to the refractory period the effective space in where the spikes
     # can be placed is shortened by (spike_count - 1) times the

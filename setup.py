--- conflicted
+++ resolved
@@ -59,10 +59,6 @@
     "version": version,
     "packages": ['elephant', 'elephant.test'],
     "include_package_data": True,
-<<<<<<< HEAD
-    "ext_modules": [fim_module],
-=======
->>>>>>> ee5c1906
     "install_requires": install_requires,
     "extras_require": extras_require,
     "author": "Elephant authors and contributors",
@@ -88,12 +84,8 @@
         'Topic :: Scientific/Engineering']
 }
 # do not compile external modules on darwin
-<<<<<<< HEAD
-if platform.system() == "Darwin":
-    del setup_kwargs["ext_modules"]
-=======
 if platform.system() in ["Windows", "Linux"]:
     setup_kwargs["ext_modules"] = [fim_module]
->>>>>>> ee5c1906
+
 
 setup(**setup_kwargs)
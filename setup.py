--- conflicted
+++ resolved
@@ -39,15 +39,6 @@
     name="elephant",
     version='0.5.0',
     packages=['elephant', 'elephant.test'],
-<<<<<<< HEAD
-    package_data = {'elephant' : [os.path.join('current_source_density_src', 'test_data.mat'),
-                                  os.path.join('current_source_density_src', 'LICENSE'),
-                                  os.path.join('current_source_density_src', 'README.md'),
-                                  os.path.join('current_source_density_src', '*.py'),
-                                  os.path.join('test', 'dpss_testdata1.txt'),
-                                  os.path.join('test', 'dpss_testdata2.npy')]},
-    
-=======
     package_data={'elephant': [
         os.path.join('current_source_density_src', 'test_data.mat'),
         os.path.join('current_source_density_src', 'LICENSE'),
@@ -56,9 +47,9 @@
         os.path.join('spade_src', '*.py'),
         os.path.join('spade_src', 'LICENSE'),
         os.path.join('spade_src', '*.so')
+        os.path.join('test', 'dpss_testdata1.txt'),
+        os.path.join('test', 'dpss_testdata2.npy')
     ]},
-
->>>>>>> fb1eed93
     install_requires=install_requires,
     extras_require=extras_require,
 

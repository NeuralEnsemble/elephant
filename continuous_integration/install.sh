--- conflicted
+++ resolved
@@ -33,10 +33,6 @@
     conda create -n testenv --yes python=$PYTHON_VERSION pip nose coverage six \
         numpy=$NUMPY_VERSION scipy=$SCIPY_VERSION
     source activate testenv
-<<<<<<< HEAD
-=======
-    conda install libgfortran=1
->>>>>>> c0d7269e
 
     if [[ "$INSTALL_MKL" == "true" ]]; then
         # Make sure that MKL is used
@@ -67,8 +63,6 @@
     conda create -n testenv --yes python=$PYTHON_VERSION pip nose coverage six \
         numpy=$NUMPY_VERSION scipy=$SCIPY_VERSION pandas=$PANDAS_VERSION scikit-learn
     source activate testenv
-    conda install libgfortran=1
-
 
     if [[ "$INSTALL_MKL" == "true" ]]; then
         # Make sure that MKL is used
